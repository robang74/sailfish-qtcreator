--- conflicted
+++ resolved
@@ -224,12 +224,10 @@
         d.putEmptyValue()
     d.putPlainChildren(value)
 
-<<<<<<< HEAD
 def qdump__ProKey(d, value):
     qdump__ProString(d, value)
     d.putBetterType(value.type)
-=======
+
 def qdump__Core__GeneratedFile(d, value):
     d.putStringValue(value["m_d"]["d"]["path"])
     d.putPlainChildren(value)
->>>>>>> d8e38131
