TEMPLATE = aux

include(../../qtcreator.pri)

STATIC_BASE = $$PWD
STATIC_OUTPUT_BASE = $$IDE_DATA_PATH
STATIC_INSTALL_BASE = $$INSTALL_DATA_PATH

DATA_DIRS = \
    examplebrowser \
    snippets \
    templates \
    themes \
    designer \
    schemes \
    sfdk \
    styles \
    rss \
    debugger \
    qmldesigner \
    qmlicons \
    qml \
    qml-type-descriptions \
    modeleditor \
    glsl \
<<<<<<< HEAD
    mer \
    cplusplus
=======
    cplusplus \
    indexer_preincludes \
    android
>>>>>>> 4caffe4f
macx: DATA_DIRS += scripts

for(data_dir, DATA_DIRS) {
    files = $$files($$PWD/$$data_dir/*, true)
    # Info.plist.in are handled below
    for(file, files):!contains(file, ".*/Info\\.plist\\.in$"):!exists($$file/*): \
        STATIC_FILES += $$file
}

include(../../qtcreatordata.pri)<|MERGE_RESOLUTION|>--- conflicted
+++ resolved
@@ -23,14 +23,10 @@
     qml-type-descriptions \
     modeleditor \
     glsl \
-<<<<<<< HEAD
     mer \
-    cplusplus
-=======
     cplusplus \
     indexer_preincludes \
     android
->>>>>>> 4caffe4f
 macx: DATA_DIRS += scripts
 
 for(data_dir, DATA_DIRS) {
