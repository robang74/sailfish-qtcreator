#!/usr/bin/env python
################################################################################
# Copyright (C) The Qt Company Ltd.
# All rights reserved.
#
# Redistribution and use in source and binary forms, with or without
# modification, are permitted provided that the following conditions are met:
#
#   * Redistributions of source code must retain the above copyright notice,
#     this list of conditions and the following disclaimer.
#   * Redistributions in binary form must reproduce the above copyright notice,
#     this list of conditions and the following disclaimer in the documentation
#     and/or other materials provided with the distribution.
#   * Neither the name of The Qt Company Ltd, nor the names of its contributors
#     may be used to endorse or promote products derived from this software
#     without specific prior written permission.
#
# THIS SOFTWARE IS PROVIDED BY THE COPYRIGHT HOLDERS AND CONTRIBUTORS "AS IS"
# AND ANY EXPRESS OR IMPLIED WARRANTIES, INCLUDING, BUT NOT LIMITED TO, THE
# IMPLIED WARRANTIES OF MERCHANTABILITY AND FITNESS FOR A PARTICULAR PURPOSE ARE
# DISCLAIMED. IN NO EVENT SHALL THE COPYRIGHT OWNER OR CONTRIBUTORS BE LIABLE
# FOR ANY DIRECT, INDIRECT, INCIDENTAL, SPECIAL, EXEMPLARY, OR CONSEQUENTIAL
# DAMAGES (INCLUDING, BUT NOT LIMITED TO, PROCUREMENT OF SUBSTITUTE GOODS OR
# SERVICES; LOSS OF USE, DATA, OR PROFITS; OR BUSINESS INTERRUPTION) HOWEVER
# CAUSED AND ON ANY THEORY OF LIABILITY, WHETHER IN CONTRACT, STRICT LIABILITY,
# OR TORT (INCLUDING NEGLIGENCE OR OTHERWISE) ARISING IN ANY WAY OUT OF THE USE
# OF THIS SOFTWARE, EVEN IF ADVISED OF THE POSSIBILITY OF SUCH DAMAGE.
################################################################################

import os
import sys
import getopt
import subprocess
import re
import string
import shutil
from glob import glob

ignoreErrors = False
debug_build = False

def usage():
    print "Usage: %s <creator_install_dir> [qmake_path]" % os.path.basename(sys.argv[0])

def which(program):
    def is_exe(fpath):
        return os.path.exists(fpath) and os.access(fpath, os.X_OK)

    fpath, fname = os.path.split(program)
    if fpath:
        if is_exe(program):
            return program
        if sys.platform.startswith('win'):
            if is_exe(program + ".exe"):
                return program  + ".exe"
    else:
        for path in os.environ["PATH"].split(os.pathsep):
            exe_file = os.path.join(path, program)
            if is_exe(exe_file):
                return exe_file
            if sys.platform.startswith('win'):
                if is_exe(exe_file + ".exe"):
                    return exe_file  + ".exe"

    return None

def is_debug(fpath):
    # match all Qt Core dlls from Qt4, Qt5beta2 and Qt5rc1 and later
    # which all have the number at different places
    coredebug = re.compile(r'Qt[1-9]?Core[1-9]?d[1-9]?.dll')
    # bootstrap exception
    if coredebug.search(fpath):
        return True
    output = subprocess.check_output(['dumpbin', '/imports', fpath])
    return coredebug.search(output)

def is_debug_build(install_dir):
    return is_debug(os.path.join(install_dir, 'bin', 'qtcreator.exe'))

def op_failed(details = None):
    if details != None:
        print details
    if ignoreErrors == False:
        print("Error: operation failed!")
        sys.exit(2)
    else:
        print("Error: operation failed, but proceeding gracefully.")

def fix_rpaths_helper(chrpath_bin, install_dir, dirpath, filenames):
    # patch file
    for filename in filenames:
        fpath = os.path.join(dirpath, filename)
        relpath = os.path.relpath(install_dir+'/lib/qtcreator', dirpath)
<<<<<<< HEAD
        relpath2 = os.path.relpath(install_dir+'/lib', dirpath)
        command = [chrpath_bin, '-r', '$ORIGIN/'+relpath+':$ORIGIN/'+relpath2, fpath]
=======
        relpluginpath = os.path.relpath(install_dir+'/lib/qtcreator/plugins', dirpath)
        command = [chrpath_bin, '-r', '$ORIGIN/'+relpath+':$ORIGIN/'+relpluginpath, fpath]
>>>>>>> 1eb29292
        print fpath, ':', command
        try:
            subprocess.check_call(command)
        except:
            op_failed()

def check_unix_binary_exec_helper(dirpath, filename):
    """ Whether a file is really a binary executable and not a script (unix only)"""
    fpath = os.path.join(dirpath, filename)
    if os.path.exists(fpath) and os.access(fpath, os.X_OK):
        with open(fpath) as f:
            return f.read(2) != "#!"

def check_unix_library_helper(dirpath, filename):
    """ Whether a file is really a library and not a symlink (unix only)"""
    fpath = os.path.join(dirpath, filename)
    return filename.find('.so') != -1 and not os.path.islink(fpath)

def fix_rpaths(chrpath_bin, install_dir):
    print "fixing rpaths..."
    for dirpath, dirnames, filenames in os.walk(os.path.join(install_dir, 'bin')):
        #TODO remove library_helper once all libs moved out of bin/ on linux
        filenames = [filename for filename in filenames if check_unix_binary_exec_helper(dirpath, filename) or check_unix_library_helper(dirpath, filename)]
        fix_rpaths_helper(chrpath_bin, install_dir, dirpath, filenames)
    for dirpath, dirnames, filenames in os.walk(os.path.join(install_dir, 'lib')):
        filenames = [filename for filename in filenames if check_unix_library_helper(dirpath, filename)]
        fix_rpaths_helper(chrpath_bin, install_dir, dirpath, filenames)

def windows_debug_files_filter(filename):
    ignore_patterns = ['.lib', '.pdb', '.exp', '.ilk']
    for ip in ignore_patterns:
        if filename.endswith(ip):
            return True
    return False

def copy_ignore_patterns_helper(dir, filenames):
    if not sys.platform.startswith('win'):
        return filenames

    if debug_build:
        wrong_dlls = filter(lambda filename: filename.endswith('.dll') and not is_debug(os.path.join(dir, filename)), filenames)
    else:
        wrong_dlls = filter(lambda filename: filename.endswith('.dll') and is_debug(os.path.join(dir, filename)), filenames)

    filenames = wrong_dlls + filter(windows_debug_files_filter, filenames)
    return filenames

def copy_qt_libs(install_dir, qt_libs_dir, qt_plugin_dir, qt_import_dir, qt_qml_dir, plugins, imports):
    print "copying Qt libraries..."

    if sys.platform.startswith('win'):
        libraries = glob(os.path.join(qt_libs_dir, '*.dll'))
    else:
        libraries = glob(os.path.join(qt_libs_dir, '*.so.*'))

    if sys.platform.startswith('win'):
        dest = os.path.join(install_dir, 'bin')
    else:
        dest = os.path.join(install_dir, 'lib', 'qtcreator')

    if sys.platform.startswith('win'):
        if debug_build:
            libraries = filter(lambda library: is_debug(library), libraries)
        else:
            libraries = filter(lambda library: not is_debug(library), libraries)

    for library in libraries:
        print library, '->', dest
        if os.path.islink(library):
            linkto = os.readlink(library)
            try:
                os.symlink(linkto, os.path.join(dest, os.path.basename(library)))
            except:
                op_failed("Link already exists!")
        else:
            shutil.copy(library, dest)

    copy_ignore_func = None
    if sys.platform.startswith('win'):
        copy_ignore_func = copy_ignore_patterns_helper

    print "Copying plugins:", plugins
    for plugin in plugins:
        target = os.path.join(install_dir, 'bin', 'plugins', plugin)
        if (os.path.exists(target)):
            shutil.rmtree(target)
        pluginPath = os.path.join(qt_plugin_dir, plugin)
        if (os.path.exists(pluginPath)):
            shutil.copytree(pluginPath, target, ignore=copy_ignore_func, symlinks=True)

    print "Copying imports:", imports
    for qtimport in imports:
        target = os.path.join(install_dir, 'bin', 'imports', qtimport)
        if (os.path.exists(target)):
            shutil.rmtree(target)
        import_path = os.path.join(qt_import_dir, qtimport)
        if os.path.exists(import_path):
            shutil.copytree(import_path, target, ignore=copy_ignore_func, symlinks=True)

    if (os.path.exists(qt_qml_dir)):
        print "Copying qt quick 2 imports"
        target = os.path.join(install_dir, 'bin', 'qml')
        if (os.path.exists(target)):
            shutil.rmtree(target)
        shutil.copytree(qt_qml_dir, target, ignore=copy_ignore_func, symlinks=True)

def add_qt_conf(install_dir):
    print "Creating qt.conf:"
    f = open(install_dir + '/bin/qt.conf', 'w')
    f.write('[Paths]\n')
    f.write('Libraries=../lib/qtcreator\n')
    f.write('Plugins=plugins\n')
    f.write('Imports=imports\n')
    f.write('Qml2Imports=qml\n')
    f.close()

def copy_translations(install_dir, qt_tr_dir):
    translations = glob(os.path.join(qt_tr_dir, '*.qm'))
    tr_dir = os.path.join(install_dir, 'share', 'qtcreator', 'translations')

    print "copying translations..."
    for translation in translations:
        print translation, '->', tr_dir
        shutil.copy(translation, tr_dir)

def copyPreservingLinks(source, destination):
    if os.path.islink(source):
        linkto = os.readlink(source)
        destFilePath = destination
        if os.path.isdir(destination):
            destFilePath = os.path.join(destination, os.path.basename(source))
        os.symlink(linkto, destFilePath)
    else:
        shutil.copy(source, destination)

def copy_libclang(install_dir, llvm_install_dir):
    # contains pairs of (source, target directory)
    deployinfo = []
    if sys.platform.startswith("win"):
        deployinfo.append((os.path.join(llvm_install_dir, 'bin', 'libclang.dll'),
                           os.path.join(install_dir, 'bin')))
        deployinfo.append((os.path.join(llvm_install_dir, 'bin', 'clang-cl.exe'),
                           os.path.join(install_dir, 'bin')))
    else:
        libsources = glob(os.path.join(llvm_install_dir, 'lib', 'libclang.so*'))
        for libsource in libsources:
            deployinfo.append((libsource, os.path.join(install_dir, 'lib', 'qtcreator')))
        clangbinary = os.path.join(llvm_install_dir, 'bin', 'clang')
        clangbinary_targetdir = os.path.join(install_dir, 'bin')
        deployinfo.append((clangbinary, clangbinary_targetdir))
        # copy link target if clang is actually a symlink
        if os.path.islink(clangbinary):
            linktarget = os.readlink(clangbinary)
            deployinfo.append((os.path.join(os.path.dirname(clangbinary), linktarget),
                               os.path.join(clangbinary_targetdir, linktarget)))

    resourcesource = os.path.join(llvm_install_dir, 'lib', 'clang')
    resourcetarget = os.path.join(install_dir, 'share', 'qtcreator', 'cplusplus', 'clang')

    print "copying libclang..."
    for source, target in deployinfo:
        print source, '->', target
        copyPreservingLinks(source, target)
    print resourcesource, '->', resourcetarget
    if (os.path.exists(resourcetarget)):
        shutil.rmtree(resourcetarget)
    shutil.copytree(resourcesource, resourcetarget, symlinks=True)

def readQmakeVar(qmake_bin, var):
    pipe = os.popen(' '.join([qmake_bin, '-query', var]))
    return pipe.read().rstrip('\n')

def main():
    try:
        opts, args = getopt.gnu_getopt(sys.argv[1:], 'hi', ['help', 'ignore-errors'])
    except:
        usage()
        sys.exit(2)
    for o, a in opts:
        if o in ('-h', '--help'):
            usage()
            sys.exit(0)
        if o in ('-i', '--ignore-errors'):
            global ignoreErrors
            ignoreErrors = True
            print "Note: Ignoring all errors"

    if len(args) < 1:
        usage()
        sys.exit(2)

    install_dir = args[0]

    qmake_bin = 'qmake'
    if len(args) > 1:
        qmake_bin = args[1]
    qmake_bin = which(qmake_bin)

    if qmake_bin == None:
        print "Cannot find required binary 'qmake'."
        sys.exit(2)

    if not sys.platform.startswith('win'):
        chrpath_bin = which('chrpath')
        if chrpath_bin == None:
            print "Cannot find required binary 'chrpath'."
            sys.exit(2)

    QT_INSTALL_LIBS = readQmakeVar(qmake_bin, 'QT_INSTALL_LIBS')
    QT_INSTALL_BINS = readQmakeVar(qmake_bin, 'QT_INSTALL_BINS')
    QT_INSTALL_PLUGINS = readQmakeVar(qmake_bin, 'QT_INSTALL_PLUGINS')
    QT_INSTALL_IMPORTS = readQmakeVar(qmake_bin, 'QT_INSTALL_IMPORTS')
    QT_INSTALL_QML = readQmakeVar(qmake_bin, 'QT_INSTALL_QML')
    QT_INSTALL_TRANSLATIONS = readQmakeVar(qmake_bin, 'QT_INSTALL_TRANSLATIONS')

    plugins = ['accessible', 'codecs', 'designer', 'iconengines', 'imageformats', 'platformthemes', 'platforminputcontexts', 'platforms', 'printsupport', 'sqldrivers', 'xcbglintegrations']
    imports = ['Qt', 'QtWebKit']

    if sys.platform.startswith('win'):
        global debug_build
        debug_build = is_debug_build(install_dir)

    if sys.platform.startswith('win'):
      copy_qt_libs(install_dir, QT_INSTALL_BINS, QT_INSTALL_PLUGINS, QT_INSTALL_IMPORTS, QT_INSTALL_QML, plugins, imports)
    else:
      copy_qt_libs(install_dir, QT_INSTALL_LIBS, QT_INSTALL_PLUGINS, QT_INSTALL_IMPORTS, QT_INSTALL_QML, plugins, imports)
    copy_translations(install_dir, QT_INSTALL_TRANSLATIONS)
    if "LLVM_INSTALL_DIR" in os.environ:
      copy_libclang(install_dir, os.environ["LLVM_INSTALL_DIR"])

    if not sys.platform.startswith('win'):
        fix_rpaths(chrpath_bin, install_dir)
    add_qt_conf(install_dir)

if __name__ == "__main__":
    if sys.platform == 'darwin':
        print "Mac OS is not supported by this script, please use macqtdeploy!"
        sys.exit(2)
    else:
        main()<|MERGE_RESOLUTION|>--- conflicted
+++ resolved
@@ -91,13 +91,9 @@
     for filename in filenames:
         fpath = os.path.join(dirpath, filename)
         relpath = os.path.relpath(install_dir+'/lib/qtcreator', dirpath)
-<<<<<<< HEAD
         relpath2 = os.path.relpath(install_dir+'/lib', dirpath)
-        command = [chrpath_bin, '-r', '$ORIGIN/'+relpath+':$ORIGIN/'+relpath2, fpath]
-=======
         relpluginpath = os.path.relpath(install_dir+'/lib/qtcreator/plugins', dirpath)
-        command = [chrpath_bin, '-r', '$ORIGIN/'+relpath+':$ORIGIN/'+relpluginpath, fpath]
->>>>>>> 1eb29292
+        command = [chrpath_bin, '-r', '$ORIGIN/'+relpath+':$ORIGIN/'+relpath2+':$ORIGIN/'+relpluginpath, fpath]
         print fpath, ':', command
         try:
             subprocess.check_call(command)
