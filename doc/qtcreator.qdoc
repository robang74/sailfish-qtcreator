/****************************************************************************
**
** This file is part of Qt Creator
**
** Copyright (c) 2011 Nokia Corporation and/or its subsidiary(-ies).
**
** Contact: Nokia Corporation (qt-info@nokia.com)
**
** No Commercial Usage
**
** This file contains pre-release code and may not be distributed.
** You may use this file in accordance with the terms and conditions
** contained in the Technology Preview License Agreement accompanying
** this package.
**
** GNU Free Documentation License
**
** Alternatively, this file may be used under the terms of the GNU Free
** Documentation License version 1.3 as published by the Free Software
** Foundation and appearing in the file included in the packaging of this
** file.
**
** If you have questions regarding the use of this file, please contact
** Nokia at qt-info@nokia.com.
**
****************************************************************************/

// **********************************************************************
// NOTE: the sections are not ordered by their logical order to avoid
// reshuffling the file each time the index order changes (i.e., often).
// Run the fixnavi.pl script to adjust the links to the index order.
// **********************************************************************


/*!
    \contentspage{index.html}{Qt Creator}
    \page index.html
    \nextpage creator-overview.html

    \title Qt Creator Manual

    \section1 Version \qtcversion

    Qt Creator provides a cross-platform, complete integrated development
    environment (IDE) for application developers to create applications for
    multiple desktop and mobile device platforms. It is available for Linux,
    Mac OS X and Windows operating systems. For more information, see
    \l{Operating Systems and Supported Platforms}.

    \note Please report bugs and suggestions to the
    \l{http://bugreports.qt.nokia.com}{Qt Bug Tracker}.
    You can also join the Qt Creator mailing list. To subscribe,
    send a message with the word \e subscribe to
    \l{mailto:qt-creator-request@qt.nokia.com}
    {qt-creator-request@trolltech.com}. For more information about Qt mailing
    lists, visit \l{http://lists.qt.nokia.com}{http://lists.qt.nokia.com}.

    \raw HTML
    <img border="0" style="float:right;" src="images/qtcreator-screenshots.png" />
    \endraw

    \list
       \o \l{Introducing Qt Creator}
       \o \l{Operating Systems and Supported Platforms}
       \o \l{Qt Creator User Interface}
       \o \l{Getting Started}
           \list
               \o \l{Building and Running an Example Application}
               \o \l{Creating a Qt Widget Based Application}
               \o \l{Creating a Mobile Application with Qt SDK}
               \o \l{Creating a Qt Quick Application}
           \endlist
       \o \l{Managing Projects}
            \list
                \o \l{Creating a Project}
                \o \l{Opening a Project}
                \o \l{Adding New Custom Wizards}
                \o \l{Setting Up a qmake Project}
                \o \l{Adding Libraries to qmake Projects}
                \o \l{Setting Up a CMake Project}
                \o \l{Setting Up a Generic Project}
                \o \l{Setting Up Development Environment for Maemo}
                \o \l{Setting Up Development Environment for Symbian}
                \o \l{Managing Sessions}
            \endlist
       \o \l{Using the Editor}
            \list
                \o \l{Finding and Replacing}
                \o \l{Refactoring}
                \o \l{Using Qt Quick Toolbars}
                \o \l{Searching With the Locator}
                \o \l{Pasting and Fetching Code Snippets}
                \o \l{Using Text Editing Macros}
                \o \l{Configuring the Editor}
                \o \l{Using FakeVim Mode}

            \endlist
       \o \l{Developing Application UI}
       \list
           \o \l{Developing Qt Quick Applications}
                \list
                    \o \l {Creating Qt Quick Projects}
                    \o \l {Using Qt Quick Designer}
                    \o \l {Creating Components}
                    \o \l {Creating Buttons}
                    \o \l {Creating Scalable Buttons and Borders}
                    \o \l {Creating Screens}
                    \o \l {Animating Screens}
                    \o \l {Adding User Interaction Methods}
                    \o \l {Exporting Designs from Graphics Software}
                    \o \l {Implementing Application Logic}
                \endlist
           \o \l{Developing Widget Based Applications}
               \list
                   \o \l{Adding Qt Designer Plugins}
               \endlist
           \o \l{Optimizing Applications for Mobile Devices}
       \endlist
       \o \l{Building and Running Applications}
            \list
                \o \l{Building Applications for Multiple Targets}
                \o \l{Running Applications on Multiple Targets}
                \o \l{Specifying Build Settings}
                \o \l{Specifying Run Settings}
                \o \l{Specifying Editor Settings}
                \o \l{Specifying Dependencies}
            \endlist
       \o \l{Debugging}
            \list
                \o \l{Debugging the Example Application}
                \o \l{Interacting with the Debugger}
                \o \l{Setting Up Debugger}
                \o \l{Debugger Modes of Operation}
                \o \l{Using Debugging Helpers}
                \o \l{Debugging Qt Quick Projects}
            \endlist
       \o \l{Using the Maemo Emulator}
       \o \l{Deploying Applications to Mobile Devices}
            \list
                \o \l{Deploying Applications to Symbian Devices}
                \o \l{Deploying Applications to Maemo Devices}
                \o \l{Publishing Applications to Ovi Store}
                \o \l{Building with Remote Compiler}
            \endlist
       \o \l{Using Version Control Systems}
       \o \l{Using External Tools}
       \o \l{Showing Task List Files in the Build Issues Pane}
       \o \l{Using Command Line Options}
       \o \l{Getting Help}
       \o \l{Tips and Tricks}
       \o \l{Keyboard Shortcuts}
       \o \l{Known Issues}
       \o \l{Glossary}
       \o \l{Acknowledgements}
    \endlist
*/


/*!
    \contentspage index.html
    \previouspage index.html
    \page creator-overview.html
    \nextpage creator-os-supported-platforms.html

  \title Introducing Qt Creator

    Qt Creator is an integrated development environment (IDE) that provides you with
    tools to design and develop applications with the Qt application framework. Qt is designed for
    developing applications and user interfaces once and deploying them across several
    desktop and mobile operating systems. Qt Creator provides you with tools for
    accomplishing your tasks throughout the whole application development life-cycle,
    from creating a project to deploying the application on the target platforms.

    \image qtcreator-overview.png "Qt Creator overview"

    \section1 Cross-platform Development

    One of the major advantages of Qt Creator is that it allows a team of developers
    to share a project across different development platforms with a common tool
    for development and debugging.

    The recommended way to build a project is to use a version control system.
    Store and edit only project source files and the .pro and .pri files (for qmake)
    or CMakeLists.txt and *.cmake files (for CMake). Do not store
    files generated by the build system or Qt Creator, such as makefiles,
    .pro.user, and object files. Other approaches are possible,
    but we recommend that you do not use network resources, for example.

    Qt Creator allows you to specify separate build settings
    for each development platform. By default, \l{glossary-shadow-build}{shadow builds} are used to
    keep the build specific files separate from the source.

    You can create separate versions of project files to keep platform-dependent
    code separate. You can use qmake
    \l{http://qt.nokia.com/doc/4.7/qmake-tutorial.html#adding-platform-specific-source-files}{scopes}
    to select the file to process depending on which platform qmake is run on.

    Items such as open files, breakpoints, and watchers are stored in
    sessions. They are not considered to be part of the
    information shared across platforms.

    \section1 Creating Projects

    But why do you need projects? To be able to build and run applications,
    Qt Creator needs the same information as a compiler would need. This information
    is specified in the project build and run settings.

    Creating a project allows you to:

        \list

            \o Group files together

            \o Add custom build steps

            \o Include forms and resource files

            \o Specify settings for running applications

        \endlist

    Setting up a new project in Qt Creator is aided by a wizard that guides
    you step-by-step through the project creation process. In the first step, you
    select the type of the project from the categories: Qt Quick project, Qt widget
    project, or other project. Next, you select a location for the project and
    specify settings for it.

    \image qtcreator-new-qt-quick-project-wizard.png

    When you have completed the steps, Qt Creator automatically generates the
    project with required headers, source files, user interface descriptions
    and project files, as defined by the wizard.
    For example, if you choose to create a Qt Quick application, Qt Creator
    generates a QML file that you can modify with the integrated \QMLD.

    \section2 Adding Libraries

    In addition to Qt libraries, you can link your application to other
    libraries, such as system libraries or your own libraries. Further, your
    own libraries might link to other libraries. To be able to compile your
    project, you must add the libraries to your project. This also enables
    code completion and syntax highlighting for the libraries.
    The procedure of adding a library to a project depends on the build
    system that you use.

    \section2 Version Control Systems

    Qt Creator uses the version control system's command line clients to access
    your repositories. The following version control systems are supported:

    \list

        \o Git

        \o Subversion

        \o Perforce

        \o CVS

        \o Mercurial

    \endlist

    The functions available to you in Qt Creator depend on the version control
    system. Basic functions are available for all the supported systems. They include
    comparing files with the latest versions stored in the repository and displaying the
    differences, viewing versioning history and change details, annotating files,
    and committing and reverting changes.

    \section1 Designing User Interfaces

    Qt Creator provides two integrated visual editors, \QMLD and \QD.

    \image qtcreator-ui-designers.png "Qt Quick Designer and Qt Designer"

    Large high-resolution screens, touch input, and significant graphics power
    are becoming common in portable consumer devices, such as mobile
    phones, media players, set-top boxes, and netbooks. To fully benefit from
    these features and to create intuitive, modern-looking, fluid user interfaces,
    you can use \l {http://doc.qt.nokia.com/4.7/qtquick.html}{Qt Quick}.

    Qt Quick consists of a rich set of user interface elements, a declarative
    language for describing user interfaces, and a language runtime. A
    collection of C++ APIs is used to integrate these high level features with
    classic Qt applications.

    You can edit QML code in the code editor or in the integrated \QMLD.
    The integration includes project management and code completion.

    If you need a traditional user interface that is clearly structured and
    enforces a platform look and feel, you can use the integrated \QD. You can
    compose and customize your widgets or dialogs and test them using different
    styles and resolutions.

    \section1 Coding

    As an IDE, Qt Creator differs from a text editor in that it knows how to build and run
    applications. It understands the C++ and QML languages as code, not just as plain text. This allows
    it to:

    \list

        \o Enable you to write well formatted code

        \o Anticipate what you are going to write and complete the code

        \o Display inline error and warning messages

        \o Enable you to semantically navigate to classes, functions, and symbols

        \o Provide you with context-sensitive help on classes, functions, and symbols

        \o Rename symbols in an intelligent way, so that other symbols with the same name
         that belong to other scopes are not renamed

        \o Show you the locations in code where a function is declared or called

    \endlist

    You can use the code editor to write code in Qt C++ or in the
    QML declarative programming language.
    QML is an extension to JavaScript, that provides a mechanism to declaratively build
    an object tree of QML elements. QML improves the integration between JavaScript and
    Qt's existing QObject based type system, adds support for automatic property bindings
    and provides network transparency at the language level.

    \section1 Building

    Qt Creator is integrated with cross-platform systems for build automation:
    qmake and CMake. In addition, you can import generic projects that do not use qmake
    or CMake, and specify that Qt Creator ignores your build system.

    Qt Creator provides support for building and running Qt applications for
    desktop environment (Windows, Linux, and Mac OS) and mobile devices (Symbian and Maemo).
    Build settings allow you to quickly switch between build targets.

    When you install the \QSDK, the build and run settings for the Maemo and Symbian
    targets are set up automatically. However, you need to install and configure some
    additional software on the devices to be able to connect to them from the
    development PC.

    \note The only supported build system for mobile applications in Qt
    Creator is qmake.

    \section1 Testing

    If you install Qt Creator as part of \QSDK, the GNU Symbolic Debugger
    is installed automatically and you should be ready to start debugging after
    you create a new project. However, you can change the setup to use debugging
    tools for Windows, for example.
    You can connect mobile devices to your development PC and debug processes
    running on the devices.

    You can test applications that are intended for mobile devices in the Qt
    Simulator and Maemo Emulator, but you also need to test the applications
    on real devices.

    \section2 Debuggers

    Qt Creator is integrated to several external native debuggers:

    \list

        \o GNU Symbolic Debugger (gdb)

        \o Microsoft Console Debugger (CDB)

        \o internal JavaScript debugger

    \endlist

    You can use the Qt Creator \gui Debug mode to inspect the state of your
    application while debugging. You can interact with the debugger in several
    ways, including the following:

    \list
        \o Go through a program line-by-line or instruction-by-instruction.
        \o Interrupt running programs.
        \o Set breakpoints.
        \o Examine the contents of the call stack.
        \o Examine and modify registers and memory contents of
           the debugged program.
        \o Examine and modify registers and memory contents of
           local and global variables.
        \o Examine the list of loaded shared libraries.
        \o Create snapshots of the current state of the debugged program
           and re-examine them later.
    \endlist

    Qt Creator displays the raw information provided by the native debuggers
    in a clear and concise manner with the goal to simplify the debugging process
    as much as possible without losing the power of the native debuggers.

    In addition to the generic IDE functionality provided by stack view, views for
    locals and watchers, registers, and so on, Qt Creator includes
    features to make debugging Qt-based applications easy. The debugger
    plugin understands the internal layout of several Qt classes, for
    example, QString, the Qt containers, and most importantly QObject
    (and classes derived from it), as well as most containers of the C++
    Standard Library and some gcc and Symbian extensions. This
    deeper understanding is used to present objects of such classes in
    a useful way.

    \section3 QML Script Console

    You can use the Qt Creator \gui Debug mode to inspect the state of
    the application while debugging JavaScript functions. You can set breakpoints,
    view call stack trace, and examine locals and watchers.

    When the application is interrupted by a breakpoint, you can use the \gui {QML
    Script Console} to execute JavaScript expressions in the current context. You can
    type JavaScript expressions and use them to get information about the state of the
    application, such as property values.

    If you change property values or add properties in the code editor, the
    changes are updated in the running application when they are saved.

    \section3 QML Observer

    While the application is running, you can use the \gui {QML Observer} view to
    explore the object structure, debug animations, and inspect colors. When debugging
    complex applications, you can use the observe mode to jump to the position in code
    where an element is defined.

    \section2 Qt Simulator

    You can use the Qt Simulator to test Qt applications that are intended
    for mobile devices in an environment similar to that of the device. You
    can change the information that the device has about its configuration
    and environment.

    The Qt Simulator is installed as part of the \QSDK. After it is
    installed, you can select it as a build target in Qt Creator.

    \section2 Maemo Emulator

    The Maemo 5 emulator emulates the Nokia N900 device environment. You can test
    applications in conditions practically identical to running the application
    on a Nokia N900 device with the software update release 1.3 (V20.2010.36-2).
    However, it is faster to test on a real device connected to the development
    PC.

    The Maemo Emulator is installed as part of the \QSDK. After it is
    installed, you can start it from Qt Creator.

    \section1 Deploying

    Qt Creator deploy configurations handle the packaging of the application as an
    executable and copying it to a location developers want to run the executable at.
    The files can be copied to a location in the file system of the development PC
    or to a mobile device.

    Qt Creator allows you to create installation packages for Symbian and Maemo
    devices that are suitable for publishing on Ovi Store and other channels.

*/

/*!
    \contentspage index.html
    \previouspage creator-overview.html
    \page creator-os-supported-platforms.html
    \nextpage creator-quick-tour.html

    \title Operating Systems and Supported Platforms

    \section1 Operating Systems

    Qt Creator is available in binary packages for the following operating
    systems:
    \list
        \o Windows 7
        \o Windows XP Service Pack 2
        \o Windows Vista
        \o (K)Ubuntu Linux 8.04 (32-bit and 64-bit) or later, with the following:
           \list
               \o g++
               \o make
               \o libglib2.0-dev
               \o libSM-dev
               \o libxrender-dev
               \o libfontconfig1-dev
               \o libxext-dev
               \o libfreetype6-dev
               \o libx11-dev
               \o libxcursor-dev
               \o libxfixes-dev
               \o libxft-dev
               \o libxi-dev
               \o libxrandr-dev
               \o If you are using QtOpenGL, libgl-dev and libglu-dev
           \endlist
        \o Mac OS 10.5 or later with the following:
           \list
               \o Xcode tools for your Mac OS X version available from your Mac
                  OS X installation DVDs or at \l http://developer.apple.com.
           \endlist
    \endlist

         \omit  ## Are the Xcode tools still needed separately? \endomit

    \section1 Compiling Qt Creator from Source

    To build Qt Creator itself from the source, see the requirements and
    instructions in the readme file that is located in the source repository.

    \section1 Supported Platforms

    You can develop applications for the following platforms:

    \list

        \o Desktop

        \o Qt Simulator

        \o Maemo 5

        \o Symbian

    \endlist

    The following table summarizes operating system support for developing
    applications for mobile device platforms.

    \table
        \header
            \o {1,4} Operating system
            \o {4,1} Platform
        \header
            \o Desktop
            \o Qt Simulator
            \o Maemo
            \o Symbian

        \row
            \o Windows
            \o Yes
            \o Yes
            \o Yes
            \o Yes
        \row
            \o Linux
            \o Yes
            \o Yes
            \o Yes
            \o Yes (by using Remote Compiler for building)
        \row
            \o Mac OS X
            \o Yes
            \o Yes
            \o Yes
            \o Yes (by using Remote Compiler for building)
    \endtable
*/


/*!
    \contentspage index.html
    \previouspage creator-os-supported-platforms.html
    \page creator-quick-tour.html
    \nextpage creator-getting-started.html

    \title Qt Creator User Interface

    \image qtcreator-breakdown.png

    When you start Qt Creator, it opens to the \gui Welcome mode, where you can:

    \list

        \o Open tutorials and example projects

        \o View tips and hints on using Qt Creator

        \o Create and open projects

        \o Send feedback to the development team

        \o Open recent sessions and projects

        \o Read news from the Qt labs

        \o Ask for support

    \endlist

    You can use the mode selector to change to another Qt Creator mode.
    The following image displays an example application in \gui Edit mode
    and \gui Design mode.

    \image qtcreator-qt-quick-editors.png "Edit mode and Design mode"

    Qt Creator has been localized into several languages. If the system language
    is one of the supported languages, it is automatically selected. To change
    the language, select \gui {Tools > Options > Environment} and select a language
    in the \gui Language field. The change takes effect after you restart Qt Creator.

    \section1 Qt Creator Modes

    The mode selector allows you to quickly switch between tasks such as
    editing project and source files, designing application UIs,
    configuring how projects are built and
    executed, and debugging your applications. To change modes, click the
    icons, or use the \l{keyboard-shortcuts}{corresponding keyboard shortcut}.

    You can use Qt Creator in the following modes:

    \list
        \o \gui{\l{Using the Editor}{Edit}} mode for editing project and source files.
        \o \gui{\l{Developing Application UI}{Design}} mode for designing and developing
           application user interfaces. This mode is available for UI files (.ui or
           .qml).
        \o \gui{\l{Debugging}{Debug}} mode for inspecting the state of your program while
           debugging.
        \o \gui{\l{Specifying Build Settings}{Projects}} mode for configuring project building and
           execution. This mode is available when a project is open.
        \o \gui{\l{Getting Help}{Help}} mode for viewing Qt documentation.
    \endlist

    Certain actions in Qt Creator trigger a mode change. Clicking on
    \gui {Debug} > \gui {Start Debugging} > \gui {Start Debugging}
    automatically switches to \gui {Debug} mode.


    \section1 Browsing Project Contents

    The sidebar is available in the \gui Edit and \gui Debug modes.
    Use the sidebar to browse projects, files, and bookmarks, and to view
    the class hierarchy.
    \image qtcreator-sidebar.png

    You can select the content of the sidebar in the sidebar menu:
    \list
        \o \gui Projects shows a list of projects open in the current
           session.
        \o \gui{Open Documents} shows currently open files.
        \o \gui Bookmarks shows all bookmarks for the current session.
        \o \gui{File System} shows all files in the currently selected
            directory.
        \o \gui {Class View} shows the class hierarchy of the currently
            open projects.
        \o \gui Outline shows the symbol hierachy of a C++ file and the element hierarchy of a QML file.
        \o \gui {Type Hierarchy} shows the base classes of a class. For
            more information, see \l{Viewing Type Hierarchy}.

    \endlist

    You can change the view of the sidebar in the following ways:
    \list
        \o To toggle the sidebar, click \inlineimage qtcreator-togglebutton.png
           or press \key Alt+0 (\key Cmd+0 on Mac OS X).
        \o To split the sidebar, click \inlineimage qtcreator-splitbar.png
           . Select new content to view in the split view.
        \o To close a sidebar view, click
           \inlineimage qtcreator-closesidebar.png
           .
    \endlist

    The additional options in each view are described in the following
    sections.

    \section2 Viewing Project Files

    The sidebar displays projects in a project tree. The project tree contains
    a list of all projects open in the current session. The files for each
    project are grouped according to their file type.

    You can use the project tree in the following ways:
    \list
        \o To bring up a context menu containing the actions most commonly
           needed right-click an item in the project tree.
           For example, through the menu of the project root directory you can,
           among other actions, build, re-build, clean and run the project.
        \o To hide the categories and sort project files alphabetically, click
           \inlineimage qtcreator-filter.png
           and select \gui{Simplify Tree}.
        \o To hide source files which are automatically generated by the build
           system, during a build, click \inlineimage qtcreator-filter.png
           and select \gui{Hide Generated Files}.
        \o To keep the position in the project tree synchronized with the file
           currently opened in the editor, click
           \inlineimage qtcreator-synchronizefocus.png
           .
        \o To see the absolute path of a file, move the mouse pointer over the
           file name.
    \endlist

    \section2 Viewing the File System

    If you cannot see a file in the \gui Projects view, switch to the
    \gui {File System} view, which shows all the files in the file system.

    To keep the position in the tree synchronized with the file
    opened in the editor, click
    \inlineimage qtcreator-synchronizefocus.png
    .

    \section2 Viewing the Class Hierarchy

    The \gui {Class View} shows the class hierarchy of the currently
    open projects. To organize the view by subprojects, click
    \inlineimage qtcreator-show-subprojects.png
    .

    \section2 Viewing QML Elements

    The \gui Outline view shows the element hierarchy in a QML file.

    \list

        \o To see a complete list of all bindings, click
           \inlineimage qtcreator-filter.png
           and select \gui{Show All Bindings}.

        \o To keep the position in the view synchronized with the element
           selected in the editor, click
           \inlineimage qtcreator-synchronizefocus.png
           .

    \endlist

    \section1 Viewing Output

    The task pane in Qt Creator can display one of the following panes:
    \list
       \o  \gui{Build Issues}
       \o  \gui{Search Results}
       \o  \gui{Application Output}
       \o  \gui{Compile Output}
       \o  \gui{General Messages}
       \o  \gui{Version Control}
    \endlist

    Output panes are available in all \l{Qt Creator modes}{modes}.
    Click the name of an output pane to open the pane. To maximize
    an open output pane, click the \gui {Maximize Output Pane} button
    or press \key {Alt+9}.

    To search within the \gui{Application Output} and \gui{Compile Output}
    panes, press \key {Ctrl+F} when the pane is active. Enter search
    criteria in the \gui Find field and click the left and right arrows to
    search down and up in the pane.

    To open the \gui{General Messages} and \gui{Version Control}
    panes, select \gui {Window > Output Panes}.


    \section2 Build Issues

    The \gui{Build Issues} pane provides a list of errors and warnings
    encountered during a build. The pane filters out irrelevant output from
    the build tools and presents the issues in an organized way.

    Right-clicking on a line brings up a context menu with options to copy
    the contents and to show a version control annotation view of the
    line that causes the error message.

    \image qtcreator-build-issues.png

    To view task lists in the \gui{Build Issues} pane, click
    \inlineimage qtcreator-filter.png
    and select \gui{My Tasks}. Entries from a task list file (.tasks) are
    imported to the pane. Press \key F6 and \key Shift+F6 to jump from one issue
    to the next.

    For more information about creating task files, see
    \l{Showing Task List Files in the Build Issues Pane}.

    \section2 Search Results

    The \gui{Search Results} pane displays the results for global searches,
    for example, searching within a current document, files on disk, or all
    projects.

    The figure below shows an example search result for all
    occurrences of \c textfinder within the \c "/TextFinder" directory.

    \image qtcreator-search-pane.png


    \section2 Application Output

    The \gui{Application Output} pane displays the status of a program when
    it is executed, and the debug output.

    The figure below shows an example output from qDebug().

    \image qtcreator-application-output.png


    \section2 Compile Output

    The \gui{Compile Output} pane provides all output from the compiler.
    The \gui{Compile Output} is a more detailed version of information
    displayed in the \gui{Build Issues} pane.

    \image qtcreator-compile-pane.png

    \section1 Navigating with Keyboard

    Qt Creator caters not only to developers who are used to using the mouse,
    but also to developers who are more comfortable with the keyboard. A wide
    range of \l{keyboard-shortcuts}{keyboard} and
    \l{Searching With the Locator}{navigation} shortcuts are available to help
    speed up the process of developing your application.

*/


/*!
    \contentspage index.html
    \previouspage creator-cli.html
    \page creator-help.html
    \nextpage creator-tips.html

    \title Getting Help

    Qt Creator comes fully integrated with Qt documentation and
    examples using the Qt Help plugin.

    \list
        \o To view documentation, switch to \gui Help mode.
        \o To obtain context sensitive help, move the text cursor to a Qt class
           or function and press \key F1. The documentation is displayed in a
           pane next to the code editor, or, if there is not enough vertical
           space, in the fullscreen \gui Help mode.
        \o To select and configure how the documentation is displayed in the
           \gui Help mode, select \gui Tools > \gui Options... > \gui Help.
    \endlist

    The following image displays the \gui Search pane in the \gui Help mode.

    \image qtcreator-help-search.png

    The following image displays the context sensitive help in the \gui Edit
    mode.

    \image qtcreator-context-sensitive-help.png

    \section1 Finding Information in Qt Documentation

    Qt Creator, \QSDK and other Qt deliverables contain documentation
    as .qch files. All the documentation is accessible in the \gui Help mode.

    To find information in the documentation, select:

    \list

        \o \gui Bookmarks to view a list of pages on which you have added bookmarks.

        \o \gui Contents to see all the documentation installed on the development
        PC and to browse the documentation contents.

        \o \gui Index to find information based on a list of keywords in all the
        installed documents.

        \o \gui {Open Pages} to view a list of currently open documentation pages.

        \o \gui Search to search from all the installed documents.

    \endlist

    \section2 Adding Bookmarks to Help Pages

    You can add bookmarks to useful help pages to easily find them later
    in the \gui Bookmarks view. You can either use the page title as the
    bookmark or change it to any text. You can organize the bookmarks in
    folders in the view.

    \image qtcreator-help-add-bookmark-dlg.png "Add Bookmark dialog"

    To add a bookmark to an open help page:

    \list 1

        \o Click the
        \inlineimage qtcreator-help-add-bookmark.png
        (\gui {Add Bookmark}) button on the toolbar.

        \o In the \gui {Add Bookmark} dialog, click \gui OK to save the
        page title as a bookmark in the \gui Bookmarks folder.

    \endlist

    To import and export bookmarks, select \gui {Tools > Options... > Help >
    General Settings > Import} or \gui Export.

    \section1 Adding External Documentation

    You can display external documentation in the \gui Help mode.
    To augment or replace the documentation that ships with Qt Creator and Qt:
    \list 1
        \o Create a .qch file from your documentation.

           For information on how to prepare your documentation and create a
           .qch file, see
           \l{http://doc.qt.nokia.com/4.7/qthelp-framework.html}{The Qt Help Framework}.
        \o To add the .qch file to Qt Creator, select \gui Tools >
           \gui Options... > \gui Help > \gui Documentation > \gui Add.
    \endlist

    \section1 Detaching the Help Window

    By default, context-sensitive help is opened in a window next to the
    code editor when you press \key F1. If there is not enough vertical
    space, the help opens in the full-screen help mode.

    You can specify that the help always opens in full-screen mode or
    is detached to an external window. Select \gui {Tools > Options... > Help >
    General Settings} and specify settings for displaying context-sensitive help
    in the \gui {On context help} field. To detach the help window, select
    \gui {Always Show Help in External Window}.

    You can select the help page to open upon startup in the \gui {Home Page}
    field.

    \section1 Using Documentation Filters

    You can filter the documents displayed in the \gui Help mode to find
    relevant information faster. Select from a list of filters in the
    \gui {Filtered by} field. The contents of the \gui Index and \gui Contents
    pane in the sidebar change accordingly.

    \image qtcreator-help-filters.png "Help filters"

    You can modify the filters to include external documentation, for example,
    or you can define your own filters. To construct filters, you can use the
    filter attributes that are specified in the documentation. Each document
    contains at least one filter attribute. If several documents contain the
    same filter attribute, such as \c tools, you can use that attribute to
    include all those documents.

    To add filters:

    \list 1

        \o Select \gui {Tools > Options... > Help > Filters > Add}.

        \o Enter a name for the filter and press \gui {OK}.

        \o In \gui Attributes, select the documents that you want to include
        in the filter.

        \image qtcreator-help-filter-attributes.png "Help filter attributes"

        \o Click \gui OK.

        \o In the \gui Help mode, select the filter in the \gui {Filtered by}
        field to see the filtered documentation in the sidebar.

    \endlist

    To modify filters, select a filter in \gui Filters, select the attributes,
    and then click \gui Apply.

    To remove filters, select them in \gui Filters, and click \gui Remove.

*/


/*!
    \contentspage index.html
    \previouspage creator-editor-fakevim.html
    \page creator-design-mode.html
    \nextpage creator-visual-editor.html

    \title Developing Application UI

    Large high-resolution screens, touch input, and significant graphics power
    are becoming common in portable consumer devices, such as mobile
    phones, media players, set-top boxes, and netbooks. To fully benefit from
    these features and to create intuitive, modern-looking, fluid user interfaces,
    you can use \l {http://doc.qt.nokia.com/4.7/qtquick.html}{Qt Quick}.

    Qt Quick consists of a rich set of user interface elements, a declarative
    language for describing user interfaces, and a language runtime. A
    collection of C++ APIs is used to integrate these high level features with
    classic Qt applications.

    You can edit QML code in the code editor or in the integrated \QMLD.

    \image qtcreator-design-mode.png "Design mode"

    The integration includes project management and code completion.

    If you need a traditional user interface that is clearly structured and
    enforces a platform look and feel, you can use the integrated \QD. You can
    compose and customize your widgets or dialogs and test them using different
    styles and resolutions.

    The following sections describe how to develop application UI:

       \list

           \o \l{Developing Qt Quick Applications}
           \o \l{Developing Widget Based Applications}
           \o \l{Optimizing Applications for Mobile Devices}

       \endlist

*/


/*!
    \contentspage index.html
    \previouspage quick-application-logic.html
    \page creator-using-qt-designer.html
    \nextpage adding-plugins.html

    \title Developing Widget Based Applications

    Widgets and forms created with \QD are integrated seamlessly with programmed code,
    using the Qt signals and slots mechanism, that lets you easily assign behavior to
    graphical elements. All properties set in \QD can be changed dynamically within the code.
    Furthermore, features like widget promotion and custom plugins allow you to use your
    own widgets with \QD.

    Qt Creator automatically opens all .ui files in \QD.

    \image qtcreator-formedit.png

    To change the layout of \QD user interface elements:
    \list 1
        \o Select \gui Tools > \gui{Form Editor} > \gui Views >
           \gui Locked.

           When this option is unchecked, you can change the layout.
        \o Click the header of an element and drag the element to a new
           position.
    \endlist

    To change \QD properties, select \gui Tools > \gui Options... >
    \gui Designer.
    \list
        \o Set the class properties and code generation preferences in \gui
           {Class Generation}.
        \o Set an additional folder for saving templates in \gui{Template
           Paths}.
        \o Set the grid settings and preview preferences in \gui Forms. To
           preview your form with skins, enable \gui{Print/Preview
           Configuration} and select your skin. Otherwise default preview
           settings are used.

           To preview the settings, select \gui Tools > \gui{Form Editor} >
           \gui Preview, or press \key Alt+Shift+R.
        \o To specify embedded device profiles, such as style, font, and screen
           resolution, select \gui{Embedded Design}.
    \endlist

    To switch between forms and code, use \key Shift+F4.

    For more information on \QD, see
    \l{http://doc.qt.nokia.com/4.7/designer-manual.html}{Qt Designer Manual}.

*/


/*!
    \contentspage index.html
    \previouspage quick-projects.html
    \page creator-using-qt-quick-designer.html
    \nextpage quick-components.html

    \title Using Qt Quick Designer

    You can edit .qml files in the \QMLD visual editor or in the
    code editor.

    In \gui Projects, double-click a .qml file to open it in the code
    editor. Then select the \gui {Design} mode to edit the file in the
    visual editor.

    \image qmldesigner-visual-editor.png "Visual editor"

    Use the visual editor panes to manage your project:

    \list

    \o \gui {Navigator} pane displays the QML elements in the current QML file
    as tree structure.

    \o \gui {Library} pane displays the building blocks that you can use to design
    applications: predefined QML elements, your own QML components, and other
    resources.

    \o \gui {Properties} pane organizes the properties of the selected QML element
    or QML component. You can also change the properties in the code editor.

    \o \gui {State} pane displays the different states of the component. QML
    states typically describe user interface configurations, such as the UI
    elements, their properties and behavior and the available actions.

    \endlist

    \section1 Managing Element Hierarchy

    The \gui Navigator pane displays the
    \l{http://doc.qt.nokia.com/4.7/qdeclarativeelements.html}{QML elements}
    in the current QML file and their relationships.
    Elements are listed in a tree structure, below their parent.

    \image qmldesigner-navigator.png "Navigator pane"

    You can select elements in the \gui Navigator to edit their properties
    in the \gui Properties pane. Elements can access the properties of their
    parent element.

    Typically, child elements are located within the parent element on the
    canvas. However, they do not necessarily have to fit inside the parent element.
    For example, you might want to make a mouse area larger than the rectangle
    or image beneath it.

    \image qmldesigner-element-size.png "Mouse area for a button"

    When you copy an element, all its child elements are also copied. When
    you remove an element, the child elements are also removed.

    You can show and hide items to focus on specific parts of the application.
    Click the
    \inlineimage qmldesigner-show-hide-icon.png
    icon to change the visibility of an element on the canvas. To change the
    visibility of an element in the application, use the \gui Visibility
    check box or the \gui Opacity field in the \gui Properties pane. If you set
    \gui Opacity to 0, elements are hidden, but you can still apply animation
    to them.

    As all properties, visibility and opacity are inherited from the parent
    element. To hide or show child elements, edit the properties of the
    parent element.

    To view lists of files or projects, instead, select \gui {File System},
    \gui {Open Documents}, or \gui Projects in the menu.
    To view several types of content at a time, split the sidebar by clicking
    \inlineimage qtcreator-splitbar.png
    .

    \section2 Switching Parent Elements

    When you drag and drop QML elements to the canvas, Qt Quick Designer
    adds the new element as a child of the element beneath it.
    When you move elements on the canvas, Qt Quick Designer cannot determine
    whether you want to adjust their position or attach them to a new
    parent element. Therefore, the parent element is not automatically
    changed. To change the parent of the element, press down the \key Shift
    key before you drag and drop the element into a new position. The topmost
    element under the cursor becomes the new parent of the element.

    You can change the parent of an element also in the \gui Navigator pane.
    Drag and drop the element to another position in the tree.

    \section1 Element Library

    The \gui {Library} pane contains two tabs: \gui {Items} and \gui {Resources}.
    The \gui Items pane displays the QML elements grouped by type: your own QML
    components, basic elements, interaction elements, views, and widgets.

    Sets of UI components with the MeeGo and Symbian look and feel have been
    defined for Qt Quick. They are based on standard QML elements. To view the
    UI components in \gui {QML Components}, click
    \inlineimage qtcreator-filter.png
    and select \gui {MeeGo Components} or \gui {Symbian Components}.

    \image qmldesigner-qml-components.png "QML Components pane"

    The \gui {Resources} pane displays the images and other files that you copy to
    the project folder.

    \section1 Specifying Element Properties

    The \gui Properties pane displays all the properties of the selected QML element.
    The properties are grouped by type. The top part of the pane displays properties
    that are common to all elements, such as element type, position, size,
    and visibility.

    The bottom part of the pane displays properties that are specific to each element
    type. For example, the following image displays the properties you can set for
    \gui Rectangle and \gui Text elements.

    \image qmldesigner-element-properties.png

    The default values of properties are displayed in white color, while the values
    that you specify explicitly are highlighted with blue color. In addition, property
    changes in states are highlighted with blue.

    For more information on the properties available for an element, press \key {F1}.

    \section2 Setting Expressions

    \l{http://doc.qt.nokia.com/4.7/propertybinding.html}{Property binding}
    is a declarative way of specifying the value of a property.
    Binding allows a property value to be expressed as an JavaScript expression
    that defines the value relative to other property values or data accessible
    in the application. The property value is automatically kept up to date if
    the other properties or data values change.

    Property bindings are created implicitly in QML whenever a property is assigned
    an JavaScript expression. To set JavaScript expressions as values of properties
    in Qt Quick Designer, click the circle
    icon next to a property to open a context menu, and select \gui {Set Expression}.

    \image qmldesigner-set-expression.png "Element properties context menu"

    To remove expressions, select \gui Reset in the context menu.

    For more information on the JavaScript environment provided by QML, see
    \l{http://doc.qt.nokia.com/4.7/qdeclarativejavascript.html}{Integrating JavaScript}.

    \section2 Loading Placeholder Data

    Often, QML applications are prototyped with fake data that is later
    replaced by real data sources from C++ plugins. QML Viewer loads fake data
    into the application context: it looks for a directory named \e dummydata
    in the same directory as the target QML file, loads any .qml files in that
    directory as QML objects, and binds them to the root context as properties.
    For more information, see
    \l{http://doc.qt.nokia.com/latest/qmlviewer.html}{QML Viewer}.

    You can use dummydata files also to specify fake properties for QML
    components that you open for editing in \QMLD.
    A QML component provides a way of defining a new UI element that you can
    re-use in other QML files. A component is generally defined in its own QML
    file. You can use property binding to specify the properties of a component
    to make it easily reusable.

    For example, you can create a button bar component (buttonbar.qml) that
    inherits its width from the screen that is its parent:

    \code

    import QtQuick 1.0

    Item {
        width: parent.width
        }

    \endcode

    However, when you open the QML file for editing in \QMLD, the button bar
    component does not have a width, because it is specified outside the QML
    file (in the QML file that specifies the screen). To specify a fake width
    for the component, create a \c <component>_dummydata.qml file (here,
    buttonbar_dummydata.qml) that specifies the component width and copy it to
    the \c dummydata directory.

    For example:

    \code
    import QtQuick 1.0
    import QmlDesigner 1.0

    DummyContextObject {
        parent: QtObject {
        property real width: 1000
        }
    }
    \endcode

    The file is reloaded if you change it.

    \section2 Setting Anchors and Margins

    In addition to arranging elements in a grid, row, or column, you can use
    \l{http://doc.qt.nokia.com/4.7/qml-anchor-layout.html}{anchors} to lay out screens.
    In an anchor-based layout, each item can be thought of as having a set of
    invisible \e anchor lines: top, bottom, left, right, fill, horizontal center,
    vertical center, and baseline.

    In the \gui Layout pane you can set anchors and margins for elements. To set
    the anchors of an item, click the anchor buttons. You can combine the top/bottom,
    left/right, and horizontal/vertical anchors to anchor objects in the corners of
    the parent element or center them horizontally or vertically within the parent
    element.

    \image qmldesigner-anchor-buttons.png "Anchor buttons"

    In version 2.1, specifying the baseline anchor in Qt Quick Designer is
    not supported. You can specify it using the code editor.

    For performance reasons, you can only anchor an element to its siblings and
    direct parent. By default, an element is anchored to its parent when you
    use the anchor buttons. Select a sibling of the element in the \gui Target
    field to anchor to it, instead.

    Arbitrary anchoring is not supported. For example, you cannot specify:
    \c {anchor.left: parent.right}. You have to specify: \c {anchor.left: parent.left}.
    When you use the anchor buttons, anchors to the parent element are always
    specified to the same side. However, anchors to sibling elements are specified
    to the opposite side: \c {anchor.left: sibling.right}. This allows you to keep
    sibling elements together.

    In the following image, \gui{Rectangle 2} is anchored to its siblings on its
    right and left and to the bottom of its parent.

    \image qmldesigner-anchors.png "Anchoring sibling elements"

    The anchors for \gui{Rectangle 2} are specified as follows in code:

    \qml
    Rectangle {
        id: rectangle2
        anchors.right: rectangle3.left
        anchors.rightMargin: 15
        anchors.left: rectangle1.right
        anchors.leftMargin: 15
        anchors.bottom: parent.bottom
        anchors.bottomMargin: 15
        // ...
    }
    \endqml

    Margins specify the amount of empty space to leave to the outside of an item.
    Margins only have meaning for anchors. They do not take any effect when using
    other layouts or absolute positioning.

    \section2 Building Transformations on Items

    The \gui Advanced pane allows you configure advanced transformations, such as
    rotation, scale, and translation. You can assign any number of transformations
    to an item. Each transformation is applied in order, one at a time.

    For more information on Transform elements, see
    \l {http://doc.qt.nokia.com/4.7/qml-transform.html}{QML Transform Element}.

    \section1 Adding States

    User interfaces are designed to present different interface configurations
    in different scenarios, or to modify their appearances in response to user
    interaction. Often, there are a set of changes that are made concurrently,
    such that the interface could be seen to be internally changing from one
    \e state to another.

    This applies generally to interface elements regardless of their complexity.
    A photo viewer may initially present images in a grid, and when an image is
    clicked, change to a detailed state where the individual image is expanded
    and the interface is changed to present new options for image editing.
    On the other end of the scale, when a simple button is pressed, it may change
    to a \e pressed state in which its color and position is modified to give a
    pressed appearance.

    In QML, any object can change between different states to apply sets of changes
    that modify the properties of relevant items. Each state can present a
    different configuration that can, for example:

    \list

        \o Show some UI elements and hide others.

        \o Present different available actions to the user.

        \o Start, stop or pause animations.

        \o Execute some script required in the new state.

        \o Change a property value for a particular item.

        \o Show a different view or screen.

    \endlist

    The \gui State pane displays the different
    \l{http://doc.qt.nokia.com/4.7/qdeclarativestates.html}{states}
    of the component in the Qt Quick Designer.

    \image qmldesigner-transitions.png "State pane"

    To add states, click the empty slot. Then modify the new state in the editor.
    For example, to change the appearance of a button, you can hide the button
    image and show another image in its place. Or, to add movement to the screen,
    you can change the position of an object on the canvas and then add animation
    to the change between the states.

    You can preview the states in the \gui State pane and click them to switch
    between states on the canvas.

    For more information on using states, see \l{Creating Screens}.

    If you add animation to the states, you can run the application to test the
    animation.

    For more information on adding animation, see \l{Animating Screens}.

    \section1 Aligning and Positioning Elements

    The position of an element on the canvas can be either absolute or relative
    to other elements. In the element properties, you can set the x and y
    coordinates of an element, or \l{Setting Anchors and Margins}{anchor} it to its
    parent and sibling elements.

    \section2 Snap to Margins

    When you are working on a design, you can use snap and guides to align
    elements on the canvas. Click the
    \inlineimage qmldesigner-snap-to-guides-button.png
    button to have the elements snap to the guides.

    Choose \gui {Tools > Options... > Qt Quick} to specify settings for snap to
    margins. In the \gui {Snap margin} field, specify the position of the guides
    as pixels  from the edge of the canvas. In the \gui {Item spacing} field,
    specify the space in pixels to leave between elements on the screen.

    The following image shows the position of the guides when \gui {Snap margin}
    is set to 5 pixels.

    \image qmldesigner-snap-margins.png "Snap margins on canvas"

    \section2 Hiding Element Boundaries

    Qt Quick Designer displays the boundaries of elements on the canvas. To hide
    the element boundaries, click the
    \inlineimage qmldesigner-show-bounding-rectangles-button.png
    button.

    \section2 Selecting Elements

    When you point the mouse to overlapping elements, the frontmost element is
    selected by default. However, elements that do not have any content, such as
    the mouse area, are typically located in front of elements that do have
    content, such as rectangles or border images. To select elements with content
    by default, click the
    \inlineimage qmldesigner-only-select-items-with-content.png
    button.

    \section2 Previewing Element Size

    The width and height of the root item in a QML file determine the size of
    the QML element. To experiment with different sizes, enter values in the
    \gui Height and \gui Width fields on the canvas toolbar. The changes are
    displayed in the \gui States pane and on the canvas, but the property
    values are not changed permanently in the QML file. You can permanently
    change the property values in the \gui Properties pane.

    \image qmldesigner-preview-size.png "Canvas width and height"

*/


/*!
    \contentspage index.html
    \previouspage creator-project-managing-sessions.html
    \page creator-editor-using.html
    \nextpage creator-editor-finding.html

    \title Using the Editor

    Qt Creator's code editor is designed to aid you in creating, editing and
    navigating code.  Qt Creator's code editor is fully equipped with syntax
    checking, code completion, context sensitive help and in-line error
    indicators while you are typing.

    \image qtcreator-edit-mode.png "Edit mode"

    \section1 Using the Editor Toolbar

    The editor toolbar is located at the top of the editor view. The editor
    toolbar is context sensitive and shows items relevant to the file currently
    open in the editor.

    \image qtcreator-editortoolbar-symbols.png

    Use the toolbar to navigate between open files and symbols in use.
    To browse forward or backward through your location history, click
           \inlineimage qtcreator-back.png
           and \inlineimage qtcreator-forward.png
           .

    To go to any open file, select it from the \gui{Open files} drop-down menu.
    Right-click the menu title and select \gui {Copy Full Path to Clipboard} to
    copy the path and name of the current file to the clipboard.

    To jump to any symbol used in the current file, select it from the
    \gui Symbols drop-down menu. By default, the symbols are displayed in the
    order in which they appear in the file. Right-click the menu title and select
    \gui {Sort Alphabetically} to arrange the symbols in alphabetic order.

    \section1 Splitting the Editor View

    Split the editor view when you want to work on and view multiple files on
    the same screen.

    \image qtcreator-spliteditorview.png

    You can split the editor view in the following ways:
    \list
        \o To split the editor view into a top and bottom view, select
           \gui Window > \gui Split or press \key{Ctrl+E, 2}.

           Split command creates views below the currently active editor view.
        \o To split the editor view into adjacent views, select
           \gui Window > \gui{Split Side by Side} or press
           \key{Ctrl+E, 3}.

           Side by side split command creates views to the right of the
           currently active editor view.
    \endlist

    To move between split views, select \gui Window >
    \gui{Go to Next Split} or press \key{Ctrl+E, O}.

    To remove a split view, place the cursor within the view you want to
    remove and select \gui Window > \gui{Remove Current Split} or press
    \key{Ctrl+E, 0}. To remove all but the currently selected split view,
    select \gui Window > \gui{Remove All Splits} or press \key{Ctrl+E, 1}.

    \section1 Semantic Highlighting

    Qt Creator understands the C++ and QML languages as code, not as plain text.
    It reads the source code, analyzes it, and highlights it based on the
    semantic checks that it does for the following code elements:

    \list

        \o Types (such as classes, structs, and type definitions)

        \o Local variables

        \o Class fields

        \o Virtual methods

    \endlist

    To specify the color scheme to use for semantic highlighting, select
    \gui {Tools > Options... > Text Editor > Fonts & Color}.

    Qt Creator supports syntax highlighting also for other types of files than
    C++ or QML. For more information, see \l{Generic Highlighting}.

    \section1 Highlighting and Folding Blocks

    Use block highlighting to visually separate parts of the code that belong
    together. For example, when you place the cursor within the braces,
    the code enclosed in braces is highlighted.

    \image qtcreator-blockhighlighting.png

    To enable block highlighting, select \gui Tools > \gui{Options...} >
    \gui{Text Editor} > \gui Display > \gui{Highlight blocks}.

    Use the folding markers to collapse and expand blocks of code within
    braces. Click the folding marker to collapse or expand a block. In the
    figure above, the folding markers are located between the line number and
    the text pane.

    To show the folding markers, select \gui Tools > \gui{Options...} >
    \gui{Text Editor} > \gui Display > \gui{Display folding markers}. This
    option is enabled by default.

    When the cursor is on a brace, the matching brace is animated
    by default. To turn off the animation and just highlight the block and
    the braces, select \gui {Tools > Options... > Text Editor > Display} and
    deselect \gui {Animate matching parentheses}.


    \section1 Checking Code Syntax

    As you write code Qt Creator checks code syntax. When Qt Creator spots a
    syntax error in your code it underlines it and shows error details when you
    move the mouse pointer over the error.
    \list
        \o Syntax errors are underlined in red.

           In the following figure, a semicolon is missing at the end of the
           line.

           \image qtcreator-syntaxerror.png
        \o Semantic errors and warnings are underlined in olive.

           In the following figure, the type is unknown.

           \image qtcreator-semanticerror.png
    \endlist


    \section1 Completing Code

    As you write code, Qt Creator suggests properties, IDs, and code
    snippets to complete the code. It provides a list of context-sensitive
    suggestions to the statement currently under your cursor.

    \image qtcreator-codecompletion.png

    To open the list of suggestions at any time, press \key{Ctrl+Space}.
    If only one option is available, Qt Creator inserts it automatically.

    When completion is invoked manually, Qt Creator completes the common prefix
    of the list of suggestions. This is especially useful for classes with
    several similarly named members. To disable this functionality, uncheck
    \gui{Autocomplete common prefix} in the code completion preferences.
    Select \gui Tools > \gui{Options...} > \gui{Text Editor} > \gui Completion.

    By default, code completion considers only the first letter case-sensitive.
    To apply full or no case-sensitivity, select the option in the
    \gui {Case-sensitivity} field.

    \section2 Summary of Available Types

    The following table lists available types for code completion and icon
    used for each.

    \table
        \header
            \o Icon
            \o Description
        \row
            \i  \inlineimage completion/class.png
            \i  A class
        \row
            \i  \inlineimage completion/enum.png
            \i  An enum
        \row
            \i  \inlineimage completion/enumerator.png
            \i  An enumerator (value of an enum)
        \row
            \i  \inlineimage completion/func.png
            \i  A function
        \row
            \i  \inlineimage completion/func_priv.png
            \i  A private function
        \row
            \i  \inlineimage completion/func_prot.png
            \i  A protected function
        \row
            \i  \inlineimage completion/var.png
            \i  A variable
        \row
            \i  \inlineimage completion/var_priv.png
            \i  A private variable
        \row
            \i  \inlineimage completion/var_prot.png
            \i  A protected variable
        \row
            \i  \inlineimage completion/signal.png
            \i  A signal
        \row
            \i  \inlineimage completion/slot.png
            \i  A slot
        \row
            \i  \inlineimage completion/slot_priv.png
            \i  A private slot
        \row
            \i  \inlineimage completion/slot_prot.png
            \i  A protected slot
        \row
            \i  \inlineimage completion/keyword.png
            \i  A C++ keyword
        \row
            \i  \inlineimage completion/snippet.png
            \i  A C++ code snippet
        \row
            \i  \inlineimage completion/element.png
            \i  A QML element
        \row
            \i  \inlineimage completion/qmlsnippet.png
            \i  A QML code snippet
        \row
            \i  \inlineimage completion/macro.png
            \i  A macro
        \row
            \i  \inlineimage completion/namespace.png
            \i  A namespace
    \endtable

    \section2 Completing Code Snippets

    Code snippets can consist of multiple
    variables that you specify values for. Select an item in the list and press
    \key Tab or \key Enter to complete the code. Press \key Tab to
    move between the variables and specify values for them. When you specify a
    value for a variable, all instances of the variable within the snippet
    are renamed.

    \image qmldesigner-code-completion.png "Completing QML code"

    \section2 Editing Code Snippets

    Code snippets specify C++ or QML code constructs. You can add, modify,
    and remove snippets in the snippet editor. To open the editor, select
    \gui {Tools > Options... > Text Editor > Snippets}.

    \image qtcreator-edit-code-snippets "Snippet options"

    Qt Creator provides you with built-in snippets in the following categories:

    \list

        \o Text snippets, which can contain any text string. For example, code
        comments

        \o C++ code snippets, which specify C++ code constructs

        \o QML code snippets, which specify QML code constructs

    \endlist

    \section3 Adding and Editing Snippets

    Select a snippet in the list to edit it in the snippet editor. To add a new
    snippet, select \gui Add. Specify a trigger and, if the trigger is already
    in use, an optional variant, which appear in the list of suggestions when
    you write code. Also specify a text string or C++ or QML code construct in
    the snippet editor, depending on the snippet category.

    The snippet editor provides you with:

    \list

        \o Highlighting

        \o Indentation

        \o Parentheses matching

        \o Basic code completion

    \endlist

    Specify the variables for the snippets in the following format:

    \c $variable$

    Use unique variable names within a snippet, because all instances of a
    variable are renamed when you specify a value for it.

    The snippet editor does not check the syntax of the snippets that you edit
    or add. However, when you use the snippets, the code editor marks any
    errors by underlining them in red.

    To discard the changes you made to a built-in snippet, select \gui {Revert
    Built-in}.

    \section3 Removing Snippets

    Several similar built-in snippets might be provided for different use
    cases. To make the list of suggestions shorter when you write code, remove
    the built-in snippets that you do not need. If you need them later, you
    can restore them.

    To remove snippets, select a snippet in the list, and then select
    \gui Remove. To restore the removed snippets, select \gui {Restore Removed
    Built-ins}.

    \section3 Resetting Snippets

    To remove all added snippets and to restore all removed snippets, select
    \gui {Reset All}.

    \note If you now select \gui OK or \gui Apply, you permanently lose all
    your own snippets.

    \section1 Using Bookmarks

    To insert or delete a bookmark right-click the line number and select
    \gui{Toggle Bookmark} or press \key{Ctrl+M}.

    \image qtcreator-togglebookmark.png

    To go to previous bookmark in the current session, press \key{Ctrl+,}.

    To go to next bookmark in the current session, press \key{Ctrl+.}.


    \section1 Moving to Symbol Definition or Declaration

    In Qt Creator you can move directly to the definition or the declaration of
    a symbol by holding the \key Ctrl and clicking the symbol.

    To enable this moving function, in \gui Tools > \gui{Options...} >
    \gui{Text Editor} > \gui Behavior, select \gui{Enable mouse navigation}.

    You can also select the symbol and press \key F2, or right-click the symbol
    and select \gui {Follow Symbol Under Cursor} to move to its definition or declaration.
    This is supported for namespaces, classes, methods, variables, include statements,
    and macros.

    To switch between the definition and declaration of a symbol, press \key {Shift+F2}
    or right-click the symbol and select \gui {Switch Between Method Declaration/Definition}.

    \section1 Viewing Type Hierarchy

    To view the base classes of a class, right-click the class and select
    \gui {Open Type Hierarchy}  or press \key {Ctrl+Shift+T}.

    \section1 Using Update Code Model

    To refresh the internal information in Qt Creator pertaining to your code,
    select \gui{Tools} > \gui{C++} > \gui{Update Code Model}.

    \note In Qt Creator indexing updates the code automatically. Use
    \gui{Update Code Model} only as an emergency command.

*/


/*!
    \contentspage index.html
    \previouspage creator-editor-locator.html
    \page creator-editor-codepasting.html
    \nextpage creator-editor-options.html

    \title Pasting and Fetching Code Snippets

    In Qt Creator, you can paste snippets of code to a server or fetch
    snippets of code from the server. To paste and fetch snippets of code,
    Qt Creator uses the following:
    \list
        \o \gui{CodePaster}
        \o \gui{Pastebin.Com}
        \o \gui{Pastebin.Ca}
    \endlist

    To configure the server, select \gui{Tools} > \gui{Options...} >
    \gui{Code Pasting}.

    To paste a snippet of code onto the server, select \gui{Tools} >
    \gui{Code Pasting} > \gui{Paste Snippet...} or press \key{Alt+C,Alt+P}.



    To fetch a snippet of code from the server, select \gui{Tools} >
    \gui{Code Pasting} > \gui{Fetch Snippet...} or press \key{Alt+C,Alt+F}.

    \note To use \gui{Pastebin.Com}, configure the domain
    prefix in \gui{Tools} > \gui{Options...} > \gui{Code Pasting} >
    \gui{Pastebin.com}.

    For example, you might ask colleagues to review a change that you plan to
    submit to a version control system. If you use the Git version control system,
    you can create a \e{diff} view by selecting \gui{Tools} > \gui{Git} >
    \gui{Diff Repository}. You can then upload its contents to the server by choosing
    \gui{Tools} > \gui{Code Pasting} > \gui{Paste Snippet...}. The reviewers can retrieve
    the code snippet by selecting \gui{Tools} > \gui{Code Pasting} > \gui{Fetch Snippet...}.
    If they have the project currently opened in Qt Creator, they can apply and test
    the change by choosing \gui{Tools} > \gui{Git} > \gui{Apply Patch}.

*/

/*!
    \contentspage index.html
    \previouspage creator-editor-locator.html
    \page creator-macros.html
    \nextpage creator-editor-options.html

    \title Using Text Editing Macros

    When you have a file open in the code editor, you can record a keyboard
    sequence as a macro. You can then play the macro to repeat the sequence.
    You can save the latest macro and assign a keyboard shortcut for running
    it or run it from the locator.

    To record a text editing macro, select \gui {Tools > Macros > Record Macro}
    or press \key {Alt+(}. To stop recording, select \gui {Tools > Macros >
    Stop Recording Macro} or press \key {Alt+)}.

    To play the last macro, select \gui {Tools > Macros > Play Last Macro} or
    press \key {Alt+R}.

    To save the last macro, select \gui {Tools > Macros > Save Last Macro}.

    To assign a keyboard shortcut to a text editing macro, select \gui {Tools >
    Options... > Environment > Keyboard}. For more information, see
    \l{Configuring Keyboard Shortcuts}.

    You can also use the \c rm locator filter to run a macro. For more
    information, see \l{Searching With the Locator}.

    To view and remove saved macros, select \gui {Tools > Options... > Text
    Editor > Macros}.

*/

/*!
    \contentspage index.html
    \previouspage creator-editor-options.html
    \page creator-editor-fakevim.html
    \nextpage creator-design-mode.html

    \title Using FakeVim Mode

    In the \gui{FakeVim} mode, you can run the main editor in a manner similar
    to the Vim editor. To run the editor in the \gui{FakeVim} mode, select
    \gui{Edit} > \gui{Advanced} > \gui{Use Vim-style Editing} or press
    \key{Alt+V,Alt+V}.

    In the \gui{FakeVim} mode, most keystrokes in the main editor will be
    intercepted and interpreted in a way that resembles Vim. Documentation for
    Vim is not included in Qt Creator. For more information on using Vim,
    see \l{http://www.vim.org/docs.php}{Documentation} on the Vim web site.

    To map commands entered on the \gui{FakeVim} command line to actions of the
    Qt Creator core, select \gui{Tools} > \gui{Options...} > \gui{FakeVim} >
    \gui{Ex Command Mapping}.

    To make changes to the Vim-style settings, select \gui{Tools} >
    \gui{Options...} > \gui FakeVim > \gui{General}.

    To use a Vim-style color scheme, select \gui {Tools > Options... >
    Text Editor > Fonts & Color}. In the \gui {Color Scheme} list, select
    \gui {Vim (dark)}.

    To quit the FakeVim mode, click \gui {Quit FakeVim} or press
    \key{Alt+V,Alt+V}.

    */


/*!
    \contentspage index.html
    \previouspage creator-version-control.html
    \page creator-editor-external.html
    \nextpage creator-task-lists.html

    \title Using External Tools

    You can use external tools directly from Qt Creator. Qt Linguist, the
    default text editor for your system, and the \c sort tool are preconfigured
    for use. You can change their default configurations and configure new
    tools.

    \section1 Using Qt Linguist

    You can use the Qt Linguist release manager tools, lupdate and lrelease,
    directly from Qt Creator. The lupdate tool is used to synchronize source
    code and translations. The lrelease tool is used to create run-time
    translation files for use by the released application.

    To synchronize ts files from a translator with the application code,
    select \gui {Tools > External > Text > Linguist > Update Translations
    (lupdate)}.

    To generate from the ts files qm translation files that can be used by an
    application, select \gui {Tools > External > Text > Linguist > Release
    Translations (lrelease)}.

    By default, the project .pro file is passed to the tools as an argument. To
    specify other command line arguments for the tools, select \gui {Tools >
    External > Configure}.

    For more information about Qt Linguist, see
    \l{http://doc.qt.nokia.com/4.7/linguist-manual.html}{Qt Linguist Manual}.

    \section1 Using External Text Editors

    You can open files for editing in the default text editor for your system:
    Notepad on Windows and vi on Linux and Mac OS.
    To open the file you are currently viewing in an external editor, select
    \gui {Tools > External > Text > Notepad} or \gui vi, depending on your
    system.

    Qt Creator looks for the editor path in the PATH environment variable
    of your operating system.

    \section1 Sorting Text Alphabetically

    To sort selected text alphabetically, select \gui {Tools > External > Text
    > Sort Selection}. The \c sort tool takes the selected text as input and
    returns it in alphabetic order. By default, the output replaces the
    original selection in the code editor.

    To change the default configuration, select \gui {Tools > External >
    Configure}.

    \section1 Configuring External Tools

    You can change the configuration of preconfigured tools and configure
    additional tools in Qt Creator \gui Options.

    You can use Qt Creator variables in the fields that you can select from
    lists of available Qt Creator variables.

    \image qtcreator-external-tools.png "External Tools options"

    To configure external tools:

    \list 1

        \o  Select \gui {Tools > External > Configure}.

        \o  Select
            \inlineimage qtcreator-windows-add.png
            to add a new tool. You can also select \gui {Add Category} to add a
            new category.

        \o  In the \gui Executable field, specify the executable to run. If the
            executable is found in your system PATH variable, do not specify
            the path to it.

        \o  In the \gui Arguments field, specify optional arguments for running
            the executable.

        \o  In the \gui {Working directory} field, specify the path to the
            working directory.

        \o  In the \gui {Output pane}, select how to handle output from the
            tool. You can ignore the output, view it in the \gui {General
            Messages} output pane, or replace the selected text with the
            output in the code editor.

        \o  In the \gui {Error output pane}, select how to handle error messages
            from the tool.

        \o In the \gui Input field, specify text that is passed as standard
        input to the tool.

    \endlist

    The category and tool are added to the \gui {Tools > External} menu.

    If you change the configuration of preconfigured tools, you can later
    revert the changes by selecting the \gui Revert button.

    The tool configurations that you add and modify are stored in XML format in
    the user configuration folder. For example,
    \c {~/config/Nokia/qtcreator/externaltools}
    on Linux and Mac OS and
    \c {C:\Users\username\AppData\Roaming\Nokia\qtcreator\externaltools}
    in Windows. To share a configuration with other users, copy an XML
    configuration file to the folder.

*/


/*!
    \contentspage index.html
    \previouspage creator-editor-codepasting.html
    \page creator-editor-options.html
    \nextpage creator-editor-fakevim.html

    \title Configuring the Editor

    Qt Creator allows you to configure the text editor to suit your specific
    needs. To configure the editor, select  \gui Tools > \gui{Options...} >
    \gui{Text Editor}.

    These settings apply to all projects. To specify editor behavior for an
    open project, select \gui {Projects > Editor Settings}. For more
    information, see \l{Specifying Editor Settings}.

    \image qtcreator-font-colors.png "Text editor options"

    You can perform the following configuration actions:
    \list
        \o Set the font preferences and apply color schemes for syntax highlighting in
           \gui{Font & Colors}.
        \o Specify definition files for syntax highlighting for other types of files than
             C++ or QML in \gui{Generic Highlighter}.
        \o Set tabs, indentation, the handling of whitespace, and mouse operations in
           \gui Behavior.
        \o Set various display properties, for example,
           \l{Highlighting and folding blocks}{highlighting and folding blocks},
           text wrapping or \l{Moving to symbol definition or declaration}
           {moving to symbol definition or declaration}
           in \gui Display.
        \o Add, modify, and remove \l{Editing Code Snippets}{code snippets} in
           \gui Snippets.
        \o View and remove \l{Using Text Editing Macros}{text editing macros}
           in \gui Macros.
        \o Configure \l{Completing Code}{code completion} in \gui Completion.
    \endlist

    \section2 Configuring Fonts

    You can select the font family and size. You can specify a zoom setting in
    percentage for viewing the text. You can also zoom in or out by pressing
    \key {Ctrl++} or \key {Ctrl +-}, or by pressing \key Ctrl and rolling
    the mouse button up or down. To disable the mouse wheel function, select
    \gui {Tools > Options... > Text Editor > Behavior} and deselect the
    \gui {Enable scroll wheel zooming} check box.

    Antialiasing is used by default to make text look smoother and more
    readable on the screen. Deselect the \gui Antialias check box to
    turn off antialiasing.

    \section2 Defining Color Schemes

    You can select one of the predefined color schemes for syntax highlighting
    or create customized color schemes. The color schemes apply to highlighting
    both C++ and QML files and generic files.

    To create a color scheme:

    \list 1

        \o Select \gui {Tools > Options... > Text Editor > Fonts & Color > Copy}.

        \o Enter a name for the color scheme and click \gui OK.

        \o In the \gui Foreground field, specify the color of the selected
        code element.

        \o In the \gui Background field, select the background
        color for the code element.

        The backgound of the \gui Text element determines the background of the
        code editor.

    \endlist

    When you copy code from Qt Creator, it is copied in both plain text and HTML
    format. The latter makes sure that syntax highlighting is preserved when
    pasting to a rich-text editor.

    \section2 Generic Highlighting

    Generic highlighting is based on highlight definition files that are provided by the
    \l{http://kate-editor.org/2005/03/24/writing-a-syntax-highlighting-file/}{Kate Editor}.
    You can download highlight definition files for use with Qt Creator.

    If you have a Unix installation that comes with the Kate Editor, you might already
    have the definition files installed. Typically, the files are in a read-only directory,
    and therefore, you cannot manage them. Qt Creator can try to locate them and use them
    as fallback files, when the primary location does not contain the definition for the
    current file type. You can also specify the directory that contains preinstalled
    highlight definition files as the primary location.

    When you open a file for editing and the editor cannot find the highlight definition
    for it, an alert appears. You can turn off the alerts. You can also specify patterns
    for ignoring files. The editor will not alert you if highlight definitions for the
    ignored files are not found.

    To download highlight definition files:

    \list 1

        \o Select \gui {Tools > Options... > Text Editor > Generic Highlighter}.

        \image qtcreator-generic-highlighter.png "Generic Highlighter options"

        \o In the \gui Location field, specify the path to the primary location for
        highlight definition files.

        \o Click \gui {Download Definitions} to open a list of highlight definition files available for
        download.

        \image qtcreator-manage-definitions.png "Download Definitions dialog"

        \o Select highlight definition files in the list and click \gui{Download Selected
        Definitions}.

        \o Select the \gui {Use fallback location} check box to specify the secondary location
        where the editor will look for highlight definition files.

        \o Click \gui Autodetect to allow Qt Creator to look for highlight definition
        files on your system, or click \gui Browse to locate them in the file system
        yourself.

        \o In the \gui {Ignored file patterns} field, specify file patterns. You will not
        receive alerts if the highlight definitions for the specified files are not found.

        \o Click \gui OK to save your changes.

    \endlist


    \section2 Indenting Code

    \image qtcreator-indentation.png "Text Editor Behavior options"

    When you type code, it is indented automatically according to the selected
    options. Select a block to indent it when you press \key Tab.
    Press \key {Shift+Tab} to decrease the indentation.

    When you press \gui Backspace the indentation is decreased by one level,
    instead of one space, by default.

    By default, the tab-length in code editor is 8 spaces, but you can change
    it. The code editor can also determine whether tabs or spaces are used
    on the previous or next line and copy the style.

    You can determine whether the block indent style includes braces,
    or you can use the GNU indent style. The GNU style places braces on a separate
    line, indented by 2 spaces, except when they open a function definition, where
    they are not indented.

    You can also specify whether continuation lines are aligned with the previous
    code or just indented to the logical depth. You can always use spaces for
    alignment or use spaces or tabs depending on the other options you selected.

    The following code snippet illustrates excluding braces from the indented block:

    \code

    void foobar(bool zoo)
    {
        if (zoo)
        {
            foo();
        }
    }

    \endcode

    The following code snippet illustrates including braces in the indented block:

    \code

    void foobar(bool zoo)
    {
        if (zoo)
            {
            foo();
            }
    }

    \endcode

    The following code snippet illustrates the GNU style:

    \code

    void foobar(bool zoo)
    {
      if (zoo)
        {
          foo();
        }
    }

    \endcode

\section2 File Encoding

    To define the default file encoding, select the desired encoding in
    \gui {Default encoding}. By default, Qt Creator uses the file encoding
    used by your system.

*/


/*!
    \contentspage index.html
    \previouspage creator-editor-using.html
    \page creator-editor-finding.html
    \nextpage creator-editor-refactoring.html

    \title Finding and Replacing

    To search through the currently open file:
    \list 1
        \o Press \key Ctrl+F or select \gui Edit > \gui Find/Replace >
           \gui{Find/Replace}.
        \o Enter the text you are looking for.

           If the text is found, all occurrences are highlighted as you type.
        \o To go to the next occurrence, click \inlineimage qtcreator-next.png
           , or press \key F3. To go to the previous occurrence click
           \inlineimage qtcreator-previous.png
           , or press \key Shift+F3.
    \endlist

    You can restrict the search in the \gui Find field by selecting one
    or several search criteria:
    \list
        \o To make your search case sensitive, select
           \inlineimage qtcreator-editor-casesensitive.png
           .
        \o To search only whole words, select
           \inlineimage qtcreator-editor-wholewords.png
           .
        \o To search using regular expressions, select
           \inlineimage qtcreator-editor-regularexpressions.png
           .
           Regular expressions used in Qt Creator are modeled on Perl regular
           expressions. For more information on using regular expressions, see
           \l {http://doc.qt.nokia.com/4.7/qregexp.html#details}
           {Detailed Description} in the QRegExp Class Reference.
    \endlist

    \note If you have selected text before selecting \gui Find/Replace, the
    search is conducted within the selection.

    To replace occurrences of the existing text, enter the new text in the
    \gui{Replace with} field.
    \list
        \o To replace the selected occurrence and move to the next one,
           click \inlineimage qtcreator-next.png
           or press \key Ctrl+=.
        \o To replace the selected occurrence and move to the previous one,
           click \inlineimage qtcreator-previous.png
           .
        \o To replace all occurrences in the file, click \gui{Replace All}.
    \endlist

    \section1 Advanced Search

    To search through projects, files on a file system or the currently open
    file:
    \list 1
        \o Press \key Ctrl+Shift+F or select \gui Edit >
           \gui Find/Replace > \gui{Advanced Find} >
           \gui{Open Advanced Find...}.
        \o Select the scope of your search:
           \list
            \o \gui{All Projects} searches files matching the defined file
               pattern in all currently open projects.

               For example, to search for \tt previewer only in \tt .cpp
               and \tt .h files, enter in \gui{File pattern}
               \tt *.cpp,*.h.

               \image qtcreator-search-allprojects.png

            \o \gui{Current Project} searches files matching the defined file
               pattern only in the project you are currently editing.
            \o \gui{Files on File System} recursively searches files matching
               the defined file pattern in the selected directory.
            \o \gui{Current File} searches only the current file.
           \endlist
        \o Enter the text you are looking for and click \gui Search.

           \image qtcreator-searchresults.png

           A list of files containing the searched text is displayed in the
           \gui{Search Results} pane.
           \list
            \o To see all occurrences in a file, double-click the file name in
               the list.
            \o To go to an occurrence, double-click it.
           \endlist
    \endlist

    \note You can use \gui{Advanced Find} also to search for symbols. For more
    information, see \l{Finding Symbols}.

*/


/*!
    \contentspage index.html
    \previouspage creator-editor-finding.html
    \page creator-editor-refactoring.html
    \nextpage qt-quick-toolbars.html

    \title Refactoring

    Code refactoring is the process of changing the code without modifying the
    existing functionality of your application. By refactoring your code you
    can:
    \list
        \o Improve internal quality of your application
        \o Improve performance and extensibility
        \o Improve code readability and maintainability
        \o Simplify code structure
    \endlist

    \section1 Finding Symbols

    To find the use of a specific symbol in your Qt C++ or Qt Quick project:
    \list 1
        \o In the editor, place the cursor on the symbol, and select:
        \list
            \o \gui {Tools > C++ > Find Usages}
            \o \gui {Tools > QML > Find Usages}
            \o \key Ctrl+Shift+U
        \endlist

           Qt Creator looks for the symbol in the following locations:
           \list
            \o Files listed as a part of the project
            \o Files directly used by the project files (for example, generated
               files)
            \o Header files of used frameworks and libraries
           \endlist

        \note You can also select \gui{Edit > Find/Replace > Advanced Find >
        C++ Symbols} to search for classes, methods, enums, and declarations
        either from files listed as part of the project or from all files that
        are used by the code, such as include files.

        \image qtcreator-search-cpp-symbols.png

        \o The \gui{Search Results} pane opens and shows the location and
           number of instances of the symbol in the current project.

           \image qtcreator-refactoring-find.png
    \endlist

    You can browse the search results in the following ways:
    \list
        \o To go directly to an instance, double-click the instance in the
           \gui{Search Results} pane.
        \o To move between instances, click
           \inlineimage qtcreator-forward.png
           and
           \inlineimage qtcreator-back.png
           in the \gui{Search Results} pane.
        \o To expand and collapse the list of all instances, click
           \inlineimage qtcreator-expand.png
           .
        \o To clear the search results, click \inlineimage qtcreator-clear.png
           .
    \endlist

    \section1 Renaming Symbols

    The functions available for renaming symbols depend on whether you are
    writing C++ or QML code. For QML, you can only rename IDs.

    To rename a specific symbol in a Qt project:
    \list 1
        \o In the editor, place the cursor on the symbol you would like to
           change and select \gui Tools > \gui C++ >
           \gui{Rename Symbol Under Cursor} or press \key Ctrl+Shift+R.

           The \gui{Search Results} pane opens and shows the location and
           number of instances of the symbol in the current project.

           \image qtcreator-refactoring-replace.png
        \o To replace all selected instances, enter the name of the new symbol
           in the \gui{Replace with} text box and click \gui Replace.

           To omit an instance, uncheck the check-box next to the instance.

           \note This action replaces all selected instances of the symbol in
           all files listed in the \gui{Search Results} pane. You cannot
           undo this action.
    \endlist

    \note Renaming local symbols does not open the \gui{Search Results} pane.
    The instances of the symbol are highlighted in code and you can edit the
    symbol. All instances of the local symbol are changed as you type.

    To rename an ID in a Qt Quick project:

    \list 1

        \o Right-click an ID in the QML code and select
        \gui {Rename id}.

        \o In the \gui {Rename id} field, enter the new ID.

    \endlist

    \section1 Applying Refactoring Actions

    Qt Creator allows you to quickly and conveniently apply actions to refactor
    your code by selecting them in a context menu. The actions available depend on
    the position of the cursor in the code editor and on whether you are writing
    C++ or QML code.

    To apply refactoring actions to C++ code, right-click an operand, conditional
    statement, string, or name to open a context menu. In QML code, click an element
    ID or name.

    In the context menu, select \gui {Refactoring} and then select a refactoring action.

    You can also press \gui {Alt+Enter} to open a context menu that contains refactoring
    actions available in the current cursor position.

   \section2 Refactoring C++ Code

   You can apply the following types of refactoring actions to C++ code:

   \list

        \o Change binary operands

        \o Simplify if and while conditions (for example, move declarations out of
        if conditions)

        \o Modify strings (for example, set the encoding for a string to Latin-1, mark
         strings translatable, and convert symbol names to camel case)

        \o Create variable declarations

        \o Create method declarations and definitions

   \endlist

    The following table summarizes the refactoring actions for C++ code. The
    action is available when the cursor is in the position described in the
    Activation column.

    \table
        \header
            \i Refactoring Action
            \i Description
            \i Activation
        \row
            \i Add Curly Braces
            \i Adds curly braces to an if statement that does not contain a
            compound statement. For example, rewrites

    \code
    if (a)
        b;
    \endcode

            as

    \code
    if (a) {
        b;
    }
    \endcode
            \i if
        \row
            \i Move Declaration out of Condition
            \i Moves a declaration out of an if or while condition to simplify the
            condition. For example, rewrites

    \code
    if (Type name = foo()) {...}
    \endcode

            as

    \code
    Type name = foo;
    if (name) {...}
    \endcode
            \i Name of the introduced variable
        \row
            \i Rewrite Condition Using ||
            \i Rewrites the expression according to De Morgan's laws. For example,
             rewrites:
    \code
    !a && !b
    \endcode

            as

    \code
    !(a || b)
    \endcode
            \i &&
        \row
            \i Rewrite Using \e operator
            \i Rewrites an expression negating it and using the inverse operator. For
            example, rewrites:

            \list

    \o     \code
    a op b
    \endcode

    as

    \code
    !(a invop b)
    \endcode

    \o     \code
    (a op b)
    \endcode

    as

    \code
    !(a invop b)
    \endcode

    \o    \code
    !(a op b)
    \endcode

    as

    \code
    (a invob b)
    \endcode

    \endlist

            \i <= < > >= == !=
        \row
            \i Split Declaration
            \i Splits a simple declaration into several declarations. For example,
            rewrites:
    \code
    int *a, b;
    \endcode

    as

    \code
    int *a;
    int b;
    \endcode
            \i Type name or variable name
        \row
            \i Split if Statement
            \i Splits an if statement into several statements. For example, rewrites:
    \code
    if (something && something_else) {
    }
    \endcode

    as

    \code
    if (something) {
       if (something_else) {
       }
    }
    \endcode

    and

    \code
    if (something || something_else)
        x;
    \endcode

    with

    \code
    if (something)
        x;
    else if (something_else)
        x;
    \endcode

            \i && ||
        \row
            \i Swap Operands
            \i Rewrites an expression in the inverse order using the inverse operator.
            For example, rewrites:
    \code
    a op b
    \endcode

    as
    \code
    b flipop a
    \endcode
            \i <= < > >= == != && ||
        \row
            \i Convert to Decimal
            \i Converts an integer literal to decimal representation
            \i Numeric literal
        \row
            \i Convert to Hexadecimal
            \i Converts an integer literal to hexadecimal representation
            \i Numeric literal
        \row
            \i Convert to Octal
            \i Converts an integer literal to octal representation
            \i Numeric literal
        \row
            \i Convert to Objective-C String Literal
            \i Converts a string literal to an Objective-C string literal
            if the file type is Objective-C(++). For example, rewrites the following strings

    \code
    "abcd"
    QLatin1String("abcd")
    QLatin1Literal("abcd")
    \endcode

    as

    \code
    @"abcd"
    \endcode
            \i String literal
        \row
            \i Enclose in QLatin1Char(...)
            \i Sets the encoding for a character to Latin-1, unless the character is
            already enclosed in QLatin1Char, QT_TRANSLATE_NOOP, tr, trUtf8,
            QLatin1Literal, or QLatin1String. For example, rewrites

    \code
    'a'
    \endcode

    as

    \code
    QLatin1Char('a')
    \endcode
            \i String literal
        \row
            \i Enclose in QLatin1String(...)
            \i Sets the encoding for a string to Latin-1, unless the string is
            already enclosed in QLatin1Char, QT_TRANSLATE_NOOP, tr, trUtf8,
            QLatin1Literal, or QLatin1String. For example, rewrites
    \code
    "abcd"
    \endcode

    as

    \code
    QLatin1String("abcd")
    \endcode

            \i String literal

        \row
            \i Mark as Translatable
            \i Marks a string translatable. For example, rewrites \c "abcd" with
            one of the following options, depending on which of them is available:

    \code
    tr("abcd")
    QCoreApplication::translate("CONTEXT", "abcd")
    QT_TRANSLATE_NOOP("GLOBAL", "abcd")
    \endcode

            \i String literal

        \row
            \i #include Header File
            \i Adds the matching #include statement for a forward-declared class or struct
            \i Forward-declared class or struct
        \row
            \i Add Definition in 'filename'
            \i Inserts a definition stub for a member function declaration in the
            implementation file
            \i Method name
        \row
            \i Add 'Function' Declaration
            \i Inserts the member function declaration that matches the member function
            definition into the class declaration. The function can be public,
            protected, private, public slot, protected slot, or private slot.
            \i Method name
        \row
            \i Add Local Declaration
            \i
            Adds the type of an assignee, if the type of the right-hand side of the assignment
            is known. For example, rewrites

    \code
    a = foo();
    \endcode

    as

    \code
    Type a = foo();
    \endcode

    where Type is the return type of \c {foo()}

            \i Assignee

        \row
            \i Convert to Camel Case...
            \i Converts a symbol name to camel case, where elements of the name are joined
            without delimiter characters and the initial character of each element is
            capitalized. For example, rewrites \c an_example_symbol
            as \c anExampleSymbol and \c AN_EXAMPLE_SYMBOL as \c AnExampleSymbol
            \i Indentifier
        \row
            \i Complete Switch Statement
            \i Adds all possible cases to a switch statement of the type \c enum
            \i Switch
        \row
            \i Generate Missing Q_PROPERTY Members...
            \i Adds missing members to a Q_PROPERTY:
            \list
                \o \c read method
                \o \c write method, if there is a WRITE
                \o \c {on...Changed} signal, if there is a NOTIFY
                \o data member with the name \c {m_<propertyName>}
            \endlist
            \i Q_PROPERTY
    \endtable

   \section2 Refactoring QML Code

   You can apply the following types of refactoring actions to QML code:

   \list

        \o Rename IDs

        \o Split initializers

        \o Move a QML element into a separate file to reuse it in other
        .qml files

   \endlist

    The following table summarizes the refactoring actions for QML code. The
    action is available when the cursor is in the position described in the
    Activation column.

    \table
        \header
            \i Refactoring Action
            \i Description
            \i Activation

        \row
            \i Move Component into 'filename.qml'
            \i Moves a QML element into a separate file
            \i Element name
        \row
            \i Rename id
            \i Renames all instances of an element ID in the currently open file
            \i Element ID
        \row
            \i Split Initializer
            \i Reformats a one-line element into a multi-line element. For example,
            rewrites

    \code
    Item { x: 10; y: 20; width: 10 }
    \endcode

    as

    \code
    Item {
        x: 10;
        y: 20;
        width: 10
    }
    \endcode
            \i Element property

    \endtable
   */

/*!
    \contentspage index.html
    \previouspage creator-qml-application.html
    \page creator-project-managing.html
    \nextpage creator-project-creating.html

    \title Managing Projects

    To set up a project, you first have to decide what kind of an
    application you want to develop: whether you want a user interface
    based on Qt Quick, Qt widgets, or HTML5. For a Qt Quick or HTML5 project,
    you must also
    choose the language to implement the application logic: C++ or JavaScript.
    You can also create other kinds of projects, such as Qt console
    applications, shared or static C++ libraries, or subprojects.

    You can use wizards to create and import projects. The wizards prompt you
    to enter the settings needed for that particular type of project and create
    the necessary files for you. You can add your own custom wizards to
    standardize the way subprojects and classes are added to a project.

    You also need to choose a build system for the project. Qt Creator is
    integrated with cross-platform systems for build automation: qmake and
    CMake. In addition, you can import generic projects that do not use qmake
    or CMake, and specify that Qt Creator ignores your build system.

    If you want to develop applications for Symbian devices, you must choose
    qmake or a compilation service at Forum Nokia to build the applications for
    the Symbian devices target. The interface to the compilation service, Remote
    Compiler, is installed as a part of the \QSDK. For more information, see
    \l{Building with Remote Compiler}.

    When you install the \QSDK, the build and run settings for the Maemo and
    Symbian targets are set up automatically. However, you need to install and
    configure some additional software on the devices to be able to connect to
    them from the development PC.

    You can use sessions to store personal data, such as bookmarks and
    breakpoints that are usually not of interest to other developers working on
    the same projects. Sessions allow you to quickly switch between projects
    when you work on several projects.

    The following sections describe how to manage projects:

    \list
        \o \l{Creating a Project}
        \o \l{Opening a Project}
        \o \l{Adding New Custom Wizards}
        \o \l{Setting Up a qmake Project}
        \o \l{Adding Libraries to qmake Projects}
        \o \l{Setting Up a CMake Project}
        \o \l{Setting Up a Generic Project}
        \o \l{Setting Up Development Environment for Maemo}
        \o \l{Setting Up Development Environment for Symbian}
        \o \l{Managing Sessions}
    \endlist

*/


/*!
    \contentspage index.html
    \previouspage creator-project-managing.html
    \page creator-project-creating.html
    \nextpage creator-project-opening.html

    \title Creating a Project

    \image qtcreator-new-project.png

    You can use wizards to create following types of projects:

    \list

        \o Qt Quick Projects

        Use QML to define the user interface and,
        optionally, C++ or JavaScript to define the application logic

        \o Qt Widget Projects

        Use \QD forms to define a Qt widget based
        user interface and C++ to define the application logic

        \o Other Projects

        \list

            \o HTML5 based applications

            \o Qt console applications

            \o Shared or static C++ libraries

            \o Qt unit tests

            \o Qt Custom Designer Widgets

            \o Subprojects

        \endlist

    \endlist

    To create a new project, select \gui File > \gui{New File or Project} and
    select the type of your
           project.
           The contents of the wizard dialogs depend on the project type and
           the build targets that you select in the \gui {Qt Versions} dialog.
           Follow the instructions of the wizard.

    For examples of creating different types of projects, see
    \l{Getting Started}.

    For more information about creating Qt Quick projects, see
    \l {Creating Qt Quick Projects}.

    To change the location of the project directory, and to make changes in
    the build and run settings, select \gui{Tools} > \gui{Options...} >
    \gui{Projects} > \gui{General}.
    \section1 Adding Files to Projects

    You can use wizards also to add individual files to your projects.
    You can create the following types of files:

    \list

        \o Qt resource files, which allow you to store binary files in the
        application executable

        \o \QD forms and \QD form classes, which specify parts of user
        interfaces in Qt widget based projects

        \o QML files, which specify elements in Qt Quick projects

        \o GLSL files that define fragment and vertex shaders in both Qt Quick
        projects and Qt widget based projects

        \o C++ class, source, or header files that you can use to write the
        application logic in both Qt Quick projects and Qt widget based
        projects

        \o JavaScript files that you can use to write the application logic in
        Qt Quick projects

        \o Text files

    \endlist

    \section2 Creating C++ Classes

    The \gui {C++ Class Wizard} allows you to create a C++ header and source file for
    a new class that you can add to a C++ project. Specify the class name, base
    class, and header and source files for the class.

    The  wizard supports namespaces. To use a namespace, enter a qualified
    class name in the \gui {Class name} field. For example:
    MyNamespace::MySubNamespace::MyClass.

    \image qtcreator-cpp-class-wizard.png "Enter Class Name dialog"

    The names of the header and source file are based on the class name. To change the
    default suffix of a file, click \gui Configure.

    You can create your own project and class wizards. For more information,
    see \l{Adding New Custom Wizards}.

    \section2 Creating OpenGL Fragment and Vertex Shaders

    Qt provides support for integration with OpenGL implementations on all
    platforms, which allows you to display hardware accelerated 3D graphics
    alongside a more conventional user interface. For more information, see
    \l{http://doc.qt.nokia.com/4.7/qtopengl.html}{QtOpenGL Module}.

    You can use the QGLShader class to compile OpenGL shaders written in the
    OpenGL Shading Language (GLSL) and in the OpenGL/ES Shading Language
    (GLSL/ES). QGLShader and QGLShaderProgram shelter you from the details of
    compiling and linking vertex and fragment shaders.

    You can use Qt Creator code editor to write fragment and vertex shaders
    in GLSL or GLSL/ES. The code editor provides syntax highlighting and code
    completion for the files.

    \image qtcreator-new-opengl-file.png "New OpenGL file wizard"

    \section2 Displaying Additional File Types in Projects Pane

    Qt Creator determines whether to display files from the project folder
    in the \gui Projects pane depending on the file type (.pro, .pri, .cpp,
    .h, .ui, .qrc, and so on). To display other types of files, edit the
    project file. Add filenames as values of the \c {OTHER_FILES} variable.
    You can also use wildcards.

    For example, the following code specifies that text files are displayed
    in the \gui Projects pane:

    \code

    OTHER_FILES += *.txt

    \endcode

    This also makes the files available in the \gui Locator.

    \section1 Adding Subprojects to Projects

    When you create a new project, you can add it to another project as a subproject
    in the \gui{Project Management} dialog. However, the root project must
    specify that qmake uses the \c subdirs template to build the project.

    To create a root project, select \gui {File > New File or Project... >
    Other Project > Subdirs Project > Choose}.

    On the \gui Summary page, select \gui {Finish & Add Subproject} to create
    the root project and to add another project, such as a C++ library.

    The wizard creates a project file (.pro) that defines a \c subdirs template
    and the subproject that you add as a value of the
    \l{http://doc.qt.nokia.com/4.7/qmake-variable-reference.html#subdirs}{SUBDIRS variable}.
    It also adds all the necessary files for the subproject.

    To add more subprojects, right-click the project name in the \gui Projects
    pane, and select \gui {New Subproject} in the context menu.

    To remove subprojects, right-click the project name in the \gui Projects
    pane, and select \gui {Remove Subproject} in the context menu.

    To specify dependencies, use the \gui{Add Library} wizard. For more information,
    see \l{Adding Libraries to qmake Projects}.

*/


/*!
    \contentspage index.html
    \previouspage creator-project-creating.html
    \page creator-project-opening.html
    \nextpage creator-project-wizards.html

    \title Opening a Project

    Qt Creator stores information that it needs to build projects in a .user file.
    If Qt Creator cannot find the file when you open an existing project, it prompts you
    to enter the information. If you created the project by using another Qt Creator
    instance, Qt Creator asks whether you want to use the old settings. The settings
    are specific to the development environment, and should not be copied from one
    environment to another. Therefore, we recommend that you click \gui No and enter
    the information again in the \gui {Project Setup} dialog.

    The \gui {Project Setup} dialog displays a list of development environments for
    target platforms (such as desktop, Maemo devices, and Symbian devices) that are
    installed on the development PC. Select the Qt versions that you want to use to build
    the project for each target.

    \image qtcreator-open-project-targets.png "Qt Versions dialog"

    The status \gui New indicates that Qt Creator did not find an existing build
    for a particular development environment (Qt version) and target. Therefore,
    Qt Creator starts out from a clean slate, and creates a new build in the directory
    listed in the \gui {Build Directory} field.
    By default, Qt Creator does a \l{glossary-shadow-build}{shadow build} and also
    creates the directory. However, shadow building is not supported for the Symbian
    target.

    If you have built the project before, Qt Creator can use the existing build
    configuration to make the exact same build as found in the directory available to
    Qt Creator. The \gui Status column displays the status \gui Import if Qt creator
    found an existing build of the project. The status is displayed for each
    available development environment.

    If you know you have a build, but it is not listed, click \gui {Import Existing
    Shadow Build} to locate it. Select a directory, and Qt Creator scans it (including
    subdirectories) for additional builds of the project. Qt Creator adds the found
    builds to the target list with \gui Import status.

    You can edit the build configuration later. For more information, see
    \l{Editing Build Configurations}.

    To open a project:

    \list 1

        \o Select \gui File > \gui{Open File or Project} and select the project
        to open.

        \o In the \gui {Project Setup} dialog, select the Qt versions to use as
        build targets for your project, and click \gui{Next}.

        \note If you have only one development environment installed, this dialog
        is skipped.

    \endlist

    Qt Creator parses all the source files in the project and performs a semantic
    analysis to build up the information that it needs for functions such as
    navigation and finding usages. Qt Creator also scans for all include files in
    your include path recursively, so that it can complete them.
    Progress bars are displayed during parsing and scanning.

*/


/*!
    \contentspage index.html
    \previouspage creator-project-opening.html
    \page creator-project-wizards.html
    \nextpage creator-project-qmake.html

    \title Adding New Custom Wizards

    If you have a team working on a large application or several applications,
    you might want to standardize the way the team members create projects
    and classes.

    You can copy the wizard templates in the template folders
    to create your own project and class wizards. They are displayed in the
    \gui New dialog that opens when you choose \gui {File > New File or Project}.

    In a project wizard, you can specify the files needed in a project.
    You can add wizard pages to allow developers to specify settings for the
    project.

    In a class wizard, you can allow developers to specify the class name, base
    class, and header and source files for the class.

    To see how this works, rename wizard_example.xml as wizard.xml in the helloworld
    and listmodels folders. After you restart Qt Creator, the \gui {Custom Classes}
    and \gui {Custom Projects} categories appear in the \gui New dialog.

    \image qtcreator-custom-project-wizards.png "The New dialog with custom projects and classes"

    \section1 Overview of Custom Wizards

    A custom wizard defines the user interface of a wizard page. The values the user enters
    in the wizard are assigned field names. Field name and value pairs are then passed to
    the file creation process. File creation can happen in the following ways:

    \list 1

        \o Template-based, where source files that contain placeholders for
        the field names are provided. During processing, the placeholders are replaced
        by the values from the wizard page. Optionally, modifier
        characters are applied. For more information, see \l{Processing Template Files}.

        \o Generator script, where a script is called to create the files.

        \note This option mainly exists to accommodate existing generator scripts or
        cases where complicated algorithmic logic is required when generating files. Writing
        cross-platform scripts is inherently difficult, and therefore, it is not recommended
        for new wizards. For more information, see \l{Using Generator Scripts}.

    \endlist

    Custom wizards are located in subdirectories of the following directories:

    \list

        \o \c{share/qtcreator/templates/wizards}

        \o the local user's configuration folder,
        \c{$HOME/.config/Nokia/qtcreator/templates/wizards}

        \o \c{%APPDATA%\Nokia\qtcreator\templates\wizards}

    \endlist

    They contain an XML configuration file called wizard.xml, the
    template source files, and optionally, the generator script.

    \section1 Creating Project Wizards

    To create a project wizard:

    \list 1

        \o Make a copy of the \c {share/qtcreator/templates/wizards/helloworld} or
        \c {share/qtcreator/templates/wizards/listmodel} folder.

        \o Modify the wizard_example.xml file.

        \o The following code determines the type of the wizard and its place
        in the \gui New dialog:

        \code

        <wizard version="1" kind="project"
        class="qt4project" firstpage="10"
        id="A.HelloWorld" category="B.CustomProjects">

        \endcode

        \list

            \o \c version is the version of the file contents. Do not modify this value.

            \o \c kind specifies the type of the wizard: \c project or \c class.

            \o \c class specifies the type of the project. Currently the only available
            type is \c qt4project, which specifies a Qt console project.

            \o \c firstpage specifies the place of the new page in the standard project
            wizard. The value 10 ensures that the custom page appears after the standard
            pages, as the last page of the wizard.

            \o \c id is the unique identifier for your wizard. The letter specifies the
            position of the wizard within the \c category. The HelloWorld wizard appears
            as the first wizard in the second category in the \gui New dialog.

            \o \c category is the category in which to place the wizard in the list.
            The letter specifies the position of the category in the list in the \gui New
            dialog.

        \endlist

        \o The following code specifies the icon and text that appear in the \gui New
         dialog:

        \code

        <icon>console.png</icon>
        <description>Creates a hello-world-project with custom message.</description>
        <description xml:lang="de">Erzeugt ein Hello-Welt-Projekt mit einer Nachricht.</description>
        <displayname>Hello World</displayname>;
        <displayname xml:lang="de">Hallo Welt</displayname>;
        <displaycategory>Custom Projects</displaycategory>
        <displaycategory xml:lang="de">Benutzerdefinierte Projekte</displaycategory>

        \endcode

        \list


            \o \c icon appears next to the \c displayName.

            \o \c description appears at the bottom of the \gui New dialog when you
            select the display name.

            \o \c displayName appears in the \gui New dialog, under the
            \c displayCategory.

            You can add translations as values for the text elements. Specify the target
            language as an attribute for the element. Use locale names (QLocale).
            For example, \c {xml:lang="de"}.

        \endlist

        \o Files to be added to the project:

        \list
            \o Template-based: The following code specifies the files to add to the project:
            \code
        <files>
            <file source="main.cpp" openeditor="true" />
            <file source="project.pro" target="%ProjectName%.pro" openproject="true" />
            <file source="icon.png" target="%ProjectName%.png" binary="true" />
        \endcode
            \list

                \o \c source specifies the file to copy to the project. The files must be
                located in the wizard folder.

                \o \c openeditor indicates that the file is to be opened in an editor after
                the wizard has finished.

                \o \c binary indicates that the file is a binary file (for example, an
                image file). It is to be copied to the target folder as is. Placeholders
                are not replaced with values.

                \o \c target specifies the new filename for the file. The \c {%ProjectName%}
                variable is replaced with the string that users specify in the \gui Name
                field on the first page of the wizard.

                \o \c openproject indicates that the file is a project file which is to be opened
                after the wizard has finished.

            \endlist

            See also \l{Processing Template Files}.

            \o Generator-script: The following code specifies that the script \c generate.pl is to be used
               to create the files:
            \code
            <generatorscript binary="generate.pl">
                <argument value="--class-name=%ClassName%"/>
                <argument value="--project-name=%ProjectName%"/>
                <argument value="--header-suffix=%CppHeaderSuffix%" omit-empty="true"/>
                <argument value="--source-suffix=%CppSourceSuffix%" omit-empty="true"/>
                <argument value="--description=%Description%" omit-empty="true" write-file="true"/>
            </generatorscript>
            \endcode
            In each argument, the field placeholders are replaced by the field
            values. There are additional boolean attributes which give fine-grained control:

            \list
            \o \c omit-empty specifies that complete argument is to be omitted when all
               placeholders expand to empty values. In the above example,
               the option \c --source-suffix will not be passed to the script if the value is empty.

             \o \c write-file indicates that instead of the expanded value,
                the value will be written to a temporary file and its file name will be
                passed to the script instead. This is useful for multi-line text fields.
            \endlist

             See also \l{Using Generator Scripts}.
        \endlist

        \o The following code creates a page that specifies settings for the project:

        \code

        <!-- Create a 2nd wizard page with parameters -->
        <fieldpagetitle>Hello World Parameters</fieldpagetitle>
        <fieldpagetitle xml:lang="de">Hallo Welt Parameter</fieldpagetitle>
        <fields>
            <field mandatory="true" name="MESSAGE">
                <fieldcontrol class="QLineEdit" validator='^[^"]+$'  defaulttext="Hello world!" />
                <fielddescription>Hello world message:</fielddescription>
                <fielddescription xml:lang="de">Hallo-Welt-Nachricht:</fielddescription>
            </field>
        </fields>

        \endcode

        \list

            \o \c fieldpagetitle specifies the title of the page.

            \o \c field specifies whether the field is mandatory (\c true or \c false).
            You can use the value of the \c name field as a variable in other files (for
            example, \c {%MESSAGE%}.

            \o \c fieldcontrol specifies the field. \c class specifies the field type.
            You can use interface objects from the QWidget class to create fields. This
            example uses QLineEdit to create an input field.

            \o \c validator specifies a regular expression to check the characters allowed in
            the field.

            \o \c defaulttext specifies text that appears in the field by default.

            \o \c fielddescription specifies the field name that appears on the wizard page.

         \endlist

    \endlist

    \section1 Creating Class Wizards

    The widget.xml file for a class wizard is very similar to that for a project
    wizard. The differences are discussed below.

    To create a class wizard:

    \list 1

        \o The following code specifies settings for the wizard:

        \code

        <wizard version="1" kind="class" id="A.ListModel" category="B.CustomClasses">

           <description>Creates a QAbstractListModel implementation.</description>
           <description xml:lang="de">Erzeugt eine Implementierung von QAbstractListModel.</description>

           <displayname>QAbstractListModel implementation</displayname>
           <displayname xml:lang="de">Implementierung von QAbstractListModel</displayname>

           <displaycategory>Custom Classes</displaycategory>
           <displaycategory xml:lang="de">Benutzerdefinierte Klassen</displaycategory>

        \endcode

        For more information about the elements and their values, see
        \l {Creating Project Wizards}.

        \o The following code specifies the files to add to the project:

        \code

        <files>
            <file source="listmodel.cpp" target="%ClassName:l%.%CppSourceSuffix%"  openeditor="true" />
            <file source="listmodel.h" target="%ClassName:l%.%CppHeaderSuffix%"  openeditor="true" />
        </files>

        \endcode

        Here, \c target contains the following variables that are used to construct
        the filename:

        \list

        \o \c {%ClassName:l%} is replaced with the value of the \c ClassName field.
        The modifier \c l converts the string to lower case, to observe Qt
        conventions.

        \o \c {%CppSourceSuffix%} and \c {%CppHeaderSuffix%} are pre-defined.
        For more information, see \l{Pre-defined Standard Variables}.

        \endlist

        \code

        <!-- Create parameter wizard page -->

        <fieldpagetitle>ListModel parameters</fieldpagetitle>
        <fieldpagetitle xml:lang="de">Parameter des ListModel</fieldpagetitle>
        <fields>
            <field name="ClassName">

                <fieldcontrol class="QLineEdit" validator="^[a-zA-Z0-9_]+$" defaulttext="MyListModel" />

                <fielddescription>Class name:</fielddescription>
                <fielddescription xml:lang="de">Klassenname:</fielddescription>
            </field>
            <field name="Datatype">

                <fieldcontrol class="QComboBox" combochoices="QString,int" defaultindex="0" />

                <fielddescription>Data type:</fielddescription>
                <fielddescription xml:lang="de">Datentyp:</fielddescription>
            </field>
        </fields>

        \endcode

        In addition to QLineEdit, QComboBox is used in the class wizard to create
        a field. \c combochoices specifies the options in the combobox and
        \c defaultindex specifies that QString is the default value.

    \endlist

    \section1 Processing Template Files

    When processing a template source file, placeholders specifying the field names
    in the format \c{%FIELDNAME%} are replaced by the values entered by the user.
    In addition, modifier characters are supported. For example, \c{%FIELDNAME:u%}
    specifies that the value is converted to upper case. This enables generating header
    guards for C++ header files.

    The following modifier characters are supported:

    \list
    \o \c{l} for lower case.
    \o \c{u} for upper case.
    \o \c{c} for upper case initial letter ("project" > "Project").
    \endlist

    You can use conditions to add sections of the file depending on field values.
    Use a syntax that is similar to C++ preprocessing, as demonstrated in
    the profile of the \c{helloworld} example:

    \code

    @if "%SCRIPT%" == "true"
    QT += script
    @endif

    \endcode

    The value of the Boolean (QCheckBox) field labeled \c{SCRIPT} determines
    whether the script module is added. The expressions must expand to valid
    Javascript expressions after field replacement.

    \section1 Pre-defined Standard Variables

    In addition to the field values entered by the user, you can use
    the following pre-defined standard values:

    \list

    \o \c {%ProjectName%} is replaced by the name of the project in the case
    of project wizards.

    \o \c {%Path%} is replaced by the path to the target directory.
    For classes, this is the directory, where the files
    are created. For project wizards, an additional subdirectory
    named after the project is created.

    \o \c {%TargetPath%} is replaced by the path to the directory where the actual files
    are created. For non-project wizards, it is identical to \c %Path%.
    For project wizards, it is \c %Path%/%ProjectName%.

    \o \c {%CppSourceSuffix%} is replaced by the default source suffix, which
    is defined in Qt Creator in \gui {Tools > Options... > C++ > File Naming}.
    For example, if users enter \bold MyClass, the filename becomes myclass.cpp
    when the project is created.

    \o \c {%CppHeaderSuffix%} is replaced by the default header suffix, which
    is also defined in \gui {File Naming}.

    \endlist

    \section1 Validating User Input

    You can specify validation rules for user input. The rules consist of a Boolean
    JavaScript expression and an error message. The placeholders in them are
    replaced with values before they are evaluated or displayed.

    Consider the following rule used in the \l{Creating Class Wizards} example:

    \code
    <validationrules>
        <validationrule condition='"%ClassName%" != "QAbstractListModel"'>
            <message>%ClassName% cannot be used as class name.</message>
            <message xml:lang="de">%ClassName% kann nicht als Klassenname verwendet werden.</message>
        </validationrule>
    </validationrules>
    \endcode

    It ensures that the class name entered by the user does not match the name of
    the base class. If the validation fails, a red label displaying the message appears
    at the bottom of the wizard page.

    \section1 Using Generator Scripts

    The values entered in the wizard page are passed to the script
    as command line arguments as defined by the wizard configuration file.

    In addition, the script must implement a \c{--dry-run} command line option.

    Qt Creator needs to know the file names before the files are created to check
    whether files with identical names already exist, for example. Therefore,
    script file generation is a two-step process:

    \list 1

    \o  Determine file names and attributes: The script is called with the command line
        \c{--dry-run} option and the field values. It then prints the relative path
        names of the files it intends to create, followed by comma-separated attributes
        matching those of the \c{<file>} element, for example:

        \code
        myclass.cpp,openeditor
        myclass.h,openeditor
        myproject.pro,openproject
        \endcode

    \o Create files: The script is called with the parameters only in the working directory.
       It then actually creates the files. If directories are needed, the script
       should create them, too.

   \endlist

   The \c{scriptgeneratedproject} sample wizard illustrates the usage.
   A typical script invocation for this example (obtained by running Qt Creator with
   \c{--customwizard-verbose}) looks as follows:

   \code
   generate.pl --class-name=TestClass --project-name=TestProject --header-suffix=h --source-suffix=cpp --description=/tmp/qtcreatorj26629.txt
   \endcode

   By default, the scripts are run in the directory corresponding to
   \c %TargetPath%. This can be overriden by specifying the
   attribute \c workingdirectory on the element \c generatorscript.
   For example, if the script creates the project directory by itself,
   %Path% can be specified. In that case, \c --dry-run should output
   the correct relative paths or absolute paths constructed using the value of
   \c %Path%.

*/


/*!
    \contentspage index.html
    \previouspage creator-project-wizards.html
    \page creator-project-qmake.html
    \nextpage creator-project-qmake-libraries.html

    \title Setting Up a qmake Project

    The qmake tool helps simplify the build process for development projects
    across different platforms. qmake automates the generation of makefiles
    so that only a few lines of information are needed to create each makefile.
    qmake can be used for any software project, whether it is written in Qt or not.

    The qmake tool generates a makefile based on the information in a project
    file that is generated by Qt Creator. It can generate makefiles for MinGW,
    Microsoft Visual studio, and CSL ARM in Windows, and GNU Compiler Collection
    (GCC) in Linux and Mac OS X.

    For more information about qmake, see the
    \l{http://qt.nokia.com/doc/4.7/qmake-manual.html}{qmake Manual}.

    \section1 Selecting the Qt Version

    Qt Creator allows you to have multiple versions of Qt installed on
    your development PC and use different versions for each of your projects.
    For example, \QSDK contains special Qt versions for Maemo and Symbian
    development.

    If Qt Creator finds \bold qmake in the \c{PATH} environment variable, it uses
    that version. The \l{glossary-system-qt}{ qmake version of Qt} is referred
    to as \bold{Qt in PATH}. If you intend to use only one version of Qt and it
    is already in the \c{PATH} and correctly set up for command line use, you do
    not need to manually configure your Qt version.

    You can add Qt versions to Qt Creator in \gui {Tools > Options... > Qt4 >
    Qt Versions}.

    Typically, you select the Qt versions for a project when you use project
    wizards to create the project. You can add Qt versions for a project in
    \gui Projects mode \gui {Build Settings}.

    \section2 Compiling Projects with MinGW in Windows

    To add a Qt version for \bold MinGW:
    \list 1
        \o Select \gui Tools > \gui Options... > \gui Qt4 >
           \gui{Qt Versions}.
        \o Click \inlineimage qtcreator-windows-add.png
           and enter the name of the version in the \gui{Version name} field.
        \o Enter the qmake binary path in the \gui{qmake location} field.
        \o Enter the MinGW installation path in the \gui{MinGW directory} field.

           \image qtcreator-qt4-qtversions-win-mingw.png
    \endlist

    \section3 Troubleshooting MinGW Compilation Errors

    If error messages displayed in the \gui {Compile Output} pane contain
    paths where slashes are missing (for example, C:QtSDK),
    check your PATH variable. At the command line, enter the following commands:

    \code
        where sh.exe
        where make.exe
        where mingw32-make.exe
    \endcode

    If these commands show paths, they have been added to the global PATH variable
    during the installation of a toolkit based on Cygwin or MinGW, even though
    this is against Windows conventions.

    To keep working with the third-party toolkit, create a new shell link
    that adds the required paths (as Visual Studio and Qt do). The shell link
    must point to cmd.exe, as illustrated by the following example:

    \c {C:\Windows\System32\cmd.exe /K C:\path_to\myenv.bat}

    where the /K parameter carries out the command specified in the bat file.

    Create the myenv.bat file at \e path_to, which should be in a convenient location.
    In the file, specify the paths to the toolkits. For example,

    \c  {set PATH=C:\path1;C:\path2;%PATH%}

    where \e path1 and \e path2 are paths to the toolkits.

    Finally, remove the paths from the global PATH, reboot the computer, and
    run the \c where commands again to verify that the global PATH is now clean.

    You can use the shell link to run the tools in the third-party toolkits.

    \section2 Compiling Projects with Microsoft Visual C++

    To add a Qt version for a \bold{Microsoft Visual C++} compiler:
    \list 1
        \o Select \gui Tools > \gui Options... > \gui Qt4 >
           \gui{Qt Versions}.
        \o Qt Creator automatically sets the correct environment variables for
           compilation. Select the internal version number of the installed
           Microsoft Visual C++ tool chain in the \gui Toolchain list.

           \image qtcreator-qt4-qtversions-win-msvc.png

        \o If the \gui {Helpers} are available, but not in use, click
        \gui Build for each available helper to take it to use. For more
        information, see \l{Using Debugging Helpers}.

    \endlist

    \section2 Compiling Qt for Symbian Projects

    If you install Qt for Symbian as a part of \QSDK, it is automatically
    detected by Qt Creator. If you install other Symbian SDKs and register them
    with devices.exe, Qt Creator automatically detects the Qt version.

    To add a
    Qt for Symbian version:
    \list 1
        \o Select \gui Tools > \gui Options... > \gui Qt4 >
           \gui{Qt Versions}.
        \o Select the \gui{S60 SDK} you want the Qt Creator to use.

           \image qtcreator-qt4-qtversions-win-symbian.png
        \o To build an application for your device using GCCE, enter the path
           to the CSL ARM toolchain directory in
           \gui{CSL\\GCCE directory}.

           You do not need to specify this path if the compiler is included in
           the \c{PATH} environment variable.
        \o To build an application for the emulator (WINSCW toolchain), enter
           the path to your Carbide C++ installation directory in
           \gui{Carbide directory}.

           \note You need to have Carbide C++ version 2.0 or later installed.

        \o To build an application using the Symbian build system (SBS v2) that
           is available for Symbian OS 9.5 based SDKs, enter the path to the SBS
           v2 toolchain directory in \gui{SBS v2 directory}.
    \endlist

    \section2 Compiling Projects With Linux

    To compile a project in Qt Creator, Linux uses GNU Compiler Collection
    (GCC). Intel Compiler Collection (ICC) is supported as a drop-in
    replacement for GCC.

    To add a Qt version:
    \list 1
        \o Select \gui Tools > \gui Options... > \gui Qt4 >
           \gui{Qt Versions}.
        \o Click \inlineimage qtcreator-linux-add.png
           and enter the name of the version in \gui{Version name}.
        \o Enter the path to the qmake binary in \gui{qmake location}.
    \endlist

    \section2 Compiling Projects With Mac OS X

    To compile a project in Qt Creator, Mac OS X uses GNU Compiler Collection
    (GCC), which is part of Xcode.

    To add a Qt version:
    \list 1
        \o Select \gui{Qt Creator} > \gui Preferences... > \gui{Qt Versions}.
        \o Click \inlineimage qtcreator-macosx-add.png
           and enter the name of the version in \gui{Version Name}.
        \o Enter the path to the qmake binary in \gui{qmake location}.

           \image qtcreator-qt4-qtversions.png
    \endlist

*/


/*!
    \contentspage index.html
    \previouspage creator-project-qmake.html
    \page creator-project-qmake-libraries.html
    \nextpage creator-project-cmake.html

    \title Adding Libraries to qmake Projects

    In addition to Qt libraries, you can add other libraries to your projects.
    The way the library is added depends on whether it is a system library or
    your own library or a 3rd party library located in the build tree of the
    current project or in another build tree.

    \image qtcreator-add-library-wizard.png "Add Library wizard"

    Because system libraries do not typically change and are often found by
    default, you do not need to specify the path to the library or to its includes
    when you add it.

    For your own libraries and 3rd party libraries, you need to specify
    the paths. Qt Creator tries to quess the include path for an external library,
    but you need to check it and modify it if necessary. Qt Creator automatically
    adds the include path for an internal library.

    For all libraries, select the target platforms for the application, library,
    or plugin.

    Specify whether the library is statically or dynamically linked. For a
    statically linked internal library, Qt Creator adds dependencies
    (PRE_TARGETDEPS) in the project file.

    Depending on the development platform, some options might be detected
    automatically. For example, on Mac OS, the library type (\gui Library or
    \gui Framework) is detected automatically and the option is hidden. However,
    if you develop on another platform than Mac OS and want to build your
    project for the Mac OS, you must specify the library type.

    The default convention on Windows is that the debug and release versions
    of a library have the same name,
    but are placed in different subdirectories, usually called \e debug and
    \e release. If the library path does not contain either of these folders,
    you cannot select the option to place the libraries in separate
    folders.

    Alternatively, the letter \e d can be added to the library name for the debug
    version. For example, if the release version is called example.lib, the
    debug version is called exampled.lib. You can specify that the letter
    is added for the debug version and removed for the release version.
    If the library name ends in \e d, deselect the \gui {Remove "d" suffix
    for release version} option.

    Qt Creator supports code completion and syntax highlighting for the added
    libraries once your project successfully builds and links to them.

    \section1 To Add Libraries

    \list 1

        \o In the \gui Projects pane, open the project file (.pro).

        \o Right-click in the code editor to open the context menu and select
        \gui {Add Library...}.

        \o Follow the instructions of the wizard.

    \endlist

    For more information about the project file settings, see
    \l{http://doc.qt.nokia.com/4.7/qmake-project-files.html#declaring-other-libraries}{Declaring other Libraries}.

    \section1 Example of Adding Internal Libraries

    The following example describes how to add a statically linked internal
    library to your project.

    \list 1

        \o Choose \gui {File > New File or Project... > Other Projects >
        C++ Library} to create the library.

        The \gui {Introduction and Product Location} dialog opens.

        \image qtcreator-add-library-wizard-ex-1.png "Introduction and Product Location dialog"

        \o In the \gui Type field, select \gui {Statically Linked Library}.

        \o In the \gui Name field, give a name for the library. For example,
        \bold mylib.

        \o Follow the instructions of the wizard until you get to the
        \gui {Project Management} dialog. In the \gui {Add to project}
        list, select a project. For example, \bold myapp.

        \o In the \gui Projects pane, open the project file (.pro).
        For example, \bold myapp.pro.

        \o Right-click in the code editor to open the context menu and select
        \gui {Add Library... > Internal Library > Next}.

        \o In the \gui Library field, select \bold mylib and click \gui Next.

        \o Click \gui Finish to add the following library declaration to the
        project file:

        \code
        win32:CONFIG(release, debug|release): LIBS += -L$$OUT_PWD/../../../projects/mylib/release/ -lmylib
        else:win32:CONFIG(debug, debug|release): LIBS += -L$$OUT_PWD/../../../projects/mylib/debug/ -lmylib
        else:symbian: LIBS += -lmylib
        else:unix: LIBS += -L$$OUT_PWD/../../../projects/mylib/ -lmylib

        INCLUDEPATH += $$PWD/../../../projects/mylib
        DEPENDPATH += $$PWD/../../../projects/mylib

        win32:CONFIG(release, debug|release): PRE_TARGETDEPS += $$OUT_PWD/../../../projects/mylib/release/mylib.lib
        else:win32:CONFIG(debug, debug|release): PRE_TARGETDEPS += $$OUT_PWD/../../../projects/mylib/debug/mylib.lib
        else:unix:!symbian: PRE_TARGETDEPS += $$OUT_PWD/../../../projects/mylib/libmylib.a
        \endcode

    \endlist

*/


/*!
    \contentspage index.html
    \previouspage creator-usability.html
    \page creator-building-running.html
    \nextpage creator-building-targets.html

    \title Building and Running Applications

    Qt Creator provides support for building, running, and deploying Qt
    applications for desktop environment and mobile devices.

    You can set up the following configurations:

    \list

        \o \e {Build configuration}, which contains everything you need to
        compile the sources into binaries.

        \o \e {Deploy configuration}, which handles the packaging and copying
        of the necessary files to a location you want to run the executable at.
        The files can be copied to a location in the file system of the development
        PC or a mobile device.

        \o \e {Run configuration}, which starts the application in the location
        where it was stored by the deploy configuration.

    \endlist

    By default, when you select the \gui Run function, Qt Creator builds, deploys,
    and runs the project. For more information about how to change the default
    behavior, see \l{Customizing the Build Process}.

     \section1 Setting Up a Project

    When you install the \QSDK, the build and run settings for the toolchains
    delivered with the \QSDK are set up automatically.

    To view and modify the settings for currently open projects, switch to the
    \gui Projects mode by pressing \key Ctrl+5.

    \image qtcreator-projectpane.png

    You can add a target if the development environment for the target
    platform is installed on the
    development PC and the Qt version is configured. Click
    \inlineimage qtcreator-qt4-addbutton.png "Add Target button"
    and select from a list of available
    targets. To remove a target, select it and click
    \inlineimage qtcreator-target-remove.png "Remove Target button"
    .

    You can select the targets and use the \gui Build menu commands to
    build, deploy, and run projects.

    The project pane consists of the following tabs:
    \list
       \o \l{Running Applications on Multiple Targets}{Targets}
       (If you have installed the development environment for only one target, the \gui Targets
       tab is replaced by a \gui Build tab and a \gui Run tab.)
       \o \l{Specifying Build Settings}{Build Settings}
       \o \l{Specifying Run Settings}{Run Settings}
       \o \l{Specifying Editor Settings}{Editor Settings}
       \o \l{Specifying Dependencies}{Dependencies}
    \endlist

    Use the \gui Build and \gui Run buttons to switch between
    the build and run settings for the active project.

    If you have multiple projects open in Qt Creator, use the tabs at the
    top of the window to navigate between their settings.

    \section1 Customizing the Build Process

    To specify the relationship between the release, build, and deploy configurations, select
    \gui {Tools > Options... > Project}. By default, the \gui {Always build project
    before deploying it} and the \gui {Always deploy project before running it}
    options are enabled. Therefore, when you select the \gui Run function,
    Qt Creator builds, deploys, and runs the project.

    \image qtcreator-project-options-deploy.png "Project General Options"

*/


/*!
    \contentspage index.html
    \previouspage creator-building-running.html
    \page creator-building-targets.html
    \nextpage creator-running-targets.html

    \title Building Applications for Multiple Targets

    You can build applications for multiple targets. By default, when
    you run the application on a target, you also build and deploy it to the
    target, first. However, you can also perform each operation separately.

    To check that the application code can be compiled and linked for a target,
    you can build the project. The build errors and warnings are displayed in
    the \gui {Build Issues} output pane. More detailed information is displayed in
    the \gui {Compile Output} pane.

    \list 1

        \o Select a target for the project.

        \image qtcreator-target-selector.png "Target selector"

        \o Choose \gui {Build > Build Project} or press \key {Ctrl+B}.

    \endlist

    For more information on the options you have, see \l{Specifying Build Settings}.

    \section1 Building for Symbian

    The tool chain for building applications locally on the development PC for
    the \gui {Symbian Device} target is only supported on Windows.
    If you develop on Linux or Mac OS, you must use the Remote Compiler
    interface to a compilation service at Forum Nokia. For more information,
    see \l{Building with Remote Compiler}.

    \section2 Troubleshooting Build Issues

    If you cannot build the application for a Symbian device, check that:

     \list

        \o You selected the Symbian Device target to build the application.

        \o You selected the correct Qt version to build the application.

     \endlist

     \section1 Building for Symbian Emulator

     Qt Creator does not create release configurations for the
     \gui {Symbian Emulator} target, because Symbian Emulator supports only debug
     builds.

*/


/*!
    \contentspage index.html
    \previouspage creator-building-targets.html
    \page creator-running-targets.html
    \nextpage creator-build-settings.html

    \title Running Applications on Multiple Targets

    By default, running an application also builds it and deploys it to a
    location from where it can be run on the desktop, in Qt Simulator, or
    on a mobile device that is connected to the development PC.

    To run executable files without deploying them first, deselect the \gui {Tools >
    Options... > Project > Always deploy project before running it} option.
    This allows you to test SIS files that you receive from Ovi Publishing or
    Symbian Signed after you have them signed, for example.

    For more information on the options you have, see \l{Specifying Run Settings}.

    \section1 Running on Desktop

    \list 1

        \o Select \gui Desktop as the target.

        \image qtcreator-target-selector.png "Target selector"

        \o Click the \gui Run button.

    \endlist

    \section1 Running on Qt Simulator

    You can use the Qt Simulator to test Qt applications that are intended
    for mobile devices in an environment similar to that of the device. You
    can change the information that the device has about its configuration
    and environment.

    \list 1

        \o Select \gui {Qt Simulator} as the target.

        \o Click the \gui Run button.

    \endlist

    For more information about using the Qt Simulator, see the
    \l{http://doc.qt.nokia.com/qtsimulator/index.html}{Qt Simulator Manual}.

    \section1 Running on Maemo

    \list 1

        \o Build and run the application for \l{Running on Qt Simulator}{Qt Simulator}.

        \o Build and run the application for \l{Using the Maemo Emulator}{Maemo Emulator}.

        \o Alternatively, you can build and run the application for a device:

        \list 1

        \o Set up the MADDE development environment and specify a connection
        to the device. For more information, see
        \l{Setting Up Development Environment for Maemo}.

        \o Connect the device to the development PC.

        \o Click the \gui Run button.

        \endlist

    \endlist

        Qt Creator uses the compiler specified in the MADDE toolchain to
        build the application.

        Qt Creator generates an installation package, installs it on the device,
        and executes the selected application.
        The application views are displayed on the Nokia N900.
        Command-line
        output is visible in the Qt Creator \gui {Application Output} view.

        Choose \gui {Projects > Maemo Run} to view the settings for deploying the
        application on the connected device and creating the installation package.
        For more information, see \l{Specifying Run Settings for Maemo Devices}.

        Debugging also works transparently.

    \section1 Running on Symbian

    \list 1

        \o Build and run the application for \l{Running on Qt Simulator}{Qt Simulator}.

        \o If no problems are found, build and run the application for a device.

        \o To test functionality that uses Symbian APIs, you can build and
        run the application for Symbian Emulator.

    \endlist

    \section2 Running on a Device

    \list 1

        \o Install the required software on the device. For more information, see
        \l{Setting Up Development Environment for Symbian}.

        \o Connect the device to the development PC through a USB cable.
        The target selector displays a green check mark when a
        device is connected.

        \image qtcreator-qt4-symbian-device-connected.png

        The tool tip of the target selector shows more details about the actual
        device that will be used when you run your application.

        \o Start the \gui{App TRK} application on your device.

        \o Click the \gui Run button.

    \endlist

    You can connect several devices to your development PC simultaneously.
    In the details of the run configuration for the \gui{Symbian Device} target,
    select the device to run your application on.

    When your application is ready for delivery to users, specify run settings
    for creating the final SIS installation packages. For more information,
    see \l{Creating SIS Files}.

    If you cannot run the application on a device, check that:

     \list
        \o The Nokia USB drivers that come with \e{PC Suite} or \e{Ovi Suite}
        have been installed on the development PC.
        \o The device is connected through USB cable in \e{PC Suite} mode.
        \o \gui{App TRK} is running on the device, using the USB connection,
           with the status \e connected.
        \o The device is detected and selected in the run configuration
           details.
     \endlist

    If this does not help to solve your problem, search the qt-creator@trolltech.com
    mailing list archives or provide feedback to us via the methods described on the
    \l{http://developer.qt.nokia.com/wiki/Category:Tools::QtCreator}{Qt Creator Development Wiki}.

    \section2 Running on Symbian Emulator

    Select
    the \gui{Symbian Emulator} target as the active one, and build and run your
    project.

    If you cannot run the application in the emulator, check that:
     \list
        \o You selected the \gui{Symbian Emulator} target for your application.

        \o If you cannot select \gui {Symbian Emulator} as target, check that
        Carbide.c++ is installed correctly and that the path to the Carbide.c++
        installation directory is specified in the \gui{Carbide directory} field
        in the build settings.

        \o If the emulator process cannot be started, try closing Qt Creator and
           starting the application directly from your file manager. Having
           done this, Qt Creator should be able to run your projects in the
           emulator.

     \endlist

*/


/*!
    \contentspage index.html
    \previouspage creator-publish-ovi.html
    \page creator-remote-compiler.html
    \nextpage creator-version-control.html

    \title Building with Remote Compiler

    The \gui {Remote Compiler} target is an interface to a compilation service at
    Forum Nokia. It provides a simple, standardized environment for building Qt
    applications and creating installation packages for Symbian and Maemo devices
    when you do not have the necessary tool chains and SDKs installed or they are
    not supported on the development PC. You can choose from a set of supported
    devices, such as S60 3rd Edition or S60 5th Edition devices.

    You need a Forum Nokia user account to use the Remote Compiler. You can
    create an account for free at \l{http://www.forum.nokia.com/}{Forum Nokia}.

    \note Remote Compiler is an experimental component that is installed as
    part of \QSDK.

    \list 1

        \o Select \gui {Start > \QSDK > Maintain \QSDK} to open the
        \gui {Maintain \QSDK} tool.

        \o In the \gui {Package Manager}, select \gui {Experimental >
        Remote Compiler} to install Remote Compiler.

        \o In Qt Creator, choose \gui {Tools > Options > Projects > Remote Compiler}
        to log on to Forum Nokia.

        \image remotecompiler-fn-logon.png "Remote Compiler options"

        \o Choose \gui {Projects}.

        \o Click
        \inlineimage qtcreator-qt4-addbutton.png "Add Target button"
        and select \gui {Remote Compiler} to add Remote Compiler as a target.

        \o Click \gui Add to add mobile device platforms as build configurations.

        \o Click the \gui {Target Selector} and select a build configuration.

        \o Choose \gui {Build > Build All}.

    \endlist

    The installation package is generated in the \gui {Build directory} on
    the development PC.

    For more information about Remote Compiler, choose \gui {Help > Contents >
    Remote Compiler Manual}. The document is added during the installation of
    Remote Compiler.

*/


/*!
    \contentspage index.html
    \previouspage creator-running-targets.html
    \page creator-build-settings.html
    \nextpage creator-run-settings.html

    \title Specifying Build Settings

    Different build configurations allow you to quickly switch between
    different build settings. By default, Qt Creator creates \bold debug
    and \bold release build configurations. A debug build contains additional
    debug symbols that you need for debugging the application but that you
    can leave out from the release version. Generally, you use the debug
    configuration for testing and the release configuration for creating
    the final installation file.

    You specify build settings in the \gui Projects mode.

    \image qtcreator-projectpane.png

    To add a new build configuration, click \gui Add and select the type of
    configuration you would like to add. You can add as many build
    configurations as you need.

    To delete the build configuration currently selected, click \gui Remove.

    \section1 Editing Build Configurations

    To edit a build configuration:
    \list 1
        \o Select the build configuration you want to edit in
           \gui{Edit Build Configuration}.
        \o In section \gui General, you can specify:
        \list
            \o The \l{glossary-project-qt}{Qt version} you want to use to
               build your project. For more information, see
               \l{Selecting the Qt version}.
            \o The tool chain required to build the project.

               \note Only tool chains that are compatible with the selected Qt version
               are available.
            \o The build directory for the project.
               By default, projects are built in a separate directory
               from the source directory, as \l{glossary-shadow-build}{shadow builds}.
               This keeps the files generated for each target platform separate.

               \note Shadow building is not supported by the Symbian build system.
               Also, shadow building on Windows is not supported for Maemo.
               If you only build for one target platform, you can deselect
               the \gui{Shadow build} checkbox.
        \endlist
    \endlist

    \note The build configuration for the \gui{Symbian Device} target
    uses the GCCE tool chain by default. If you want to build
    for the device using RVCT, install the RVCT tool chain, and then
    select it in the \gui {Tool chain} field.

    \section1 Starting External Processes

    Qt Creator executes external processes to accomplish tasks such as building
    and running applications. To execute the processes, Qt Creator uses shell
    commands that are native to the system. It constructs the commands from
    an executable name and optional command line arguments.

    The executable name is specified in the executable fields: \gui qmake,
    \gui Make, \gui Command, or \gui Executable. It is either derived from the
    project or specified manually. When you specify executables manually, you
    can reference environment variables and Qt Creator variables. However, no
    quoting rules
    apply.

    You can specify command-line arguments in the arguments fields: \gui {Additional
    arguments}, \gui {Command arguments}, \gui {Make arguments}, or \gui Arguments.
    You can create shell command lines that can contain redirection and other
    advanced constructs. However, some more complex use cases, such as piping
    test data into the application being tested or grouping commands, are not
    supported because the value of the \gui Executable field is always placed
    first when constructing the command.

    \section2 Using Environment Variables

    You can use any environment variables as values in the fields. For a list
    of variable names, click \gui {Build Environment > Details} in the
    \gui {Build Settings}. Environment variables are referenced using the native
    syntax: $VARNAME or ${VARNAME} on Unix and %VARNAME% on Windows.

    \section2 Using Qt Creator Variables

    You can use Qt Creator variables in arguments, executable paths, and working
    directories.
    The variables take care of quoting their expansions, so you do not need to
    put them in quotes.

    The following Qt Creator variables are available:

    \list

        \o %{buildDir}

        \o %{sourceDir}

    \endlist

    \section1 Build Steps

    The build system of Qt Creator is built on qmake and make. In
    \gui{Build Steps} you can change the settings for qmake and make. Qt
   Creator runs the make command using the Qt version defined for the current
    build configuration.

    \image qtcreator-build-steps.png "Build steps"

    To override the shell command that Qt Creator constructs by default, remove
    the build step and add a custom build step that specifies another shell
    command.

    \section2 Adding Custom Build Steps

    To add custom steps to the build settings, select \gui {Add Build Step >
    Custom Process Step}.

    By default, custom steps are disabled. To activate a custom step, select
    the \gui{Enable custom process step} check-box.

    \image qtcreator-build-steps-custom.png "Custom Process Step"

    \section1 Clean Steps

    You can use the cleaning process to remove intermediate files. This process
    might help you to fix obscure issues during the process of building a
    project.

    \image qtcreator-clean-steps.png "Clean steps"

    You can define the cleaning steps for your builds in the \gui{Clean Steps}:
    \list
        \o To add a clean step using make or a custom process, click
           \gui{Add Clean Step} and select the type of step you want to add.

           By default, custom steps are disabled. To activate a custom step,
           select the \gui{Enable custom process step} check-box.
        \o To remove a clean step, click \gui{Remove Item}.
        \o To change the order of steps, click
           \inlineimage qtcreator-movestep.png
           .
    \endlist

    \section1 Build Environment

    You can specify the environment you want to use for building in the
    \bold{Build Environment} section. By default, the environment in which Qt
    Creator was started is used and modified to include the Qt version.
    Depending on the selected Qt version, Qt Creator automatically sets the
    necessary environment variables. You can edit existing environment
    variables or add, reset and unset new variables based on your project
    requirements.

    \image qtcreator-build-environment.png "Build Environment"

    \note The changes are stored in the local project specific \c{.pro.user}
    file. Therefore, they are not suitable for sharing between developers or
    development PCs. To share settings, incorporate them into the build system.
    For example, if you use qmake, make the changes in the \c{.pro} file.


    \section2 Clearing the System Environment

    To build with a clean system environment, select the \gui {Clear system
    environment} check box. Qt Creator discards the current environment, and
    populates a clean system environment with the environment variables that the
    compilers and tools need. Therefore, the environment is never totally empty,
    even after you clear it.

*/


/*!
    \contentspage index.html
    \previouspage creator-build-settings.html
    \page creator-run-settings.html
    \nextpage creator-editor-settings.html

    \title Specifying Run Settings

    Qt Creator automatically creates run configurations for your project.
    To view and modify the settings, select \gui {Projects > Run}.

    The settings to specify depend on the type of the project: Qt project
    or Qt Quick project, and on the target for the project.

    Click \gui Add to add run settings for a project and \gui Remove to remove
    the current settings.

    \section1 Specifying Run Settings for qmake Projects

    The run configurations for qmake projects derive their executable from the parsed .pro
    files.
    For more information on how the commands are constructed, see
    \l{Starting External Processes}.

    \section2 Specifying Run Settings for Desktop Targets

    You can specify command line arguments to be passed to the executable
    and the working directory to use. The working directory defaults to
    the directory of the build result.

    For console applications, check the \gui{Run in Terminal} check box.
    If you need to run with special environment variables set up, you
    also do it in the run configuration settings.

    \image qtcreator-pprunsettings.png

    You can also create custom executable run configurations where you
    can set the executable to be run. For more information, see
    \l{Specifying a Custom Executable to Run}.

    \section2 Specifying Run Settings for Symbian Devices

    Qt Creator automatically detects Symbian devices that are connected to
    the development PC with a USB cable.
    If only one device is detected, the application is deployed to it
    and run on it. If multiple devices are connected to the PC,
    make sure that the correct device is selected in the
    \gui {Symbian Device} run settings for your project.

    You can also pass command line arguments to your application on the device.
    Press the \gui{Device info button} to get more information about the selected
    device, such as the CPU type and the running TRK version.

    \image qtcreator-symbian-run-settings.png "Run settings for Symbian devices"

    When you deploy the application for the \gui{Symbian Device} target, Qt
    Creator generates a Symbian installation system (SIS) file in the project folder
    and copies it to the device that is connected to the development PC.
    If no device is connected, you must remove the \gui {Deploy SIS Package} step,
    to create the package. Click \gui {Remove Item} to skip the step.

    \image qtcreator-remove-deploy-step.png "Removing deploy steps"

    When you are ready to publish the application on Ovi Store or some other
    channel, you must make sure that the SIS file meets the requirements for
    publishing and installing applications on Symbian devices. For more information,
    see \l{Deploying Applications to Symbian Devices}.

    \section2 Specifying Run Settings for Maemo Devices

    To run an application on a Maemo device, create and select
    a device configuration in the Maemo run settings for your project.
    You can also pass command line arguments to your application.

    \image qtcreator-screenshot-run-settings-maemo.png "Run settings for Maemo devices"

    To run and debug applications on Maemo devices, you must create connections
    from the development PC to the devices. Click \gui {Manage device
    configurations} to create connections. For more information, see
    \l {Configuring Connections in Qt Creator}.

    By default, Qt Creator runs the remote gdbserver daemon on the device for
    debugging. However, if the sysroot does not match that of the device, you
    can run remote gdb, instead. Select the \gui {Run remote gdb} option in
    \gui {Debugging details}. Select the \gui {Set debugger} link to specify
    settings for gdb.

    When you run the application on the \gui{Maemo} target, Qt Creator generates
    a Debian installation package in the build directory by default. You can deliver
    the installation package to users for installation on Maemo devices that are of
    the same type and run the same firmware as the connected device. For more
    information, see \l{Deploying Applications to Maemo Devices}.

    \section1 Specifying a Custom Executable to Run

    If you use cmake or the generic project type in Qt Creator, or want
    to run a custom desktop executable, create a \gui {Custom Executable}
    run configuration for your project. For example, when working on a library,
    you can run a test application that links against the library.

    Specify the executable to run, command line arguments, working directory,
    and environment variables to use.

    \image qmldesigner-run-custom-exe.png "Run settings for custom executables"

    \section1 Specifying Run Settings for Qt Quick UI Projects

    You can specify run settings for the \gui Desktop target:

    \list

        \o In the \gui {Qt version} field, select a Qt version that has support
        for QML.

        \o In the \gui Arguments field, you can specify command line arguments
        to be passed to the executable.

        \o In the \gui {Main QML file}, select the file that \QQV will be
        started with.

        \o In the \gui Debugger group, select the languages to debug:
        \gui{C++} and \gui QML. \gui {Debug port} is the port to access \QQV.
        You can use any free port in the registered port range.
        For more information, see \l{Debugging Qt Quick Projects}.

    \endlist

    \note Opening a socket at a well-known port presents a security risk. Anyone
    on the Internet could connect to the application that you are debugging and
    execute any JavaScript functions. Therefore, you must make sure that the port
    is properly protected by a firewall.

    \image qmldesigner-run-settings.png "Run settings for Qt Quick UI projects"


*/


/*!
    \contentspage index.html
    \previouspage creator-deployment-symbian.html
    \page creator-deployment-maemo.html
    \nextpage creator-publish-ovi.html

    \title Deploying Applications to Maemo Devices

    You can specify settings for deploying applications to Maemo devices in the
    project .pro file. You can view the settings in the \gui {Run Settings}.

    \image qtcreator-maemo-deployment.png "Deploy to device"

    The files to be installed are listed in the
    \gui {Deploy to Device} step, the \gui {Files to install for subproject}
    field. The
    \gui {Local File Path} field displays the location of the file on the development
    PC. The \gui {Remote Directory} field displays the folder where the file is installed on
    the device.
    Text in red color indicates that the information is missing. Select the
    text to edit it and add the missing information.

    You can use desktop files to display icons on the home screen of the
    device. To add desktop files to the project file, select \gui {Add Desktop
    File}. To specify the icon file to display, select \gui {Add Launcher
    Icon...}. To remove desktop files and icons, delete the definitions from
    the project file.

    If you develop your own libraries, Qt Creator needs to be able to find
    them when you compile projects depending on them. When you install MADDE,
    an instance of the device file
    system, called sysroot, is installed to the development PC. Libraries are copied to
    sysroot if the \gui {Also deploy to sysroot} check box is selected.

    \section1 Creating Debian Installation Packages

    When you run the application on the \gui{Maemo} target, Qt Creator generates
    a Debian installation package in the build directory by default. You can deliver
    the installation package to users for installation on Maemo devices that are of
    the same type and run the same firmware as the connected device.

    \image qtcreator-maemo-deb-package.png "Create installation package"

    The name of the installation package is displayed in the \gui {Package name}
    field in the \gui {Create Package} step. You can change the version number
    in the \gui {Package version} field.

    You can specify information that users see on a delivery channel, such as
    Ovi Store. You can specify a short description of the application, package
    name, and application icon.

    The Debian control file contains an application icon in encoded form. To add the
    application icon to the file, select it in the \gui {Icon to be displayed
    in Package Manager} field.
    For more information about icon files and adding them manually, see
    \l{ http://wiki.maemo.org/Packaging#Displaying_an_icon_in_the_Application_Manager_next_to_your_package}{Displaying an icon in the Application Manager next to your package}.

    \note Qt Creator automates this process for you.

    Qt Creator provides templates for a set of files that must be included
    in Debian packages. When you create a Maemo target for a project, Qt Creator
    asks whether packaging files are to be added to the project and to version
    control. If you plan to edit the packaging files, add them to version
    control.

    To edit the files, select a file in \gui {Adapt Debian
    file} and click \gui Edit. The file opens in the text editor.

*/


/*!
    \contentspage index.html
    \previouspage creator-maemo-emulator.html
    \page creator-deployment.html
    \nextpage creator-deployment-symbian.html

    \title Deploying Applications to Mobile Devices

    Deploy configurations in the \gui Project mode \gui {Run Settings} handle
    the packaging of the application as an executable and copying it to a
    location you want to run the executable at. The files can be copied to a location
    in  the file system of the development PC or a mobile device.

    When you are ready to publish the application on Ovi Store or some other
    channel, you must make sure that the installation file meets the requirements for
    publishing and installing applications to Symbian or Maemo devices. The following
    sections describe the steps that you have to take to create installation packages
    for Symbian and Maemo devices and for publishing on Ovi Store:

    \list
        \o \l{Deploying Applications to Symbian Devices}
        \o \l{Deploying Applications to Maemo Devices}
        \o \l{Publishing Applications to Ovi Store}
        \o \l{Building with Remote Compiler}
    \endlist

*/


/*!
    \contentspage index.html
    \previouspage creator-deployment.html
    \page creator-deployment-symbian.html
    \nextpage creator-deployment-maemo.html

    \title Deploying Applications to Symbian Devices

    This section describes how to create installation packages that meet the
    requirements for installing applications to Symbian devices.

    \section1 Creating SIS Files

    When you deploy the application for the \gui{Symbian Device} target, Qt
    Creator automatically generates a Symbian installation system (SIS) file
    in the project folder. You can deliver the installation file to users for
    installation on Symbian devices.

    The name of the installation file is displayed in the \gui {Installation file}
    field in the \gui {Run Settings}. In the \gui {Installation drive} field, select the drive on the device
    to install the application to. To suppress notifications on the device during the
    installation, select the \gui {Silent installation} check box. If the silent
    installation fails, Qt Creator attempts installation again, this time displaying
    notifications and error messages.

    To create a SIS package without copying it to the device (for example, to submit it
    to \e {Application Signing Services for Ovi Store} or \e {Symbian Signed}),
    create a deploy configuration that contains only the
    \gui {Create SIS Package} step.

    \image qtcreator-run-settings-create.png "Create SIS Package step"


    \section1 Signing SIS Files

    Only installation files signed with a certificate and private key are
    allowed to be installed onto Symbian devices. By default, Qt Creator
    self-signs the installation file. This self-signing allows you to install
    the application on a mobile  device but places limits on what you can do
    with the installation file, including:
    \list
       \o  Self-signed applications cannot access the more sensitive
           \l{Capabilities and Signing}{capabilities} of the mobile device.
       \o  Security warnings will be displayed when you install the self-signed
           application on a mobile device.
       \o  Self-signed applications cannot be published to Ovi
           Store.
    \endlist

    To get around these limitations, you need to go through the Symbian Signed
    or Application Signing Services for Ovi Store. The Symbian Signed organisation
    manages a public key
    infrastructure to provide public authentication of the information in the
    application signing certificates. Their security partner can validate your
    certificate and give you a Publisher ID. Then, when you sign an
    application, other people can be confident that the information in your
    certificate is correct and that the application does actually come from you.

    Application Signing Services for Ovi Store is a variant of the Symbian
    Signed certification provided by Ovi
    Publishing. It is limited to the Basic and System capability sets
    (Express Signing). Participants can submit an unsigned SIS file to Ovi
    Publishing for signing. For more information about how
    to participate, see
<<<<<<< HEAD
    \l {http://wiki.forum.nokia.com/index.php/Guide_to_Publishing_Qt_Applications_to_the_Ovi_Store}{Guide to Publishing Qt Applications to the Ovi Store}.
=======
    \l{http://wiki.forum.nokia.com/index.php/Guide_to_Publishing_Qt_Applications_to_the_Ovi_Store}{Guide to Publishing Qt Applications to the Ovi Store}.
>>>>>>> 6adc5b12

    There are also options that do not require you to get a Publisher ID. For
    more detail about how the Symbian Signed process works, see
    \l{https://www.symbiansigned.com}{Symbian Signed}.

    When you have your own certificate and private key, you can specify them in
    the \gui{Create SIS Package} step in the \gui {Run Settings}.

    \image qtcreator-qt4-symbian-signing.png


    If your private key is protected by a passphrase, Qt Creator asks you for the
    passphrase when the package is signed and offers to store it. However, storing
    passphrases in Qt Creator presents a security risk. To make Qt Creator forget
    all saved passphrases, click \gui {Reset Passphrases}.

    \section2 Capabilities and Signing

    Capabilities allow the Symbian platform to control access by applications to
    the functionality provided by the platform APIs. Access to capabilities is
    determined by the device configuration and how the application has been signed.

    Symbian Signed offers the following signing options depending on the
    capabilities that the application accesses:

    \list

        \o \bold{Express signed} for applications that access only user and system
        capabilities.

        \o \bold{Certified signed} for applications that access also restricted or
        device manufacturer capabilities.

        \note You need to request the rights to access device manufacturer
        capabilities from the manufacturer.

    \endlist

    For more information about how to choose the appropriate signing option and
    how you can check which capabilities you need, see
    \l{https://www.symbiansigned.com}{Symbian Signed}
    and
    \l{http://doc.qt.nokia.com/4.7/platform-notes-symbian.html#required-capabilities}{Required Capabilities for Qt Applications}.

    For more information on how to define capabilities for a project, see
    \l{http://doc.qt.nokia.com/4.7/qmake-platform-notes.html#capabilities}{Capabilities}.

    \note In Qt 4.7.1 and later, if you select the \gui {Self-signed certificate}
    option, the SIS generation process checks that the package can be self-signed.
    If problems are found, it attempts to fix the package. If fixes cannot be made,
    a message appears in the \gui {Compile Output} view.

    The following modifications can be made:

    \list

        \o Package UID is changed to an UID from the unprotected range (if it was
        from the protected range).

        \o Vendor ID is set to zero on all binaries included in the package file.

        \o All restricted and device manufacturer capabilities are removed from all
        libraries included in the package file.

    \endlist

    The application UID or capabilities used in executables (.exe) cannot be changed,
    because that would break the application. If the executables use protected UIDs
    or restricted or device manufacturer capabilities, signing fails and an error
    message appears in the \gui {Compile Output} view.

    \section1 Creating Smart Installer for Symbian Packages

    To deploy Qt applications on Symbian devices, you must install the software that Qt applications
    require, typically Qt, QtWebkit, and Open C. Nokia Smart Installer for Symbian makes it easier
    for users to install Qt applications to Symbian phones by checking whether the device contains
    the necessary software and by installing the missing pieces.

    For this to work, the Nokia Smart Installer must be packaged with the Qt application. The
    application SIS file must first be Symbian Signed or signed by the Application
    Signing Services for Ovi Store. The capabilities used in the applications
    determine, which signing option must be selected. The wrapper package must be signed using
    either the same option or a more extensive option than the application SIS.

    \note If you use the Application Signing Services for Ovi Store, you can submit an unsigned
    wrapper package to Ovi Publishing. For more information, see
    \l{Publishing Applications to Ovi Store}.

    You can either install the Nokia Smart Installer for Symbian as part of
    the \QSDK, or download and install it from the
    \l{http://wiki.forum.nokia.com/index.php/Nokia_Smart_Installer_for_Symbian}{Nokia Smart Installer for Symbian}
    wiki.

    To package Nokia Smart Installer with the application, select the \gui {Create Smart Installer
    package} check box. This ensures that up-to-date and appropriate versions of Qt and its
    dependencies are installed on devices. Further, it reduces the file size of the application you
    publish, because you do not have to deliver the required libraries.

    Nokia has reserved the following UIDs to be used with Nokia Smart Installer for Symbian:

    \list

        \o 0xA000D7CE for self-signed applications
        \o 0x2002CCCF for Ovi Store or Symbian Signed packages

    \endlist

    \section2 Creating Self-signed Smart Installer Packages

    To create a self-signed Nokia Smart Installer for Symbian wrapped .sis file,
    you must use an UID from the unprotected UID range, provided by Symbian Signed
    and the wrapper package UID value 0xA000D7CE. If you used the Qt Creator project
    wizard to create the project, this wrapper package UID is used by default.

    \list 1

        \o Make sure that the source directory is clean. For example, if you use git,
        enter the following command:

        \c {git clean -dfx}

        \o Click \gui Projects to edit the \gui {Build Settings} for the
        \gui {Symbian Device} target.

        \o Select the \gui Release configuration.

        \o Open the \gui {Run Settings}.

        \o In the \gui {Create SIS Package} step, select \gui {Self-signed certificate}.

        \o In the \gui {Deploy SIS Package} step, click \gui {Remove Item} to
        skip the step of copying the SIS file to a device. The SIS file is created
        in the project folder.

        \image qtcreator-remove-deploy-step.png "Removing deploy steps"

        \o To package Nokia Smart Installer for Symbian with the application, select
        the \gui {Create Smart Installer package} check box.

        \o Edit the project .pro file to use the correct UIDs for the application and
        the wrapper package, as illustrated by the following code snippet:

       \code
       symbian {
            TARGET.UID3 = 0xE4DE5D27
            DEPLOYMENT.installer_header=0xA000D7CE

            vendorinfo = \
            "%{\"CustomVendor-EN\"}" \
            ":\"CustomVendor\""

            my_deployment.pkg_prerules = vendorinfo
            DEPLOYMENT += my_deployment
        }
        \endcode

        \o Choose \gui {Build > Run Project}.

    \endlist

    Qt Creator automatically generates a wrapper package in the project folder.

    \section2 Creating Symbian Signed Smart Installer Packages

    If the application uses functions that require advanced capabilities (AllFiles,
    DRM, TCB, CommDD, DiskAdmin, NetworkControl, MultimediaDD), you must use the
    standard Symbian Signed process to have the application Symbian Signed. Depending
    on the capabilities used, you may use either the Express Signed or the Certified
    Signed path, or the manufacturer-specific channel (for AllFiles, DRM, and TCB).

    \list 1

        \o Make sure that the source directory is clean. For example, if you use git,
        enter the following command:

        \c {git clean -dfx}

        \o Click \gui Projects to edit the \gui {Build Settings} for the
        \gui {Symbian Device} target.

        \o Select the \gui Release configuration.

        \o Open the \gui {Run Settings}.

        \o In the \gui {Create SIS Package} step, specify the developer certificate
        and key in the \gui {Custom certificate} and \gui {Key file} fields.

        \o In the \gui {Deploy SIS Package} step, click \gui {Remove Item} to
        skip the step of copying the SIS file to a device. The SIS file is created
        in the project folder.

        \o Edit the project .pro file to use the correct UIDs and vendor information
        for the application, as illustrated by the following code snippet:

       \code
       symbian {
            TARGET.UID3 = 0x2000D7D1
            DEPLOYMENT.installer_header=0x2002CCCF

            vendorinfo = \
            "%{\"CustomVendor-EN\"}" \
            ":\"CustomVendor\""

            my_deployment.pkg_prerules = vendorinfo
            DEPLOYMENT += my_deployment
        }
        \endcode

        \o Choose \gui {Build > Run Project}.

        \o Submit the created .sis file to Symbian Signed for certification.

        \note Ensure that your application complies with the Symbian Signed
        Test Criteria before submitting the file for certification. Also, if the file is
        intended for Ovi Store publishing, verify that the application complies with Ovi
        Store publishing requirements.

        \o After receiving the .sis file from Symbian Signed, copy it over the old
        application.sis.

        \note The instructions below assume that you have installed \QSDK.

        \o To package Nokia Smart Installer for Symbian with the application, choose
        \gui {Start > Qt SDK > Symbian > Qt for Symbian Command Prompt}
        to open the Qt command line environment.

        \o Change to the project directory. For example:

        \c{cd C:\Sources\Application}

        \o To create a Smart Installer wrapper package, enter the following
        command:

        \c {C:\Sources\Application> make ok_installer_sis QT_SIS_CERTIFICATE=publisherid.cer QT_SIS_KEY=publisherid.key}

        \o Submit the created wrapped .sis file, application_installer.sis, to
        Symbian Signed. Express Signed is a suitable signing option for the wrapper
        package. The capabilities used in the application do not play a role here,
        because the wrapper package is already signed.

    \endlist

    Qt Creator automatically generates a wrapper package in the project folder.

    \note Ensure that your application complies with the requirements before submitting
    the file to Ovi Store.

    For more information about the qmake DEPLOYMENT variable, see
    \l{http://doc.qt.nokia.com/4.7/qmake-variable-reference.html#deployment}{qmake Variable Reference}.

    For more information about the Nokia Smart Installer, see the
    \l{http://doc.qt.nokia.com/smart-installer/index.html}{Nokia Smart Installer for Symbian Manual}.

    Note: Nokia Smart Installer for Symbian is only available on Windows.

    \section1 Application UID

    A UID is a globally unique identifier that is used to
    uniquely identify, for example, an object or file type. In Symbian development,
    objects are identified by compound identifiers that are constructed from three
    UIDs, namely UID1, UID2, and UID3. UID1 and UID2 specify the category of an
    object, whereas UID3 identifies a particular object, such as an application.

    When you create a \gui {Mobile Qt Application}, Qt Creator adds a UID3 suitable for
    development and debugging automatically to the application .pro file. However, to
    distribute your application and get it Symbian Signed, you must apply for a UID
    from Symbian Signed, which manages the allocation of UIDs. You can request UIDs either one
    at a time or as preallocated blocks on the \l{https://www.symbiansigned.com/app/page}{Symbian Signed}
    web site.

    If you use the Ovi Signed process, Ovi Publisher Support allocates the UID for you.

    Replace the testing UID with the distribution UID in the .pro file before you
    build the final installation package. For more information, see
    \l{http://doc.qt.nokia.com/4.7/qmake-platform-notes.html#unique-identifiers}{Unique Identifiers}.

*/


/*!
    \contentspage index.html
    \previouspage creator-deployment-maemo.html
    \page creator-publish-ovi.html
    \nextpage creator-remote-compiler.html

    \title Publishing Applications to Ovi Store

    The process and requirements to publish Qt applications to Ovi Store are
    described in the
    \l {http://wiki.forum.nokia.com/index.php/Guide_to_Publishing_Qt_Applications_to_the_Ovi_Store}{Guide to Publishing Qt Applications to the Ovi Store} wiki.

    This section describes how to use Qt Creator publishing wizards to
    generate installation packages that
    you can publish to Ovi Store.

    \section1 Publishing Qt Content for Symbian Devices

    You can use the \e {Application Signing Services for Ovi Store} to get your
    application Express Signed for
    free by Nokia. Make sure to use the \l{Application UID}{application UID} that you
    receive from Ovi Publisher Support.

    The \gui {Publish Qt Symbian Applications to Ovi Store} wizard allows you
    to check that your application can be
    published on Ovi Store. It checks that the application UID, vendor name,
    and the capabilities used meet the Ovi Publishing criteria.

    If you use Symbian Signed UIDs or the application uses functions that
    require advanced
    \l{Capabilities and Signing}{capabilities}, you must
    use the standard Symbian Signed process to have the application Symbian Signed
    (using the Certified Signed path or the manufacturer-specific channel).
    For more information, see \l{Deploying Applications to Symbian Devices}.

    \note At the time of writing this document, the distribution of Qt 4.7.x based
    applications is supported by neither Ovi Store nor Smart Installer.
    For up-to-date information about the packages available for distribution, see the
    \l{http://wiki.forum.nokia.com/index.php/Nokia_Smart_Installer_for_Symbian}{Nokia Smart Installer for Symbian}
    wiki.

    To use the publishing wizard:

    \list 1

        \o Select the \gui {Symbian Device} build target for your project.

        \o Choose \gui {Build > Publish Project}.

        \o Select \gui {Publish Qt Symbian Applications to Ovi Store}, and then
        select \gui {Start Wizard}.

        \o Select the Qt version and device type to build against and click
        \gui Next. We recommend that you select a release configuration.

        \o The wizard checks the information in the project file against the
        Ovi Publishing criteria and indicates possible problems. You can fix
        some of the problems in the wizard.

        \image qtcreator-publishing-wizard-symbian.png "Project File Checks dialog"

        \o Select \gui Commit to save changes and create the .sis file. The
        .sis file is packaged with Nokia Smart Installer for Symbian.

        \o Choose \gui {Open Containing Folder} to open the folder where the
        .sis file was created.

        \o Submit the created .sis file to Ovi Publishing as a Qt Content item.

        \note You cannot use this .sis file for testing.

    \endlist

    \note After you change the application UID, you must use the developer
    certificate-key pair that you receive from Ovi Publisher Support for testing
    the application on devices. The following error message is displayed on the
    device if you use UIDs from the trusted range (0x2xxxxxxx) in a self-signed
    application: \gui {Unable to install a trusted application from a trusted
    supplier.} For more
    information, see \l{http://wiki.forum.nokia.com/index.php/UID}{UID}.

    If you try to use more capabilites than the certificate permits, the
    following error message is displayed on the device: \gui {Requested
    application access not granted.} For example, if you try to install a
    self-signed application that uses a system capability.

    \section1 Publishing Qt Content for Maemo Devices

    The applications that you publish on Ovi Store, must meet the testing criteria
    listed in
    \l{http://www.forum.nokia.com/info/sw.nokia.com/id/9cd1eb18-821b-4228-a0a3-36b049c5d608/Maemo_5_Application_OVI_Store_Entry_Requirements.pdf.html}
    {Maemo 5 Applications: Ovi Store Entry Requirements}.

    Make sure that your application passes the following most commonly
    failed test cases:

    \list

        \o Package filename must include the application name and version
        number using three digits. For example: myapplication_1_0_1.deb

        \o Application files must be installed to the opt folder on the ext3
        partition.

        \o Debian packages must be given the category user/hidden.

        \o Application cannot crash or hang during use.

        \o The application must handle different memory situations correctly.

    \endlist

    You set the application name and installation folder in the
    \gui {Run Settings} for the project. For more information, see
    \l{Deploying Applications to Maemo Devices}. Qt Creator specifies the correct
    category settings by default when it creates the Debian directory and
    the necessary files.

    You can test the application on Qt Simulator and Maemo Emulator to make
    sure that it does not crash or hang and to check how it handles different
    memory situations. Before you submit the application to Ovi Publishing, you
    must also fully test it on a Maemo device.

*/

/*!
    \contentspage index.html
    \previouspage creator-run-settings.html
    \page creator-editor-settings.html
    \nextpage creator-build-dependencies.html

    \title Specifying Editor Settings

    You can configure the code editor according to your needs. You can specify
    editor behavior either globally for all projects or separately for each
    project. To specify global editor behavior, select \gui {Tools > Options...
    > Text Editor > Behavior}.

    To configure the editor behavior for the current project, deselect the
    \gui {Use global settings} check box in the \gui {Editor Settings} for the
    project. For more information about the settings, see:

    \list

        \o \l{Indenting Code}

        \o \l{File Encoding}

        \o \l{Moving to Symbol Definition or Declaration}

        \o \l{Configuring Fonts}

    \endlist

    \image qtcreator-editor-settings.png "Editor Settings view"

*/


/*!
    \contentspage index.html
    \previouspage creator-editor-settings.html
    \page creator-build-dependencies.html
    \nextpage creator-debugging.html

    \title Specifying Dependencies

    If you have multiple projects loaded in a session, you can define the
    order in which they are built. For example, if project A depends on project
    B, project B must be built first.

    \note The build order is stored as a property of a session, not a project.
    You must open the session for these settings to take effect. For more
    information, see \l{Managing Sessions}.

    \image qtcreator-build-dependencies.png "Dependencies view"

    To define the build order of projects within a session:
    \list 1
        \o In \gui Projects, select a project.
        \o Click \gui Dependencies.
        \o Select projects that must be built before the current project is
        built.
    \endlist

    Qt Creator calculates the build order based on the dependencies that you
    specify for the projects loaded in the session.

    \note You cannot use this view to specify subprojects for projects.
    For more information on how to add subprojects, see \l{Adding Subprojects
    to Projects}.

*/


/*!
    \contentspage index.html
    \previouspage creator-quick-tour.html
    \page creator-getting-started.html
    \nextpage creator-build-example-application.html

    \title Getting Started

    This section contains examples that illustrate how to use Qt Creator
    to create, build, and run simple
    applications:

    \list
        \o \l{Building and Running an Example Application}
        \o \l{Creating a Qt Widget Based Application}
        \o \l{Creating a Mobile Application with Qt SDK}
        \o \l{Creating a Qt Quick Application}
    \endlist

*/


/*!
    \contentspage index.html
    \previouspage creator-writing-program.html
    \page creator-mobile-example.html
    \nextpage creator-qml-application.html

    \title Creating a Mobile Application with Qt SDK

    \note To complete this tutorial, you must install \QSDK.
    The installation program installs and configures the necessary tool chains
    for mobile application development.

    This tutorial describes how to use Qt Creator to create a small Qt
    application, Battery Indicator, that uses the System Information
    Mobility API to fetch battery information from the device.

    \image qtcreator-batteryindicator-screenshot.png

    \section1 Creating the Battery Indicator Project

    \note Create the project with the \gui{Help} mode active so that you can follow
    these instructions while you work.

    \list 1

        \o Select \gui{File > New File or Project > Qt Widget Project > Mobile
        Qt
        Application > Choose}.

        \image qtcreator-new-mobile-project.png "New File or Project dialog"

        The \gui{Introduction and Project Location} dialog opens.

        \image qtcreator-mobile-intro-and-location.png "Introduction and Project Location dialog"

        \o In the \gui{Name} field, type \bold {BatteryIndicator}.

        \o In the \gui {Create in} field, enter the path for the project files. For example,
        \c {C:\Qt\examples}, and then click \gui{Next}.

        The \gui{Qt Versions} dialog opens.

        \image qtcreator-mobile-project-qt-versions.png "Qt Versions dialog"

        \o Select \gui Maemo, \gui {Qt Simulator}, and \gui {Symbian Device} targets,
        and click \gui{Next}.

        \note Targets are listed if you installed the appropriate development
        environment, for example, as part of the \QSDK. You can add targets
        later in the \gui Projects mode.

        The \gui {Mobile Options} dialog opens.

        \image qtcreator-mobile-project-app-options.png "Mobile Options dialog"

        \o In the \gui {Orientation behavior} field, determine how the application
        behaves when the orientation of the device display rotates between portrait
        and landscape, and then click \gui{Next}.

        \note This dialog opens only if you select \gui Maemo5 or
        \gui {Symbian Device} target in the \gui {Qt Versions} dialog.

        The \gui {Symbian Specific} dialog opens.

        \image qtcreator-mobile-project-symbian-options.png "Symbian Specific dialog"

        \note Qt Creator contains a default program icon and generates an
        \l{Application UID}, for testing the application on a device. You only
        need to change the icon and UID if you deliver the application for public use.

        \o Click \gui Next.

        The \gui {Maemo Specific} dialog opens.

        \image qtcreator-mobile-project-maemo-options.png "Maemo Specific dialog"

        \o In the \gui {Application icon (64x64)} field, select the application
         icon to use on Maemo targets, or click \gui Next to use the default icon.

        The \gui{Project Management} dialog opens.

        \image qtcreator-mobile-project-summary.png "Project Management dialog"

        \o Review the project settings, and click \gui{Finish} to create the project.

    \endlist

    The BatteryIndicator project now contains the following files:

    \list

        \o BatteryIndicator.pro
        \o main.cpp
        \o BatteryIndicator.svg
        \o BatteryIndicator.png
        \o BatteryIndicator.desktop
        \o deployment.pri
        \o mainwindow.cpp
        \o mainwindow.ui
        \o mainwindow.h
        \o templates for Debian deployment files

    \endlist

    \image qtcreator-mobile-project-contents.png "Project contents"

    The files come with the necessary boiler plate code that you must
    modify, as described in the following sections.

    \section1 Declaring the Qt Mobility API

    To use the Qt Mobility APIs or develop applications for Symbian
    devices, you must modify the .pro file to declare the Qt Mobility APIs
    that you use.

    This example uses the System Info API, so you must declare it, as
    illustrated by the following code snippet:

    \code

    CONFIG += mobility
    MOBILITY = systeminfo

    \endcode

    Each Mobility API has its corresponding value that you have to add
    as a value of MOBILITY to use the API. For a list of the APIs and the
    corresponding values that you can assign to MOBILITY, see the
    \l {http://doc.qt.nokia.com/qtmobility/quickstart.html}{Quickstart Example}.

    \section1 Designing the User Interface

    \list 1

        \o In the \gui{Editor} mode, double-click the mainwindow.ui
        file in the \gui{Projects} view to launch the integrated \QD.

        \o Drag and drop a \gui{Progress Bar} (\l{http://doc.qt.nokia.com/4.7/qprogressbar.html}{QProgressBar})
        widget to the form.

        \image qtcreator-mobile-project-widgets.png "Adding widgets to the UI"

        \o In the \gui Properties pane, change the \gui objectName to
        \bold batteryLevelBar.

        \o Right-click the \gui MainWindow object and select
        \gui {Lay Out > Lay Out Horizontally} to ensure that the battery
        indicator widget size is adjusted correctly on Maemo devices.

    \endlist

    \section1 Completing the Header File

    The mainwindow.h file contains some of the necessary #includes, a
    constructor, a destructor, and the \c{Ui} object. You must include
    the System Info header file, add a shortcut to the mobility name
    space, and add a private function to update the battery level value in
    the indicator when the battery power level changes.

    \list 1

        \o In the \gui{Projects} view, double-click the \c{mainwindow.h} file
        to open it for editing.

        \o Include the System Device Info header file, as illustrated by the following
        code snippet:

        \snippet examples/batteryindicator/mainwindow.h 1

        \o Add a shortcut to the mobility name space, as illustrated by the
        following code snippet:

        \snippet examples/batteryindicator/mainwindow.h 2

        \o Declare a private function in the \c{private} section, after the
        \c{Ui::MainWindow} function, as illustrated by the following code
        snippet:

        \snippet examples/batteryindicator/mainwindow.h 3

    \endlist

    \section1 Completing the Source File

    Now that the header file is complete, move on to the source file,
    mainwindow.cpp.

    \list 1

        \o In the \gui{Projects} view, double-click the mainwindow.cpp file
        to open it for editing.

        \o Create a QSystemDeviceInfo object and set its value. Then connect the signal
        that indicates that battery level changed to the \c setValue
        slot of the progress bar. This is illustrated by the following code snippet:

        \snippet examples/batteryindicator/mainwindow.cpp 1

        \o Use the constructor to set initial values and make sure that the
         created object is in a defined state, as illustrated by the following
         code snippet:

         \snippet examples/batteryindicator/mainwindow.cpp 2

    \endlist

    \section1 Compiling and Running Your Program

    Now that you have all the necessary code, select \gui {Qt Simulator}
    as the target and click the
    \inlineimage qtcreator-run.png
    button to build your program and run it in the Qt Simulator.

    In Qt Simulator, run the runOutOfBattery.qs example script
    to see the value change in the Battery Indicator application.
    Select \gui {Scripting > examples > runOutOfBattery.qs > Run}.

    \image qtcreator-mobile-simulated.png "Mobile example in Qt Simulator"

    \section1 Testing on a Symbian Device

    You also need to test the application on real devices. Before you can
    start testing on Symbian devices, you must connect them to the development
    PC by using a USB cable and install the necessary software on them.

    \list 1

        \o Install Qt libraries, Qt mobile libraries, and the TRK
        debugging application on the device. For more information,
        see \l{Setting Up Development Environment for Symbian}.

        \o Start TRK on the device.

        \o Click the \gui {Target Selector} and select \gui {Symbian Device}.

        \o Click \gui Run to build the application for the Symbian device.

    \endlist

    \section1 Testing on the Maemo Emulator

    The Maemo emulator emulates the Nokia N900 device environment. You can test
    applications in conditions practically identical to running the application
    on a Nokia N900 device with the software update release 1.3 (V20.2010.36-2).

    For more information, see \l{Using the Maemo Emulator}.

*/

/*!
    \contentspage index.html
    \previouspage creator-getting-started.html
    \page creator-build-example-application.html
    \nextpage creator-writing-program.html

    \title Building and Running an Example Application

    You can test that your installation is successful by opening an existing
    example application project.

    \list 1

        \o On the \gui Welcome page, select \gui {Choose an Example...}
        in the \gui {Explore Qt Quick Examples} field, and then select
        \gui {Toys > Clocks}.

        \image qtcreator-gs-build-example-open.png "Selecting an example"

        \o Select targets for the project. Select at least Qt Simulator
        and one of the mobile targets, Maemo or Symbian Device, depending on
        the device you develop for.

        \image qtcreator-gs-build-example-targets.png "Selecting targets"

        \note You can add targets later in the \gui Projects mode.

        \o To test the application in Qt Simulator, click the \gui {Target
        Selector} and select \gui {Qt Simulator}.

        \image {qtcreator-gs-build-example-select-qs.png} "Selecting Qt Simulator as target"

        \o Click
        \inlineimage{qtcreator-run.png}
        to build the application and run it in Qt Simulator.

        \o To see the compilation progress, press \key{Alt+4} to open the
        \gui Compile Output pane.

        The \gui Build progress bar on the toolbar turns green when the project
        is successfully built. The application opens in Qt Simulator.

        \image {qt-simulator.png} "Qt Simulator"

        \o Change the settings in the
        \gui View pane. For example, rotate the device by clicking the
        \gui {Orientation} buttons or choose from the various Symbian and Maemo
        configurations in the \gui {Device} field. You can also simulate various
        mobile functions and create your own scripts.

        \o To test the application on a Symbian device, install Qt libraries
        and the TRK debugging application on the device. For more information,
        see \l{Setting Up Development Environment for Symbian}.

        \o Click the \gui {Target Selector} and select \gui {Symbian Device}.

        \o Click \gui Run to build the application and run it on the Symbian device.

    \endlist

*/


/*!
    \contentspage index.html
    \previouspage creator-mobile-example.html
    \page creator-qml-application.html
    \nextpage creator-project-managing.html

    \title Creating a Qt Quick Application

    \note To complete this tutorial, you must have Qt 4.7 or later installed.

    This tutorial uses basic elements and illustrates basic concepts of
    \l {http://doc.qt.nokia.com/4.7/qtquick.html}{Qt Quick}.

    This tutorial describes how to use the Qt Creator to implement the
    \l{http://doc.qt.nokia.com/4.7/declarative-animation-states.html}
    {states and transitions example application}. The example application displays a
    Qt logo that moves between three rectangles on the page when you click them.

    \image qmldesigner-tutorial.png "States and transitions example"

    \section1 Creating the Project

    \list 1

        \o Select \gui{File > New File or Project > Qt Quick Project > Qt Quick UI >
        Choose}.

        \o Follow the instructions of the wizard to create a project called Transitions.

        \o Press \key {Ctrl+R} to run the application in the QML Viewer.

    \endlist

    Qt Creator generates a default QML file that you can modify to create the main view
    of the application.

    \image qmldesigner-tutorial-project.png "Transitions project in Edit mode"

    \section1 Creating the Main View

    The main view of the application displays a Qt logo in the top left corner of the
    screen and two empty rectangles.

    To use the states.png image in your application, you must copy it to the project
    directory from the examples directory in the
    Qt installation directory. For example:
    \c {C:\QtSDK\Examples\4.7\declarative\animation\states}. The image appears
    in the \gui Resources pane. You can also use any other image or a QML element, instead.

    \list 1

        \o In the \gui Projects view, double-click the main .qml file (Transitions.qml)
        to open it in the code editor.

        \o Click \gui Design to open the file in \QMLD.

        \image qmldesigner-tutorial-desing-mode.png "Transitions project in Design Mode"

        \o In the \gui Navigator pane, select \gui Text and press \key Delete to delete it.

        \o Select \gui Rectangle to edit its properties.

        \image qmldesigner-tutorial-page.png "Page properties"

        \list a

            \o In the \gui Id field, enter \e page, to be able to reference the rectangle
            from other places.

            \o In the \gui Colors tab, \gui Rectangle field, set the color to #343434.

        \endlist

        \o In the \gui Library view, \gui Resources tab, select states.png and
        drag and drop it to the canvas.

        \image qmldesigner-tutorial-user-icon.png "Image properties"

        \list a

            \o In the \gui Id field, enter \e icon.

            \o In the \gui Position field, set \gui X to 10 and \gui Y to 20.

        \endlist



        \o In the \gui Library view, \gui Items tab, select \gui Rectangle,
         drag and drop it to the canvas, and edit its properties.

        \image qmldesigner-tutorial-topleftrect.png "Rectangle properties"

        \list a

            \o In the \gui Id field, enter \e topLeftRect.

            \o In the \gui Size field, set \gui W and \gui H to 64, for the rectangle size
            to match the image size.

            \o In the \gui Colors tab, \gui Rectangle field, click the
            \inlineimage qmldesigner-transparent-button.png
            button to make the rectangle transparent.

            \o In the \gui Border field, set the border color to #808080.

            \o In the \gui Rectangle tab, \gui Border field, set the border width to
            1.

            \note If the \gui Border field does not appear after you set the border
            color, try setting the border color to solid by clicking the
            \inlineimage qmldesigner-solid-color-button.png
            button.

            \o In the \gui Radius field, select 6 to create rounded corners for the
            rectangle.

            \o Click \gui {Layout}, and then click the top and left anchor buttons
            to anchor the rectangle to the top left corner of the page.

            \image qmldesigner-tutorial-topleftrect-layout.png "Layout tab"

            \o In the \gui Margin field, select 20 for the top anchor and 10 for
            the left anchor.

        \endlist

        \o In the \gui Navigator pane, drag and drop the \gui {Mouse Area} element from
        \e page to \e topLeftRect to make it apply only to the rectangle and not to the whole
        page.

        \o Edit \gui {Mouse Area} properties:

        \list a

            \o Click \gui {Layout}, and then click the
            \inlineimage qmldesigner-anchor-fill-screen.png
            button to anchor the mouse area to the rectangle.

            \o In the code editor, edit the pointer to the clicked expression in the mouse
            area element, as illustrated by the following code snippet:

            \qml
            MouseArea {
                anchors.fill: parent
                onClicked: page.state = ''
            }
            \endqml

            The expression sets the state to the base state and returns the image to
            its initial position.

        \endlist

    \o In the \gui Navigator pane, copy topLeftRect (by pressing \key {Ctrl+C}) and
    paste it to the canvas twice
    (by pressing \key {Ctrl+V}). Qt Creator renames the new instances of the element
    topLeftRect1 and topLeftRect2.

    \o Select topLeftRect1 and edit its properties:

        \list a

            \o In the \gui Id field, enter \e middleRightRect.

            \o In \gui {Layout}, select the right and vertical center anchor buttons to
            anchor the rectangle to the middle right margin of the screen.

            \o In the \gui Margin field, select 10 for the right anchor and 0 for
            the vertical center anchor.

            \o In the code editor,add a pointer to a clicked expression to the
            mouse area element. The following expression sets the state to \e State1:

            \c {onClicked: page.state = 'State1'}

            You will create State1 later.

        \endlist

    \o Select topLeftRect2 and edit its properties:

        \list a

            \o In the \gui Id field, enter \e bottomLeftRect.

            \o In \gui {Layout}, select the bottom and left anchor buttons to
            anchor the rectangle to the bottom left margin of the screen.

            \o In the \gui Margin field, select 20 for the bottom anchor and 10 for
            the left anchor.

            \o In the code editor, add a pointer to a clicked expression to the
            mouse area element. The following expression sets the state to \e State2:

            \c {onClicked: page.state = 'State2'}

            You will create State2 later.

        \endlist

    \o Press \key {Ctrl+S} to save the changes.

    \o Press \key {Ctrl+R} to run the application in the QML Viewer.

    \endlist

    \image qmldesigner-tutorial.png "States and transitions example"

    You should see the Qt logo in the top left rectangle, and two additional
    rectangles in the center right and bottom left of the screen.

    You can now create additional states to add views to the application.

    \section1 Adding Views

    In the .qml file, you already created pointers to two additional states:
    State1 and State2. To create the states:

    \list 1

        \o Click the empty slot in the \gui States pane to create State1.

        \o Click the empty slot in the \gui States pane to create State2.

        \o In the code editor, bind the position of the Qt logo to the rectangle
        to make sure that the logo is displayed within the rectangle when the view
        is scaled on different sizes of screens. Set expressions for the x and y
        properties, as illustrated by the following code snippet:

        \snippet snippets/qml/states-properties.qml states

        \image qmldesigner-tutorial-state1.png "States"

        \note When you set the expressions, drag and drop is disabled for
        the icon in \QMLD.

    \o Press \key {Ctrl+R} to run the application in the QML Viewer.

    \endlist

    Click the rectangles to move the Qt logo from one rectangle to another.

    \section1 Adding Animation to the View

    Add transitions to define how the properties change when the Qt logo moves
    between states. The transitions apply animations to the Qt logo. For example,
    the Qt logo bounces back when it moves to the middleRightRect and eases into
    bottomLeftRect. Add the transitions in the code editor.

    \list 1

        \o In the code editor, add the following code to specify that when moving to
        State1, the x and y coordinates of the Qt logo change linearly over a duration
        of 1 second:

        \snippet snippets/qml/list-of-transitions.qml first transition

        \o You can use the Qt Quick toolbar for animation to change the easing curve
        type from linear to OutBounce:

        \list a

            \o Click \gui NumberAnimation in the code editor to display the
            \inlineimage qml-toolbar-indicator.png
            icon, and then click the icon to open the toolbar:

            \image qmldesigner-tutorial-quick-toolbar.png "Qt Quick toolbar for animation"

            \o In the \gui Easing field, select \gui Bounce.

            \o In the \gui Subtype field, select \gui Out.

        \endlist

        \o Add the following code to specify that when moving to State2, the x and y
        coordinates of the Qt logo change over a duration of 2 seconds,
        and an InOutQuad easing function is used:

        \snippet snippets/qml/list-of-transitions.qml second transition

        \o Add the following code to specify that for any other state changes, the x
        and y coordinates of the Qt logo change linearly over a duration of 200
        milliseconds:

        \snippet snippets/qml/list-of-transitions.qml default transition

        \o Press \key {Ctrl+R} to run the application in the QML Viewer.

    \endlist

    Click the rectangles to view the animated transitions.

    \section1 Deploying the Application to Mobile Devices

    To deploy the application to mobile devices, use the \gui {Qt Quick Application} wizard
    to convert it into a Qt Quick application. For more information, see
    \l{Importing QML Applications}.

*/


/*!
    \contentspage index.html
    \previouspage creator-build-example-application.html
    \page creator-writing-program.html
    \nextpage creator-mobile-example.html

    \title Creating a Qt Widget Based Application

    This tutorial describes how to use Qt Creator
    to create a small Qt application, Text Finder. It is a simplified version of the
    QtUiTools \l{http://doc.qt.nokia.com/4.7/uitools-textfinder.html}{Text Finder}
    example.
    The application user interface is constructed from Qt widgets by using \QD.
    The application logic is written in C++ by using the code editor.

    \image qtcreator-textfinder-screenshot.png

    \section1 Creating the Text Finder Project

    \note Create the project with two instances of Qt Creator open and the \gui{Help} mode
    active in one of them so that you can follow
    these instructions while you work.

    \list 1

        \o Select \gui{File > New File or Project > Qt Widget Project > Qt Gui
        Application > Choose}.

        \image qtcreator-new-qt-gui-application.png "New File or Project dialog"

        The \gui{Introduction and Project Location} dialog opens.

        \image qtcreator-intro-and-location-qt-gui.png "Introduction and Project Location dialog"

        \o In the \gui{Name} field, type \bold {TextFinder}.


        \o In the \gui {Create in} field, enter the path for the project files. For example,
        \c {C:\Qt\examples}, and then click \gui{Next}.

        The \gui {Qt Versions} dialog opens.

        \image qtcreator-new-project-qt-versions-qt-gui.png "Qt Versions dialog"

        \o Select the Qt versions to use as build targets for your project, and click
        \gui{Next}.

        \note If you have only one Qt version installed, this dialog is skipped.

        The \gui{Class Information} dialog opens.

        \image qtcreator-class-info-qt-gui.png "Class Information dialog"

        \o In the \gui{Class name} field, type \bold {TextFinder} as the class name.

        \o In the \gui{Base class} list, select \bold {QWidget} as the base class type.

           \note The \gui{Header file}, \gui{Source file} and
           \gui{Form file} fields are automatically updated to match the name of the
           class.

        \o Click \gui{Next}.

        The \gui{Project Management} dialog opens.

        \image qtcreator-new-project-summary-qt-gui.png "Project Management dialog"

        \o Review the project settings, and click \gui{Finish} to create the project.


    \endlist



    The TextFinder project now contains the following files:

    \list
        \o textfinder.h
        \o textfinder.cpp
        \o main.cpp
        \o textfinder.ui
        \o textfinder.pro
    \endlist

    \image qtcreator-textfinder-contents.png "TextFinder project contents"

    The .h and .cpp files come with the necessary boiler plate code.
    The .pro file is complete.

    \section1 Filling in the Missing Pieces

    Begin by designing the user interface and then move on to filling
    in the missing code. Finally, add the find functionality.

    \section2 Designing the User Interface

    \image qtcreator-textfinder-ui.png "Text Finder UI"

    \list 1

    \o In the \gui{Editor} mode, double-click the textfinder.ui file in the \gui{Projects}
    view to launch the integrated \QD.

    \o Drag and drop the following widgets to the form:

    \list
    \o \gui{Label} (QLabel)
    \o \gui{Line Edit} (QLineEdit)
    \o \gui{Push Button} (QPushButton)

    \endlist

    \image qtcreator-textfinder-ui-widgets.png "Adding widgets to Text Finder UI"

    \note To easily locate the widgets, use the search box at the top of the
    \gui Sidebar. For example, to find the \gui Label widget, start typing
    the word \bold label.

    \image qtcreator-texfinder-filter.png "Filter field"

    \o Double-click the \gui{Label} widget and enter the text \bold{Keyword}.

    \o Double-click the \gui{Push Button} widget and enter the text \bold{Find}.

    \o In the \gui Properties pane, change the \gui objectName to \bold findButton.

    \image qtcreator-textfinder-objectname.png "Changing object names"

    \o Press \key {Ctrl+A} to select the widgets and click \gui{Lay out Horizontally}
    (or press \gui{Ctrl+H}) to apply a horizontal layout
    (QHBoxLayout).

    \image qtcreator-texfinder-ui-horizontal-layout.png "Applying horizontal layout"

    \o Drag and drop a \gui{Text Edit} widget (QTextEdit)
    to the form.

    \o Select the screen area and click \gui{Lay out Vertically} (or press \gui{Ctrl+L})
    to apply a vertical layout (QVBoxLayout).

    \image qtcreator-textfinder-ui.png "Text Finder UI"

    Applying the horizontal and vertical layouts ensures that the application UI scales to different
    screen sizes.

    \o To call a find function when users press the \gui Find button, you use the Qt signals
    and slots mechanism. A signal is emitted when a particular event occurs and a slot is
    a function that is called in response to a particular signal. Qt widgets have predefined
    signals and slots that you can use directly from \QD. To add a slot for the find function:

        \list

            \o Right-click the \gui Find button to open a context-menu.
            \o Select \gui {Go to Slot > clicked()}, and then select \gui OK.

            A private slot, \c{on_findButton_clicked()}, is added to the header file,
            textfinder.h and a private function, \c{TextFinder::on_findButton_clicked()},
            is added to the source file, textfinder.cpp.

        \endlist

    \o Press \gui{Ctrl+S} to save your changes.

    \endlist

    For more information about designing forms with \QD, see the
    \l{http://doc.qt.nokia.com/4.7/designer-manual.html}{Qt Designer Manual}.

    \section2 Completing the Header File

    The textfinder.h file already has the necessary #includes, a
    constructor, a destructor, and the \c{Ui} object. You need to add a private
    function, \c{loadTextFile()}, to read and display the
    contents of the input text file in the
    QTextEdit.

    \list 1

    \o In the \gui{Projects} pane in the \gui {Edit view}, double-click the \c{textfinder.h} file
    to open it for editing.

    \o Add a private function
    to the \c{private} section, after the \c{Ui::TextFinder} pointer, as
    illustrated by the following code snippet:

    \snippet examples/textfinder/textfinder.h 0

    \endlist

    \section2 Completing the Source File

    Now that the header file is complete, move on to the source file,
   textfinder.cpp.

    \list 1

    \o In the \gui{Projects} pane in the \gui Edit view, double-click the textfinder.cpp file
    to open it for editing.

    \o Add code to load a text file using
    QFile, read it with QTextStream, and
    then display it on \c{textEdit} with
    \l{http://doc.qt.nokia.com/4.7/qtextedit.html#plainText-prop}{setPlainText()}.
    This is illustrated by the following code snippet:

    \snippet examples/textfinder/textfinder.cpp 0

    \o To use QFile and QTextStream, add the
    following #includes to textfinder.cpp:

    \snippet examples/textfinder/textfinder.cpp 1

    \o For the \c{on_findButton_clicked()} slot, add code to extract the search string and
    use the \l{http://doc.qt.nokia.com/4.7/qtextedit.html#find}{find()} function
    to look for the search string within the text file. This is illustrated by
    the following code snippet:

    \snippet examples/textfinder/textfinder.cpp 2

    \o Once both of these functions are complete, add a line to call \c{loadTextFile()} in
    the constructor, as illustrated by the following code snippet:

    \snippet examples/textfinder/textfinder.cpp 3

    \endlist

    The \c{on_findButton_clicked()} slot is called automatically in
    the uic generated ui_textfinder.h file by this line of code:

    \code
    QMetaObject::connectSlotsByName(TextFinder);
    \endcode

    \section2 Creating a Resource File

    You need a resource file (.qrc) within which you embed the input
    text file. The input file can be any .txt file with a paragraph of text.
    Create a text file called input.txt and store it in the textfinder
    folder.

    To add a resource file:
    \list 1
        \o Select \gui{File > New File or Project > Qt > Qt Resource File > Choose}.
    \image qtcreator-add-resource-wizard.png "New File or Project dialog"

    The \gui {Choose the Location} dialog opens.

        \image qtcreator-add-resource-wizard2.png "Choose the Location dialog"

        \o In the \gui{Name} field, enter \bold{textfinder}.
        \o In the \gui{Path} field, enter \c{C:\Qt\examples\TextFinder},
        and click \gui{Next}.

        The \gui{Project Management} dialog opens.

        \image qtcreator-add-resource-wizard3.png "Project Management dialog"


        \o In the \gui{Add to project} field, select \bold{TextFinder.pro}
        and click \gui{Finish} to open the file in the code editor.

        \o Select \gui{Add > Add Prefix}.
        \o In the \gui{Prefix} field, replace the default prefix with a slash (/).
        \o Select \gui{Add > Add Files}, to locate and add input.txt.

        \image qtcreator-add-resource.png "Editing resource files"

    \endlist

    \section1 Compiling and Running Your Program

    Now that you have all the necessary files, click the \inlineimage qtcreator-run.png
    button to compile and run your program.

*/


/*!
    \contentspage index.html
    \previouspage creator-remote-compiler.html
    \page creator-version-control.html
    \nextpage creator-editor-external.html

    \title Using Version Control Systems

    Version control systems supported by Qt Creator are:
    \table
        \header
            \i \bold{Version Control System}
            \i \bold{Address}
            \i \bold{Notes}
        \row
            \i  \bold{Git}
            \i  \l{http://git-scm.com/}
            \i
        \row
            \i  \bold{Subversion}
            \i  \l{http://subversion.tigris.org/}
            \i
        \row
            \i  \bold{Perforce}
            \i  \l{http://www.perforce.com}
            \i  Server version 2006.1 and later
        \row
            \i  \bold{CVS}
            \i  \l{http://www.cvshome.org}
            \i
        \row
            \i  \bold{Mercurial}
            \i  \l{http://mercurial.selenic.com/}
            \i  Qt Creator 2.0 and later
    \endtable


    \section1 Setting Up Version Control Systems

    Qt Creator uses the version control system's command line clients to access
    your repositories. To allow access, make sure that the command line clients
    can be located using the \c{PATH} environment variable or specify the path to
    the command line client executables in \gui{Tools} > \gui{Options...} >
    \gui {Version Control}.

    After you set up the version control system, use the command line to check
    that everything works (for example, use the status command). If no issues arise,
    you should be ready to use the system also from Qt Creator.

    \section2 Using msysGit on Windows

    If you configure Git for use with \c {git bash}, only, and use SSH
    authorization, Git looks for the SSH keys in the directory where the
    \c HOME environment points to. The variable is always set by \c {git bash}.

    However, the variable is typically not set in a Windows command prompt.
    When you run Git from a Windows command prompt, it looks for the SSH keys in its
    installation directory, and therefore, the authorization fails.

    You can set the \c HOME environment variable from Qt Creator. Select \gui {Tools >
    Options... > Version Control > Git}. Select the \gui {Environment Variables}
    and the \gui {Set "HOME" environment variable} check boxes. \c HOME is set to
    \c %HOMEDRIVE%%HOMEPATH% when the Git executable is run and authorization works
    as it would with \c {git bash}.

    \section1 Setting Up Common Options

    Select \gui{Tools} > \gui{Options...} > \gui{Version Control} > \gui{Common}
    to specify settings for submit messages:
    \list
       \o   \gui{Submit message check script} is a script or program that
             can be used to perform checks on the submit message before
             submitting. The submit message is passed in as the script's first
             parameter. If there is an error, the script should output a
             message on standard error and return a non-zero exit code.

       \o    \gui{User/alias configuration file} takes a file in mailmap format
             that lists user names and aliases. For example:

             \code
             Jon Doe <Jon.Doe@company.com>
             Hans Mustermann <Hans.Mustermann@company.com> hm <info@company.com>
             \endcode

             \note The second line above specifies the alias \e{hm} and the
             corresponding email address for \e{Hans Mustermann}. If the
             user/alias configuration file is present, the submit editor
             displays a context menu with \gui{Insert name...} that pops up a
             dialog letting the user select a name.

       \o    \gui{User fields configuration file} is a simple text file
             consisting of lines specifying submit message fields that take
             user names, for example:

             \code
             Reviewed-by:
             Signed-off-by:
             \endcode
    \endlist

    The fields above appear below the submit message. They provide completion
    for the aliases/public user names specified in the
    \e{User/alias configuration file} as well as a button that opens the
    aforementioned user name dialog.

    \section1 Creating VCS Repositories for New Projects

    Qt Creator allows for creating VCS repositories for version
    control systems that support local repository creation, such as
    Git or Mercurial.
    When creating a new project by selecting \gui File >
    \gui{New File or Project...}, you can choose a version
    control system in the final wizard page.

    \section1 Using Version Control Systems

    The \gui{Tools} menu contains a submenu for each supported version
    control system.

    The \gui{Version Control} output pane displays the commands
    that are executed, a timestamp, and the relevant output.
    Select \gui {Window > Output Panes > Version Control} to open
    the pane.


    \image qtcreator-vcs-pane.png


    \section2 Adding Files

    When you create a new file or a new project, the wizard displays a page
    asking whether the files should be added to a version control system.
    This happens when the parent directory or the project is already
    under version control and the system supports the concept of adding files,
    for example, Perforce and Subversion. Alternatively, you can
    add files later by using the version control tool menus.

    With Git, there is no concept of adding files. Instead, all modified
    files must be staged for a commit.


    \section2 Viewing Diff Output

    All version control systems provide menu options to \e{diff} the current
    file or project: to compare it with the latest version stored in the
    repository and to display the differences. In Qt Creator, a diff is
    displayed in a read-only editor. If the file is accessible, you can
    double-click on a selected diff chunk and Qt Creator opens an editor
    displaying the file, scrolled to the line in question.

    \image qtcreator-vcs-diff.png


    \section2 Viewing Versioning History and Change Details

    Display the versioning history of a file by selecting \gui{Log}
    (for Git and Mercurial) or \gui{Filelog} (for CVS, Perforce, and
    Subversion). Typically, the log output contains the date, the commit
    message, and a change or revision identifier. Click on the identifier to
    display a description of the change including the diff.
    Right-clicking on an identifier brings up a context menu that lets you
    show annotation views of previous versions (see \l{Annotating Files}).

    \image qtcreator-vcs-log.png


    \section2 Annotating Files

    Annotation views are obtained by selecting \gui{Annotate} or \gui{Blame}.
    Selecting \gui{Annotate} or \gui{Blame} displays the lines of the file
    prepended by the change identifier they originate from. Clicking on the
    change identifier shows a detailed description of the change.

    To show the annotation of a previous version, right-click on the
    version identifier at the beginning of a line and choose one of the
    revisions shown at the bottom of the context menu. This allows you to
    navigate through the history of the file and obtain previous versions of
    it. It also works for Git and Mercurial using SHA's.

    The same context menu is available when right-clicking on a version
    identifier in the file log view of a single file.


    \section2 Committing Changes

    Once you have finished making changes, submit them to the version control
    system by choosing \gui{Commit} or \gui{Submit}. Qt Creator displays a
    commit page containing a text editor where you can enter your commit
    message and a checkable list of modified files to be included.

    \image qtcreator-vcs-commit.png

    When you have finished filling out the commit page information, click on
    \gui{Commit} to start committing.

    The \gui{Diff Selected Files} button brings up a diff view of the
    files selected in the file list. Since the commit page is just another
    editor, you can go back to it by closing the diff view. You can also check
    a diff view from the editor combo box showing the \gui{Opened files}.

    \section2 Reverting Changes

    All supported version control system support reverting your project to
    known states. This functionality is generally called \e reverting.

    The changes discarded depend on the version control system.

    A version control system can replace the \gui Revert menu option with other
    options.

    \section3 Reverting Changes Using Git

    The Git version control system has an index that is used to stage
    changes. The index is commited on the next commit. Git allows you to revert
    back to the state of the last commit as well as to the state staged in the
    index.

    \list

        \o \gui{Undo Unstaged Changes} reverts all changes and resets the working
        directory to the state of the index.

        \o \gui{Undo Uncommitted Changes} reverts all changes, discarding the index.
        This returns your working copy to the state it was in right after the last commit.

    \endlist

    \section2 Using Additional Git Functions

    Git is a fast decentralized version control system. Git is available
    for Windows, Linux and Mac.

    The \gui Git submenu contains the following additional items:

    \table

        \row
            \i  \gui {Patch > Apply from Editor/Apply from File...}
            \i  Patches are rewriting instructions that can be applied to a set of files.
                You can either apply a patch file that is open in Qt Creator or select
                the patch file to apply from the file system.
        \row
            \i  \gui{Pull}
            \i  Pull changes from the remote repository. If there are locally
                modified files, you are prompted to stash those changes. Select \gui{Tools >
                Options... > Version Control > Git} and select the \gui {Pull with rebase}
                check box to perform a rebase operation while pulling.

        \row
            \i  \gui{Clean.../Clean Project...}
            \i  All files that are not under version control (with the exception
                of patches and project files) are displayed in the \gui {Clean Repository}
                dialog. Select the files to delete and click \gui Delete. This allows you to
                clean a build completely.

        \row
            \i  \gui{Branches...}
            \i  Display the \gui Branch dialog that shows the local branches at the
                top and remote branches at the bottom. To switch to a local branch,
                double-click it. Double-clicking on a remote branch first creates a local
                branch with the same name that tracks the remote branch, and then switches
                to it.

                \image qtcreator-vcs-gitbranch.png

        \row
            \i  \gui {Stage File for Commit}
            \i  Mark new or modified files for committing to the repository.
                To undo this function, select \gui {Unstage File from Commit}.
        \row
            \i  \gui{Show Commit...}
            \i  Select a commit to view. Enter the SHA of the commit
                in the \gui Change field.
    \endtable

    \section3 Using Stashes

    With Git, you can put your current set of changes onto a virtual shelf called a \e stash.
    Stashes are useful, for example, to put aside a set of changes to work on higher
    priority tasks or to pull in new chages from another repository.

    Qt Creator exposes this functionality in the \gui{Tools > Git > Stash} menu.

    \table
        \row
            \i  \gui{Stashes...}
            \i  Display a dialog that shows all known stashes with options to restore,
                display or delete them.
        \row
            \i  \gui{Stash}
            \i  Stash all local changes. The working copy is then reset to
                the state it had right after the last commit.
        \row
            \i  \gui{Stash Snapshot...}
            \i  Save a snapshot of your current work under a name for later reference. The
                working copy is unchanged.

                For example, if you want to try something and find out later that it does not work,
                you can discard it and return to the state of the snapshot.
        \row
            \i  \gui{Stash Pop}
            \i  Remove a single stashed state from the stash list and apply it on
                top of the current working tree state.
    \endtable

    \section2 Using Additional Mercurial Functionality

    The \gui Mercurial submenu contains the following additional items:

    \table
        \row
            \i  \gui{Import}
            \i  Apply changes from a patch file.
        \row
            \i  \gui{Incoming}
            \i  Monitor the status of a remote repository by listing
                the changes that will be pulled.
        \row
            \i  \gui{Outgoing}
            \i  Monitor the status of a remote repository by listing
                the changes that will be pushed.
        \row
            \i  \gui{Pull}
            \i  Pull changes from the remote repository.
        \row
            \i  \gui{Update}
            \i  Look at an earlier version of the code.
    \endtable

    \section2 Using Additional Perforce Functions

    When you start Qt Creator, it looks for the executable specified
    in the \gui{P4 command} field in \gui{Tools > Options... > Version
    Control > Perforce}. If the file is not found, the following error
    message is displayed in the \gui {Version Control} output pane:
    \gui {Perforce: Unable to determine the repository: "p4.exe"
    terminated with exit code 1}. If you use Perforce, check that the
    path to the executable is specified correctly in the \gui{P4 command}
    field.

    If you do not use Perforce, you can disable the Perforce plugin to
    get rid of the error message. Choose \gui {Help > About Plugins} and
    deselect the \gui Load check box for the \gui Perforce plugin in the
    \gui {Version Control} group.

    The \gui Perforce submenu contains the following additional items:

    \table
        \row
            \i  \gui{Describe...}
            \i  View information about changelists and the files in them.
        \row
            \i  \gui{Edit File}
            \i  Open a file for editing.
        \row
            \i  \gui{Opened}
            \i  List files that are open for editing.
        \row
            \i  \gui{Pending Changes...}
            \i  Group files for commit.
        \row
            \i  \gui{Update All/Update Current Project}
            \i  Fetch the current version of the current project or all
            projects from the repository.

    \endtable

    \section2 Using Additional Subversion Functions

    The \gui Subversion submenu contains the following additional items:

    \table
        \row
            \i  \gui{Describe...}
            \i  Display commit log messages for a revision.
        \row
            \i  \gui{Update Project/Update Repository}
            \i  Update your working copy.
    \endtable



*/


/*!
    \contentspage index.html
    \previouspage qt-quick-toolbars.html
    \page creator-editor-locator.html
    \nextpage creator-editor-codepasting.html

    \title Searching With the Locator

    The locator provides one of the easiest ways in Qt Creator to browse
    through projects, files, classes, methods, documentation and file systems.
    You can find the locator in the bottom left of the Qt Creator window.

    To activate the locator, press \key Ctrl+K (\key Cmd+K on Mac OS
    X) or select \gui Tools > \gui Locate....

    \image qtcreator-locator.png

    To edit the currently open project's main.cpp file using the locator:
    \list 1
        \o Activate the locator by pressing \key Ctrl+K.
        \o Enter \tt{main.cpp}.

           \image qtcreator-locator-open.png
        \o Press \key Return.

           The main.cpp file opens in the editor.
    \endlist

    It is also possible to enter only a part of a search string.
    As you type, the locator shows the occurrences of that string regardless
    of where in the name of an component it appears.

    To narrow down the search results, you can use the following wildcard
    characters:
    \list
        \o To match any number of any or no characters, enter \bold{*}.
        \o To match a single instance of any character, enter \bold{?}.
    \endlist

    \section1 Using the Locator Filters

    The locator allows you to browse not only files, but any items
    defined by \bold{locator filters}. By default, the locator contains
    filters for:
    \list
        \o  Locating any open document
        \o  Locating files anywhere on your file system
        \o  Locating iles belonging to your project, such as source, header resource,
            and .ui files
        \o  Locating class and method definitions in your project or anywhere
            referenced
            from your project
        \o  Locating class and method definitions in the current document
        \o  Locating a specific line in the document displayed in your editor
        \o  Opening help topics, including Qt documentation
        \o  Performing web searches
        \o  Running text editing macros that you record and save. For more
            information, see \l{Using Text Editing Macros}
    \endlist

    To use a specific locator filter, type the assigned prefix followed by
    \key Space. The prefix is usually a single character.

    For example, to locate symbols matching
    QDataStream:
    \list 1
        \o Activate the locator.
        \o Enter \tt{\bold{: QDataStream}} (: (colon) followed by a
           \key Space and the symbol name (QDataStream)).

           The locator lists the results.

           \image qtcreator-navigate-popup.png
    \endlist

    By default the following filters are enabled and you do not need to use
    their prefixes explicitly:
    \list
        \o Going to a line in the current file (l).
        \o Going to an open file (o).
        \o Going to a file in any open project (a).
    \endlist

    \section2 Using the Default Locator Filters

    The following locator filters are available by default:

    \table
        \header
            \o  Function
            \o  Enter in locator
            \o  Example
        \row
            \o  Go to a line in the current file.
            \o  \tt{\bold{l \e{Line number}}}
            \o  \image qtcreator-locator-line.png
        \row
            \o  Go to a symbol definition.
            \o  \tt{\bold{: \e{Symbol name}}}
            \o  \image qtcreator-locator-symbols.png
        \row
            \o  Go to a symbol definition in the current file.
            \o  \tt{\bold{. \e{Symbol name}}}
            \o  \image qtcreator-locator-method-list.png
        \row
            \o  Go to a help topic.
            \o  \tt{\bold{? \e{Help topic}}}
            \o  \image qtcreator-locator-help.png
        \row
            \o  Search for a term by using a web search engine.
            \o  \tt{\bold{r \e{Search term}}}
            \o  \image qtcreator-locator-web.png
        \row
            \o  Go to an open file.
            \o  \tt{\bold{o \e{File name}}}
            \o  \image qtcreator-locator-opendocs.png
        \row
            \o  Go to a file in the file system (browse the file system).
            \o  \tt{\bold{f \e{File name}}}
            \o  \image qtcreator-locator-filesystem.png
        \row
            \o  Go to a file in any project currently open.
            \o  \tt{\bold{a \e{File name}}}
            \o  \image qtcreator-locator-files.png
        \row
            \o  Go to a file in the current project.
            \o  \tt{\bold{p \e{File name}}}
            \o  \image qtcreator-locator-current-project.png
        \row
            \o  Go to a class definition.
            \o  \tt{\bold{c \e{Class name}}}
            \o  \image qtcreator-locator-classes.png
        \row
            \o  Go to a method definition.
            \o  \tt{\bold{m \e{Method name}}}
            \o  \image qtcreator-locator-methods.png
        \row
            \o  Execute a text editing macro.
            \o  \tt{\bold{rm \e{Macro name}}}
            \o  \image qtcreator-locator-macros.png
    \endtable

    \section2 Creating Locator Filters

    To quickly access files not directly mentioned in your project, you can
    create your own locator filters. That way you can locate files in a
    directory structure you have defined.

    To create a locator filter:
    \list 1
        \o In the locator, click \inlineimage qtcreator-locator-magnify.png
           and select \gui Configure.... to open the \gui Locator options.

           \image qtcreator-locator-customize.png

        \o Click \gui Add.
        \o In the \gui{Filter Configuration} dialog:
        \list
            \o Name your filter.
            \o Select at least one directory. The locator searches directories
               recursively.
            \o Define the file pattern as a comma separated list. For example,
               to search all .h and .cpp files, enter \bold{*.h,*.cpp}
            \o Specify the prefix string.

               To show only results matching this filter, select
               \gui{Limit to prefix}.

               \image qtcreator-navigate-customfilter.png
        \endlist
        \o Click OK.
    \endlist

    \section2 Adding Web Search Engines

    You can use the \gui {Web Search (\c r)} locator filter to perform
    web searches. URLs and search commands for Bing, Google, Yahoo! Search,
    cplusplus.com, and Wikipedia are configured by default.

    To find out the format of the search command to use for your favorite
    web search engine, perform a search in your browser and copy the resulting
    URL to the locator filter configuration. Replace the search term with the
    variable \c {%1}.

    To add URLs and search commands to the list:

    \list 1

        \o  Select \gui {Tools > Options > Locator > Web Search (prefix: r) >
            Edit}.

        \o  Select \gui Add to add a new entry to the list.

            \image qtcreator-add-online-doc.png "Filter Configuration dialog"

        \o  Double-click the new entry to specify a URL and a search command.
            For example, http://www.google.com/search?q=%1.

        \o  Click \gui OK.

    \endlist

    \section2 Configuring the Locator Cache

    The locator searches the files matching your file pattern in the
    directories you have selected and caches that information. The cache for
    all default filters is updated as you write your code. By default,
    Qt Creator updates the filters created by you once an hour.

    To update the cached information manually, click
    \inlineimage qtcreator-locator-magnify.png
    and select \gui Refresh.

    To set a new cache update time:
    \list 1
        \o Select \gui Tools > \gui Options... > \gui Locator.
        \o In \gui{Refresh interval}, define new time in minutes.
    \endlist

*/


/*!
    \contentspage index.html
    \previouspage creator-developing-symbian.html
    \page creator-project-managing-sessions.html
    \nextpage creator-editor-using.html

    \title Managing Sessions

    When you exit Qt Creator, a snapshot of your current workspace is stored
    as a \e session. A session is an arbitrary collection of:

    \list
        \o Open projects with their dependencies (including SUBDIRS projects)
        \o Open editors
        \o Breakpoints and watches
        \o Bookmarks
    \endlist

    A session is  personal, that is, not meant to be shared. It is not
    supposed to reflect the project structure. It contains personal data, such as
    bookmarks and breakpoints that are usually not of interest to other developers
    working on the same projects.

    For example, if you work on a project and need to switch to another project for a
    while, you can save your workspace as a session. This makes it easier
    to return to working on the first project later.

    To create a new session or remove existing sessions, select \gui File >
    \gui Sessions > \gui{Session Manager}.

    \image qtcreator-session-manager.png

    To switch between sessions, choose
    \gui File > \gui Session. If you do not create or select a session,
    Qt Creator always uses the default session, which was created the
    last time you exited Qt Creator.

    When you launch Qt Creator, a list of existing sessions is displayed on the
    \gui{Welcome screen}.

    \image qtcreator-welcome-session.png

*/


/*!
    \contentspage index.html
    \previouspage creator-build-dependencies.html
    \page creator-debugging.html
    \nextpage creator-debugging-example.html

    \title Debugging

    Qt Creator provides a debugger plugin that acts
    as an interface between the Qt Creator core and external native debuggers
    such as the GNU Symbolic Debugger (gdb), the Microsoft Console Debugger (CDB),
    and a QML/JavaScript debugger.

    The following sections describe debugging with Qt Creator:

    \list

        \o \l{Debugging the Example Application} uses an example application to illustrate
        how to debug Qt C++ applications in the \gui Debug mode.

        \o \l{Interacting with the Debugger} describes the views and functions available
        in the \gui Debug mode.

        \o \l{Setting Up Debugger} summarizes the support for debugging C++ code and
        requirements for installation. Typically, the interaction between Qt Creator
        and the native debugger is set up automatically and you do not need to do anything.

        \o \l{Debugger Modes of Operation} describes the operating modes in which the
        debugger plugin runs, depending on where and how the process is started and run.

        \o \l{Using Debugging Helpers} describes how to get more detailed data
        on complex data.

        \o \l{Debugging Qt Quick Projects} describes how to debug Qt Quick projects.

    \endlist

*/

/*!
    \contentspage index.html
    \previouspage creator-debugger-engines.html
    \page creator-debugger-operating-modes.html
    \nextpage creator-debugging-helpers.html

    \title Debugger Modes of Operation

    The debugger plugin runs in different operating modes depending on where and
    how the process is started and run. Some of the modes are only available for
    a particular operating system or platform.

    You can launch the debugger in the following modes:

    \list

       \o \bold Plain to debug locally started applications, such as a
        Qt based GUI application.

       \o \bold Terminal to debug locally started processes that need a
       console, typically without a GUI.

       \o \bold Attach to debug local processes started outside Qt Creator.

       \o \bold Remote to debug a process running on a different machine.

       \o \bold Core to debug crashed processes on Unix.

       \o \bold Post-mortem to debug crashed processes on Windows.

       \o \bold TRK to debug processes running on a Symbian device.

    \endlist

    \note Debugging QML and JavaScript is supported only in plain mode.

    When you click the \gui {Start Debugging} button, the debugger is launched
    in the appropriate operating mode (plain, terminal, or TRK), based on the
    build and run settings for the active project. Select \gui Debug menu options
    to launch the debugger in the other modes.

    \section2 Plain Mode

    To launch the debugger in the plain mode, click the \gui {Start Debugging}
    button for the active project, or choose
    \gui {Debug > Start Debugging > Start and Debug External Application...}
    and specify an executable.

    \section2 Terminal Mode

    To launch the debugger in the terminal mode, select \gui {Projects > Run Settings}
    and select the \gui {Run in terminal} check box. Then click the
    \gui {Start Debugging} button for the active project.

    \section2 Attach Mode

    To launch the debugger in the attach mode, select
    \gui {Debug > Start Debugging >  Attach to Running External Application...},
    and then select a process by its name or process ID to attach to.

    \section2 Remote Mode

    The remote mode uses a \e{gdbserver} daemon that runs on the remote machine.

    To launch the debugger in the remote mode, select
    \gui {Debug > Start Debugging > Start and Attach to Remote Application...}.

    \section2 Core Mode

    The core mode it used to debug \e {core} files (crash dumps) that are
    generated from crashed processes if the system is set up to allow this.

    To enable the dumping of core files on a Unix system enter the following
    command in the shell from which the application will be launched:

    \code
    ulimit -c unlimited
    \endcode

    To launch the debugger in the core mode, select
    \gui{Debug > Start Debugging >  Attach to Core...}.

    \section2 Post-Mortem Mode

    The post-mortem mode is available only on Windows, if you have installed
    the debugging tools for Windows.

    The Qt Creator installation program asks you whether you want to
    register Qt Creator as a post-mortem debugger. To change the setting, select
    \gui{Tools > Options...  > Debugger > Common > Use Creator for post-mortem debugging}.

    You can launch the debugger in the post-mortem mode if an application crashes
    on Windows. Click the \gui {Debug in Qt Creator} button in the error message
    that is displayed by the Windows operating system.

    \section2 TRK Mode

    The TRK mode is a special mode available only for Symbian. It
    debugs processes running on a Symbian
    device using the App TRK application that runs on the device.

    To launch the debugger in the TRK mode, open the project, select Symbian as the
    target, and click the \gui {Start Debugging} button.

    For more information on setting up Symbian projects, see
    \l{Setting Up Development Environment for Symbian}.


*/

/*!
    \contentspage index.html
    \previouspage creator-debug-mode.html
    \page creator-debugger-engines.html
    \nextpage creator-debugger-operating-modes.html

    \title Setting Up Debugger

    \note The information in this section applies only to debugging the C++
    language.

    Typically, the interaction between Qt Creator and the native debugger is set
    up automatically and you do not need to do anything. However, you might have an
    unsupported gdb version installed, your Linux environment might not have gdb
    installed at all, or you might want to use the debugging tools for Windows.

    \note To use the debugging tools for Windows, you must install them and add the
    Symbol Server provided by Microsoft to the symbol search path of the debugger.
    For more information, see \l{Setting the Symbol Server in Windows}.

    This section explains the
    options you have for debugging C++ code and provides installation notes for the
    supported native debuggers.

    \section1 Supported Native Debugger Versions

    The debugger plugin supports different builds of the gdb debugger, both
    with and without the ability to use Python scripting. The Python enabled
    versions are preferred, but they are not available on Mac and on older
    versions of Linux.
    On Windows, Symbian, and Maemo, only the Python version is supported.

    The non-Python versions use the compiled version of the debugging helpers,
    that you must enable separately. For more information, see
    \l{Debugging Helpers Based on C++}.

    The Python version uses a script version of the debugging helpers
    that does not need any special setup.

    The CDB native debugger has similar funtionality to the non-Python gdb debugger
    engine. Specifically, it also uses compiled C++ code for the debugging
    helper library.

    The following table summarizes the support for debugging C++ code:

    \table
        \header
            \o Platform
            \o Compiler
            \o Native Debugger
            \o Python
            \o Debugger Modes
        \row
            \o Linux
            \o gcc
            \o gdb
            \o Yes
            \o Plain, Terminal, Attach, Remote, Core
        \row
            \o Unix
            \o gcc
            \o gdb
            \o Yes
            \o Plain, Terminal, Attach, Remote, Core
        \row
            \o Mac OS
            \o gcc
            \o gdb
            \o No
            \o Plain, Terminal, Attach, Core
        \row
            \o Windows/MinGW
            \o gcc
            \o gdb
            \o Yes
            \o Plain, Terminal, Attach, Remote, Core
        \row
            \o Windows/MSVC
            \o Microsoft Visual C++ Compiler
            \o Debugging Tools for Windows/CDB
            \o Not applicable
            \o Plain, Terminal, Attach, Post-Mortem
        \row
            \o Symbian
            \o gcc
            \o gdb
            \o Yes
            \o TRK
        \row
            \o Maemo
            \o gcc
            \o gdb
            \o Yes
            \o Remote
    \endtable

    For more information on the debugger modes, see \l{Debugger Modes of Operation}.

    \omit

    \section2 Gdb Adapter Modes

    [Advanced Topic]

    The gdb native debugger used internally by the debugger plugin runs in
    different adapter modes to cope with the variety
    of supported platforms and environments. All gdb adapters inherit from
    AbstractGdbAdapter:

    \list

       \o PlainGdbAdapter debugs locally started GUI processes.
       It is physically split into parts that are relevant only when Python is
       available, parts relevant only when Python is not available, and mixed code.

       \o TermGdbAdapter debugs locally started processes that need a
       console.

       \o AttachGdbAdapter debugs local processes started outside Qt Creator.

       \o CoreGdbAdapter debugs core files generated from crashes.

       \o RemoteGdbAdapter interacts with the gdbserver running on Linux.

       \o TrkGdbAdapter interacts with Symbian devices. The gdb protocol and
       the gdb serial protocol are used between gdb and the adapter. The TRK
       protocol is used between the adapter and AppTRK running on the device.

     \endlist

     \endomit

    \section1 Installing Native Debuggers

    There are various reasons why the debugger plugin may fail to automatically
    pick up a suitable native debugger. The native debugger might be missing
    (which is usually the case for the CDB debugger on Windows which always
    needs to be installed manually by the user) or the installed version is not
    supported.
    Check the table below for the supported versions and other important
    information about installing native debuggers.

    \table
        \header
            \o Native Debugger
            \o Notes
        \row
            \o Gdb
            \o On Linux, install version 7.0.1, 7.1, or preferably, 7.2 or
               later. On Mac OS X, install Apple gdb version 6.3.50-20050815
            (build 1344) or later.

        \row
            \o Debugging tools for Windows
            \o Using this engine requires you to install the
               \e{Debugging tools for Windows}
               \l{http://www.microsoft.com/whdc/devtools/debugging/installx86.Mspx}{32-bit}
               or
               \l{http://www.microsoft.com/whdc/devtools/debugging/install64bit.Mspx}{64-bit}
               package (Version 6.11.1.404 for the 32-bit or the 64-bit version
               of Qt Creator, respectively),
               which is freely available for download from the
               \l{http://msdn.microsoft.com/en-us/default.aspx}

               {Microsoft Developer Network}. The Qt Creator help browser does
               not allow you to download files, and therefore, you must copy
               the above links to a browser.

               \note Visual Studio does not include the Debugging tools needed,
               and therefore, you must install them separately.

               The pre-built \QSDK for Windows makes use of the library if it
               is present on the system. When manually building Qt Creator using
               the Microsoft Visual C++ Compiler, the build process checks for the
               required files in \c{"%ProgramFiles%\Debugging Tools for Windows"}.

               It is highly recommended that you add the Symbol Server provided
               by Microsoft to the symbol search path of the debugger. The Symbol
               Server provides you with debugging informaton for the operating
               system libraries for debugging Windows applications. For more
               information, see \l{Setting the Symbol Server in Windows}.

       \row
           \o Debugging tools for Mac OS X
           \o The Qt binary distribution contains both debug and release
              variants of the libraries. But you have to explicitly tell the
              runtime linker that you want to use the debug libraries even if
              your application is compiled as debug as release is the default
              library.

              If you use a qmake based project in Qt Creator,  you can set a
              flag in your run configuration, in \gui Projects mode. In the run
              configuration, select \gui{Use debug version of frameworks}.

              For more detailed information about debugging on the Mac, see:
              \l http://developer.apple.com/mac/library/technotes/tn2004/tn2124.html

        \note The Mac OS X Snow Leopard (10.6) has a bug, that can be worked
              around as described in the link provided below:
              \l http://bugreports.qt.nokia.com/browse/QTBUG-4962.

    \endtable

    \section1 Setting the Symbol Server in Windows

    To obtain debugging information for the operating system libraries for
    debugging Windows applications, add the Symbol Server provided
    by Microsoft to the symbol search path of the debugger:
    \list 1
        \o  Select \gui Tools > \gui{Options...} > \gui Debugger > \gui Cdb.
        \o  In the \gui {Symbol paths} field, open the \gui{Insert...} menu
            and select \gui{Symbol Server...}.
        \o  Select a directory where you want to store the cached information
            and click \gui OK.

            Use a subfolder in a temporary directory, such as
            \c {C:\temp\symbolcache}.
    \endlist

    \note Populating the cache might take a long time on a slow network
    connection.

    \note The first time you start debugging by using the
    Debugging tools for Windows, Qt Creator prompts you to add the Symbol
    Server.

*/

/*!
    \contentspage index.html
    \previouspage creator-debugging-example.html
    \page creator-debug-mode.html
    \nextpage creator-debugger-engines.html

    \title Interacting with the Debugger

    In \gui Debug mode, you can use several views to interact with the
    program you are debugging. The availability of views depends on whether
    you are debugging C++ or QML. Frequently used views are shown by
    default and rarely used ones are hidden. To change the default settings,
    select \gui {Window > Views}, and then select views to display or hide.

    \image qtcreator-debugger-views.png "Debug mode views"

    By default, the views are locked into place in the workspace. Select
    \gui {Window > Views > Locked} to unlock the views. Drag and drop the
    views into new positions on the screen. Drag view borders to resize the
    views. The size and position of views are saved for future sessions.

    \section1 Starting the Debugger

    To start a program under the debugger's control, select \gui{Debug} >
    \gui{Start Debugging} > \gui{Start Debugging}, or press \key{F5}.
    Qt Creator checks whether the compiled program is up-to-date, rebuilding
    it if necessary. The debugger then takes over and starts the program.

    \note Starting a program in the debugger can take a considerable amount of
    time, typically in the range of several seconds to minutes if complex
    features (like QtWebKit) are used.

    The debugger is launched in the appropriate operating mode (plain, terminal,
    or TRK), based on the build and run settings for the active project.
    Select \gui Debug menu options to launch the debugger in other modes.
    For more information, see \l{Debugger Modes of Operation}.

    \note Debugging QML and JavaScript is supported only in plain mode.

    Once the program starts running, it behaves and performs as usual.
    You can interrupt a running C++ program by selecting \gui{Debug} >
    \gui {Interrupt}. The program is automatically interrupted as soon as a
    breakpoint is hit.

    \section1 Using the Debugger

    Once the program stops, Qt Creator:

    \list
        \o Retrieves data representing the call stack at the program's current
           position.
        \o Retrieves the contents of local variables.
        \o Examines \gui Watchers.
        \o Updates the \gui Registers, \gui Modules, and \gui Disassembler
           views if you are debugging the C++ language.
    \endlist

    You can use the \gui Debug mode views to examine the data in more detail.

    You can use the following keyboard shortcuts:

    \list

       \o To finish debugging, press \key{Shift+F5}.
       \o  To execute a line of code as a whole, press \key{F10}.
       \o  To step into a function or a subfunction, press \key{F11}.
       \o  To continue running the program, press \key{F5}.

    \endlist

    It is also possible to continue executing the program until the current
    function completes or jump to an arbitrary position in the current function.


    \section1 Setting Breakpoints

    A breakpoint represents a position or sets of positions in the code that,
    when executed, interrupts the program being debugged and passes the control
    to you. You can then examine the state of the interrupted program, or
    continue execution either line-by-line or continuously.

    Qt Creator shows breakpoints in the \gui{Breakpoints} view which is enabled
    by default. The \gui{Breakpoints} view is also accessible when the debugger
    and the program being debugged is not running.

    \image qtcreator-debug-breakpoints.png "Breakpoints view"

    Typically, breakpoints are associated with a source code file and line, or
    the start of a function -- both are allowed in Qt Creator.

    The interruption of a program by a breakpoint can be restricted with
    certain conditions.

    To set a breakpoint:

    \list
       \o At a particular line you want the program to stop, click the
          left margin or press \key F9 (\key F8 for Mac OS X).
       \o At a function that you want the program to interrupt, enter the
          function's name in \gui{Set Breakpoint at Function...} located in the
          context menu of the \gui{Breakpoints} view.
    \endlist

    \note You can remove a breakpoint:
    \list
        \o By clicking the breakpoint marker in the text editor.
        \o By selecting the breakpoint in the breakpoint view and pressing
           \key{Delete}.
        \o By selecting \gui{Delete Breakpoint} from the context
           menu in the \gui Breakpoints view.
    \endlist

    You can set and delete breakpoints before the program starts running or
    while it is running under the debugger's control. Breakpoints are saved
    together with a session.

    \section1 Viewing Call Stack Trace

    When the program being debugged is interrupted, Qt Creator displays the
    nested function calls leading to the current position as a call stack
    trace. This stack trace is built up from call stack frames, each
    representing a particular function. For each function, Qt Creator tries
    to retrieve the file name and line number of the corresponding source
    file. This data is shown in the \gui Stack view.

    \image qtcreator-debug-stack.png

    Since the call stack leading to the current position may originate or go
    through code for which no debug information is available, not all stack
    frames have corresponding source locations. Stack frames without
    corresponding source locations are grayed out in the \gui{Stack} view.

    If you click a frame with a known source location, the text editor
    jumps to the corresponding location and updates the \gui{Locals and Watchers}
    view, making it seem like the program was interrupted before entering the
    function.

    \section1 Locals and Watchers

    Whenever a program stops under the control of the debugger, it retrieves
    information about the topmost stack frame and displays it in the
    \gui{Locals and Watchers} view. The \gui{Locals and Watchers} view
    typically includes information about parameters of the function in that
    frame as well as the local variables.

    \image qtcreator-watcher.png "Locals and Watchers view"

    Compound variables of struct or class type are displayed as
    expandable in the view. Expand entries to show
    all members. Together with the display of value and type, you can
    examine and traverse the low-level layout of object data.


    \table
        \row
            \i  \bold{Note:}

        \row
            \i  Gdb, and therefore Qt Creator's debugger works for optimized
                builds on Linux and Mac OS X. Optimization can lead to
                re-ordering of instructions or removal of some local variables,
                causing the \gui{Locals and Watchers} view to show unexpected
                data.
        \row
            \i  The debug information provided by gcc does not include enough
                information about the time when a variable is initialized.
                Therefore, Qt Creator can not tell whether the contents of a
                local variable contains "real data", or "initial noise". If a
                QObject appears uninitialized, its value is reported as
                \gui {not in scope}. Not all uninitialized objects, however, can be
                recognized as such.
    \endtable


    The \gui{Locals and Watchers} view also provides access to the most
    powerful feature of the debugger: comprehensive display of data belonging
    to Qt's basic objects.

    To enable Qt's basic objects data display feature:
    \list
       \o  Select \gui Tools > \gui {Options...} > \gui Debugger >
           \gui{Debugging Helper} and check the \gui{Use Debugging Helper}
           checkbox.
       \o  The \gui{Locals and Watchers} view is reorganized to provide a
           high-level view of the objects.
    \endlist

    For example, in case of QObject, instead of displaying a pointer to some
    private data structure, you see a list of children, signals and slots.

    Similarly, instead of displaying many pointers and integers, Qt Creator's
    debugger displays the contents of a QHash or QMap in an orderly manner.
    Also, the debugger displays access data for QFileInfo and provides
    access to the "real" contents of QVariant.

    You can use the \gui{Locals and Watchers} view to change the contents of
    variables of simple data types, for example, \c int or \c float when the
    program is interrupted. To do so, click the \gui Value column, modify
    the value with the inplace editor, and press \key Enter (or \key Return).

    You can enable tooltips in the main editor displaying this information.
    For more information, see \l{Showing Tooltips in Debug Mode}.

    \note The set of watched items is saved in your session.

    \section1 Debugging the C++ Language

    The following sections describe additional debugging functions that apply
    only to debugging C++.

    \section2 Starting the Debugger from the Command Line

    You can use the Qt Creator debugger interface from the command line. To
    attach it to a running process, specify the process ID as a parameter for
    the \c {-debug} option. To examine a core file, specify the file name.
    Qt Creator executes all the necessary steps, such as searching for
    the binary that belongs to a core file.

    For example:

    \list

        \o \c {C:\qtcreator\bin>qtcreator -debug 2000}

        \o \c {C:\qtcreator\bin>qtcreator -debug core.2000}

    \endlist

    For more information, see \l{Using Command Line Options}.

    \section2 Stepping into Frameworks in Mac OS

    In Mac OS X, external libraries are usually built into so-called Frameworks,
    which may contain both release and debug versions of the library. When you run
    applications on the Mac OS desktop, the release version of Frameworks is used
    by default. To step into Frameworks, select the \gui {Use debug versions of
    Frameworks} option in the project run settings for \gui Desktop and
    \gui {Qt Simulator} targets.

    \section2 Viewing Threads

    If a multi-threaded program is interrupted, the \gui Thread view or the
    combobox named \gui Thread in the debugger's status bar can be used to
    switch from one thread to another. The \gui Stack view adjusts itself
    accordingly.

    \section2 Viewing Modules

    The \gui{Modules} view displays information that the debugger plugin has
    about modules included in the application that is being debugged. A module
    is a dynamic link library (.dll) in Windows, a shared object (.so) in
    Linux, and a dynamic shared library (.dylib) in Mac OS.

    In addition, the view displays symbols within the modules and indicates
    where each module was loaded.

    Right-click the view to open a context menu that contains menu items for:

    \list

        \o Updating the module list

        \o Loading symbols for modules

        \o Examining modules

        \o Editing module files

        \o Showing symbols in modules

        \o Showing dependencies between modules (Windows only)

    \endlist

    By default, the \gui{Modules} view is hidden.

    \section2 Viewing Source Files

    The \gui{Source Files} view lists all the source files included in the project.
    If you cannot step into an instruction, you can check whether the source file is
    actually part of the project, or whether it was compiled
    elsewhere. The view shows the path to each file in the file system.

    Right-click the view to open a context menu that contains menu items for
    reloading data and opening files.

    By default, the \gui{Source Files} view is hidden.


    \section2 Viewing Disassembled Code and Register State

    The \gui{Disassembler} view displays disassembled code for the current
    function. The \gui{Registers} view displays the current state of the CPU's
    registers.

    The \gui{Disassembler} view and the \gui{Registers} view are both useful
    for low-level commands for checking single instructions, such as \gui{Step Into}
    and \gui{Step Over}. By default, both \gui{Disassembler} and
    \gui{Registers} view are hidden.

*/


/*!
    \contentspage index.html
    \previouspage creator-debugging.html
    \page creator-debugging-example.html
    \nextpage creator-debug-mode.html

    \title Debugging the Example Application

    This section uses the \l{Creating a Qt Widget Based Application}{TextFinder} example to
    illustrate how to debug Qt C++ applications in the \gui Debug mode.

    TextFinder
    reads a text file into
    QString and then displays it with QTextEdit.
    To look at the example QString, \c{line}, and see the
    stored data, place a breakpoint and view the QString object
    data, as follows:

    \list 1
        \o Click in between the line number and the window border on the line
        where we invoke \l{http://doc.qt.nokia.com/4.7/qtextedit.html#plainText-prop}{setPlainText()}
        to set a breakpoint.

        \image qtcreator-setting-breakpoint1.png

        \o Select \gui{Debug > Start Debugging > Start Debugging} or press \key{F5}.


        \o To view the breakpoint, click the \gui{Breakpoints} tab.

        \image qtcreator-setting-breakpoint2.png

        \o To remove a breakpoint, right-click it and select \gui{Delete Breakpoint}.


        \o To view the contents of \c{line}, go to the \gui{Locals and
    Watchers} view.

        \image qtcreator-watcher.png

    \endlist

    Modify the \c{on_findButton_clicked()} function to move back to
    the start of the document and continue searching once the cursor hits the
    end of the document. Add the following code snippet:

    \code
    void TextFinder::on_findButton_clicked()
    {
        QString searchString = ui->lineEdit->text();

        QTextDocument *document = ui->textEdit->document();
        QTextCursor cursor = ui->textEdit->textCursor();
        cursor = document->find(searchString, cursor,
            QTextDocument::FindWholeWords);
        ui->textEdit->setTextCursor(cursor);

        bool found = cursor.isNull();

        if (!found && previouslyFound) {
            int ret = QMessageBox::question(this, tr("End of Document"),
            tr("I have reached the end of the document. Would you like "
            "me to start searching from the beginning of the document?"),
            QMessageBox::Yes | QMessageBox::No, QMessageBox::Yes);

            if (ret == QMessageBox::Yes) {
                cursor = document->find(searchString,
                    QTextDocument::FindWholeWords);
                ui->textEdit->setTextCursor(cursor);
            } else
                return;
        }
        previouslyFound = found;
    }
    \endcode

    If you compile and run the above code, however, the application does not
    work correctly due to a logic error. To locate this logic error, step
    through the code using the following buttons:

    \image qtcreator-debugging-buttons.png

 */


/*!
    \contentspage index.html
    \previouspage creator-debugger-operating-modes.html
    \page creator-debugging-helpers.html
    \nextpage creator-debugging-qml.html

    \title Using Debugging Helpers

    Qt Creator is able to show complex data types in a customized,
    user-extensible manner. For this purpose, it takes advantage of
    two technologies, collectively referred to as \e{Debugging Helpers}.

    Using the debugging helpers is not \e essential for debugging
    with Qt Creator, but they enhance the user's ability to quickly
    examine complex data significantly.

    \section1 Debugging Helpers Based on C++

    This is the first and original approach to display complex data
    types. While it has been superseded on most platforms by the more
    robust and more flexible second approch using Python scripting,
    it is the only feasible one on Windows/MSVC, Mac OS, and
    old Linux distributions. Moreover, this approach will automatically
    be chosen as fallback in case the Python based approach fails.

    During debugging with the C++ based debugging helpers,
    Qt Creator dynamically loads a helper library in form of a DLL or a
    shared object into the debugged process.
    The \QSDK package already contains a prebuilt debugging helper
    library. To create your own debugging helper library, select \gui{Tools} >
    \gui{Options...} > \gui{Qt4} > \gui{Qt Versions}. As the internal data
    structures of Qt can change between versions, the debugging helper
    library is built for each Qt version.


    \section1 Debugging Helpers Based on Python

    On platforms featuring a Python-enabled version of the gdb debugger,
    the data extraction is done by a Python script. This is more robust
    as the script execution is separated from the debugged process. It
    is also easier to extend as the script is less dependent on the
    actual Qt version and does not need compilation.

    To extend the shipped Python based debugging helpers for custom types,
    define one Python function per user defined type in the
    gdb startup file. By default, the following startup file is used:
    \c{~/.gdbinit}. To use another file, select \gui {Tools > Options... > Gdb}
    and specify a filename in the \gui {Gdb startup script} field.

    The function name has to be qdump__NS__Foo, where NS::Foo is the class
    or class template to be examined. Nested namespaces are possible.

    The debugger plugin calls this function whenever you want to
    display an object of this type. The function is passed the following
    parameters:
    \list
       \o  \c d of type \c Dumper
       \o  \c item of type \c Item
    \endlist

    The function has to feed the Dumper object with certain information
    which is used to build up the object and its children's display in the
    \gui{Locals and Watchers} view.


    Example:

    \code
    def qdump__QVector(d, item):
        d_ptr = item.value["d"]
        p_ptr = item.value["p"]
        alloc = d_ptr["alloc"]
        size = d_ptr["size"]

        check(0 <= size and size <= alloc and alloc <= 1000 * 1000 * 1000)
        check(d_ptr["ref"]["_q_value"] > 0)

        innerType = item.value.type.template_argument(0)
        d.putItemCount(size)
        d.putNumChild(size)
        if d.isExpanded(item):
            p = gdb.Value(p_ptr["array"]).cast(innerType.pointer())
            with Children(d, [size, 2000], innerType)
                for i in d.childRange():
                    d.putSubItem(Item(p.dereference(), item.iname, i))
                    p += 1
    \endcode

    \section2 Item Class

    The Item Python class is a thin wrapper around values corresponding to one
    line in the \gui{Locals and Watchers} view. The Item members are as follows :

    \list

    \o \gui{__init__(self, value, parentiname, iname, name = None)} - A
       constructor. The object's internal name is created by concatenating
       \c parentiname and \c iname. If \c None is passed as \c name, a
       serial number is used.

    \o \gui{value} - An object of type gdb.Value representing the value to
        be displayed.

    \o \gui{iname} - The internal name of the object, constituting a dot-separated
    list of identifiers, corresponding to the position of the object's
    representation in the view.

    \o \gui{name} - An optional name. If given, is used in the
    \gui{name} column of the view. If not, a simple number in brackets
    is used instead.

    \endlist


    \section2 Dumper Class

    For each line in the \gui{Locals and Watchers} view, a string like the
    following needs to be created and channeled to the debugger plugin.
    \code
    "{iname='some internal name',
      addr='object address in memory',
      name='contents of the name column',
      value='contents of the value column',
      type='contents of the type column',
      numchild='number of children',        // zero/nonzero is sufficient
      childtype='default type of children', // optional
      childnumchild='default number of grandchildren', // optional
      children=[              // only needed if item is expanded in view
         {iname='internal name of first child',
          ... },
         {iname='internal name of second child',
          ... },
         ...
      ]}"
    \endcode

    While in theory, you can build up the entire string above manually, it is
    easier to employ the Dumper Python class for that purpose. The Dumper
    Python class contains a complete framework to take care of the \c iname and
    \c addr fields, to handle children of simple types, references, pointers,
    enums, known and unknown structs as well as some convenience methods to
    handle common situations.

    The Dumper members are the following:

    \list

    \o \gui{__init__(self)} - Initializes the output to an empty string and
        empties the child stack.

    \o \gui{put(self, value)} - Low level method to directly append to the
        output string.

    \o \gui{putCommaIfNeeded(self)} - Appends a comma if the current output
        ends in '}', '"' or ']' .

    \o \gui{putField(self, name, value)} - Appends a comma if needed, and a
         name='value' field.

    \o \gui{beginItem(self, name)} - Starts writing a field by writing \c {name='}.

    \o \gui{endItem(self)} - Ends writing a field by writing \c {'}.

    \o \gui{endChildren(self)} - Ends writing a list of children.

    \o \gui{childRange(self)} - Returns the range of children specified in
        the current \c Children scope.

    \o \gui{putItemCount(self, count)} - Appends a field  \c {value='<%d items'}
        to the output.

    \o \gui{putEllipsis(self)} - Appends fields
        \c {'{name="<incomplete>",value="",type="",numchild="0"}'}. This is
        automatically done by \c endChildren if the number of children to
        print is smaller than the number of actual children.

    \o \gui{putName(self, name)} - Appends a \c {name='...'} field.

    \o \gui{putType(self, type)} - Appends a field \c {type='...'} unless the
        \a type coincides with the parent's default child type.

    \o \gui{putNumChild(self, numchild)} - Appends a field \c {numchild='...'}
        unless the \c numchild coincides with the parent's default child numchild
        value.

    \o \gui{putValue(self, value, encoding = None)} - Append a file \c {value='...'},
        optionally followed by a field \c {valueencoding='...'}. The \c value
        needs to be convertible to a string entirely consisting of
        alphanumerical values. The \c encoding parameter can be used to
        specify the encoding in case the real value had to be encoded in some
        way to meet the alphanumerical-only requirement.
        Currently the following encodings are supported:

        \list
            \o 0: unencoded 8 bit data, interpreted as Latin1.

            \o 1: base64 encoded 8 bit data, used for QByteArray,
                double quotes are added.

            \o 2: base64 encoded 16 bit data, used for QString,
                double quotes are added.

            \o 3: base64 encoded 32 bit data,
                double quotes are added.

            \o 4: base64 encoded 16 bit data, without quotes (see 2)

            \o 5: base64 encoded 8 bit data, without quotes (see 1)

            \o 6: %02x encoded 8 bit data (as with \c QByteArray::toHex),
                double quotes are added.

            \o 7: %04x encoded 16 bit data (as with \c QByteArray::toHex),
                double quotes are added.
        \endlist

    \o \gui{putStringValue(self, value)} - Encodes a QString and calls
        \c putValue with the correct \c encoding setting.

    \o \gui{putByteArrayValue(self, value)} - Encodes a QByteArray and calls
        \c putValue with the correct \c encoding setting.

    \o \gui{isExpanded(self, item)} - Checks whether the item with the
        internal name \c item.iname is expanded in the view.

    \o \gui{isExpandedIName(self, iname)} - Checks whether the item with the
        internal name \c iname is expanded in the view.

        \o \gui{putIntItem(self, name, value)} - Equivalent to:
        \code
        self.beginHash()
        self.putName(name)
        self.putValue(value)
        self.putType("int")
        self.putNumChild(0)
        self.endHash()
        \endcode

        \o \gui{putBoolItem(self, name, value)} - Equivalent to:
        \code
        self.beginHash()
        self.putName(name)
        self.putValue(value)
        self.putType("bool")
        self.putNumChild(0)
        self.endHash()
        \endcode

    \o \gui{pushOutput(self)} - Moves the output string to a safe location
        from with it is sent to the debugger plugin even if further operations
        raise an exception.

    \o \gui{putCallItem(self, name, item, func)} -
        Uses gdb to call the function \c func on the value specified by
        \a {item.value} and output the resulting item. This function is
        not available when debugging core dumps and it is not available
        on the Symbian platform due to restrictions imposed by AppTRK.

    \o \gui{putItem(self, item)} - The "master function", handling
        basic types, references, pointers and enums directly, iterates
        over base classes and class members of compound types and calls
        \c qdump__* functions whenever appropriate.

    \o \gui{putSubItem(self, item)} - Equivalent to:
        \code
        with SubItem(self):
            self.putItem(item)
        \endcode
        Exceptions raised by nested function calls are caught and all
        output produced by \c putItem is replaced by the output of:
        \code
            ...
        except RuntimeError:
            d.put('value="<invalid>",type="<unknown>",numchild="0",')
        \endcode

    \endlist


    \section2 Children and SubItem Class

    The attempt to create child items might lead to errors if data is
    uninitialized or corrupted. To gracefully recover in such situations,
    use \c Children and \c SubItem \e{Context Managers} to create the nested items.

    The \c Children constructor \gui{__init__(self, dumper, numChild = 1,
    childType = None, childNumChild = None)} uses one mandatory argument and three
    optional arguments.  The mandatory argument refers to the current \c Dumper
    object.  The optional arguments can be used to specify the number \c numChild
    of children, with type \c childType_ and \c childNumChild_ grandchildren each.
    If \c numChild_ is a list of two integers, the first one specifies the actual
    number of children and the second the maximum number of children to print.

    Similarly, using the \c SubItem class helps to protect individual items.

    Example:
    \code
    d.putNumChild(2)
    if d.isExpanded(item):
        with Children(d):
            with SubItem(d):
                d.putName("key")
                d.putItem(Item(key, item.iname, "key"))
            with SubItem(d):
                d.putName("value")
                d.putItem(Item(value, item.iname, "value"))
    \endcode

    \section1 Debugging Helpers for QML

    The debugging helpers for QML provide you with code completion for custom modules
    (\c qmldump) and debugging Qt Quick UI projects (\c qmlobserver).

    You have to build the QML Observer once for each Qt version that you want to debug
    with. Select \gui{Tools > Options... > Qt4 > Qt Versions}.

    \note QML Observer requires Qt 4.7.1 or later.

*/


/*!
    \contentspage index.html
    \previouspage creator-project-qmake-libraries.html
    \page creator-project-cmake.html
    \nextpage creator-project-generic.html

    \title Setting Up a CMake Project

    CMake is an alternative to qmake for automating the generation of makefiles.
    It controls the software compilation process by using simple configuration
    files, called CMakeLists.txt files. CMake generates native makefiles and
    workspaces that you can use in the compiler environment of your choice.

    Since Qt Creator 1.1, CMake configuration files are supported.
    Qt Creator 1.3 supports the Microsoft Toolchain if the CMake version
    is at least 2.8.

    \section1 Setting the Path for CMake

    You can set the path for the \c CMake executable in \gui{Tools} >
    \gui{Options... > Projects > CMake}.

    \image qtcreator-cmakeexecutable.png

    \note Before you open a \c CMake project it is necessary to modify the
    \c{PATH} environment variable to include the bin folders of \c mingw and
    Qt Creator in the SDK.

    For instance, if you have the Qt SDK installed in your C drive,
    use the following command to set the environment variables in
    the command line prompt:
    \code
    set PATH=C:\qtsdk\mingw\bin;C:\qtsdk\qt\bin;
    \endcode
    Then start Qt Creator by typing:
    \code
    C:\qtsdk\bin\qtcreator.exe
    \endcode

    \section1 Opening CMake Projects

    To open a \c CMake project:
    \list 1
        \o  Select \gui{File} > \gui{Open File or Project...}.
        \o  Select the \c{CMakeLists.txt} file from your \c CMake project.
    \endlist

    A wizard guides you through the rest of the process.

    \note If the \c CMake project does not have an in-place build, Qt Creator
    lets you specify the directory in which the project is built
   (\l{glossary-shadow-build}{shadow build}).

    \image qtcreator-cmake-import-wizard1.png

    The screenshot below shows how you can specify command line arguments to
    \c CMake for your project.

    \image qtcreator-cmake-import-wizard2.png

    Normally, there is no need to pass any command line arguments for projects
    that are already built, as \c CMake caches that information.


    \section1 Building CMake Projects

    Qt Creator builds \c CMake projects by running \c make, \c mingw32-make, or
    \c nmake depending on your platform. The build errors and warnings are
    parsed and displayed in the \gui{Build Issues} output pane.

    By default, Qt Creator builds the \bold{all} target. You can specify which
    targets to build in \gui{Project} mode, under \gui{Build Settings}.

    \image qtcreator-cmake-build-settings.png

    Qt Creator supports multiple build configurations. The build
    directory can also be modified after the initial import.

    \section1 Running CMake Projects
    Qt Creator automatically adds \gui{Run Configurations} for all targets
    specified in the \c CMake project file.

    Known issues for the current version can be found
    \l{Known Issues}{here}.


    \section1 Adding External Libraries to CMake Projects

    Through external libraries Qt Creator can support code completion and
    syntax highlighting as if they were part of the current project or the Qt
    library.

    Qt Creator detects the external libraries using the \c FIND_PACKAGE()
    macro. Some libraries come with the CMake installation. You can find those
    in the \bold{Modules} directory of your CMake installation.

    \note If you provide your own libraries, you also need to provide your own
    \c FindFoo.cmake file. For more information, see
    \l{http://vtk.org/Wiki/CMake_FAQ#Writing_FindXXX.cmake_files}{CMake FAQ}.

    Syntax completion and highlighting work once your project successfully
    builds and links against the external library.
*/


/*!
    \contentspage index.html
    \previouspage creator-debugging-helpers.html
    \page creator-debugging-qml.html
    \nextpage creator-maemo-emulator.html

    \title Debugging Qt Quick Projects

    \note You need Qt 4.7.1 or later to debug Qt Quick projects.

    \section1 Setting Up QML Debugging

    The process of setting up debugging for Qt Quick projects depends on the type of
    the project: Qt Quick UI or Qt Quick Application.

    To debug Qt Quick UI projects:

    \list 1

        \o Select \gui Projects, and then select the \gui QML check box in the
        \gui {Run Settings}, to enable QML debugging.

        \o Compile the debugging helpers. For more information, see
        \l{Debugging Helpers for QML}.

    \endlist

    To debug Qt Quick Applications:

        \list 1

        \o Modify the project file to comment in the following line:

    \c {DEFINES += QMLJSDEBUGGER}.

        \o Select \gui Projects, and then select the \gui QML check box in the
        \gui {Run Settings}, to enable QML debugging.

        \o In the \gui {Target selector}, select a debug configuration for
        the target.

        \image qtcreator-target-selector-debug.png "Target selector"

        \o Select \gui {Build > Rebuild Project} to clean and rebuild the project
        in debug mode.

    \endlist

    You can create debug configurations for project targets in the \gui Projects mode.

    \section1 Starting QML Debugging

    To start the application, choose \gui {Debug > Start Debugging
    > Start Debugging} or press \key F5. Once the application starts running, it behaves
    and performs as usual. You can then perform the following tasks:

    \list

        \o Debug JavaScript functions

        \o Preview QML changes at runtime

        \o Inspect QML at runtime

    \endlist

    \section1 Debugging JavaScript Functions

    You can use the Qt Creator \gui Debug mode to inspect the state of your
    application while debugging. You can interact with the debugger in several
    ways, as described in the following sections:

    \list

        \o \l{Setting Breakpoints}

        \o \l{Viewing Call Stack Trace}

        \o \l{Locals and Watchers}

    \endlist

    \section1 Executing JavaScript Expressions

    When the application is interrupted by a breakpoint, you can use the \gui {QML
    Script Console} to execute JavaScript expressions in the current context. To
    open it, choose \gui {Window > View > QML Script Console}.

    \image qml-script-console.png "QML Script Console view"

    You can type JavaScript expressions and use them to get information about the
    state or your application. For example, property values.

    You can see the current value of a property by hovering over it in the code editor.

    \section1 Previewing QML Changes at Runtime

    If you change property values or add properties in the code editor, the changes
    are updated in the running application when you save them. If live preview is not supported
    for an element, a message appears. Click \gui Reload to preview the changes.

    Reloading is enabled by default. To disable it, click
    \inlineimage qml-observer-bar-reload.png "Apply Changes on Save button"
    in the \gui {QML Observer} view.

    \section1 Inspecting QML at Runtime

    While the application is running, you can use the \gui {QML Observer} view to
    explore the object structure, debug animations, and inspect colors.
    To open the \gui {QML Observer} view, choose \gui {Window > View > QML Observer}.

    \image qml-observer-view.png "QML Observer view"

    When you debug complex applications, you can use the observe
    mode to jump to the position in code where an element is defined. To switch to
    the observe mode, click
    \inlineimage qml-observer-bar-observe.png
    in the \gui {QML Observer} view.

    Click elements in the running application to jump to their definitions in the code.
    Double-click elements to browse the element hierarchy. The hierarchy is displayed
    as bread crumbs in the \gui {QML Observer} view.

    You can also right-click an element in the running application to view the element
    hierarchy as a context menu. Select an element to jump to its definition in code.

    \image qml-observer-context-menu.png "QML Observer"

    To zoom in and out of the application, click the \gui Zoom button.

    To inspect colors, click the \gui {Color Picker} button. You can also click
    \inlineimage qml-observer-bar-copy-color.png "Copy Color button"
    to copy the color definition to the clipboard.

    \section1 Debugging Animations

    \image qml-observer.png

    To play and pause animations in the running application, click the \gui {Play/Pause Animations}
    button in the \gui {QML Observer} view or \gui {Debugging > Animations > Pause} or press
    \key {Ctrl+.}.

    To step through an animation, select \gui {Debugging > Animations > Pause & Step}
    or press \key {Ctrl+,}.

    To set step duration in milliseconds, select \gui {Debugging > Animations > Set Step}.
    To change the speed at which animations are played, select a value in \gui {Debugging
    > Animations}.

*/


/*!
    \contentspage index.html
    \previouspage creator-project-cmake.html
    \page creator-project-generic.html
    \nextpage creator-developing-maemo.html

    \title Setting Up a Generic Project

    Qt Creator supports generic projects, so you can import existing projects
    that do not use qmake or CMake and Qt Creator ignores your build system.

    Generic project support allows you to use Qt Creator as a code editor. You
    can change the way your project is built by modifying the \c make command
    in the \gui{Projects} mode under \gui{Build Settings}.

    When you import a project, Qt Creator creates the following files that
    allow you to specify which files belong to your project and which include
    directories or defines you want to pass to your compile:
    \tt{.files}, \tt{.includes}, and \tt{.config}.


    \section1 Importing a Generic Project

    To import an existing generic project:
    \list 1
        \o Select \gui File > \gui{New File or Project...} >
           \gui{Other Project} > \gui{Import Existing Project}.
        \o In \gui{Import Existing Project}, enter the project name
           and select the location of the project file you want to import.

           Qt Creator automatically generates the following files in the
           project directory:
           \list
               \o \l{Specifying Files}{.files}
               \o \l{Specifying Include Paths}{.includes}
               \o \l{Specifying Defines}{.config}
               \o .creator
           \endlist
    \endlist

    When the project is successfully imported, Qt Creator creates the project
    tree in the sidebar.

    After importing a generic project into Qt Creator, open it by selecting the
    \tt{.creator} file.


    \section1 Working with Generic Project Files

    For a generic project, you have to manually specify which files belong to
    your project and which include directories or defines you want to pass to
    your compiler.


    \section1 Specifying Files

    The list of files for a generic project is specified in the \tt{.files}
    file. When you first create a generic project, Qt Creator adds any
    files it recognizes to your project.

    To add or remove files, edit the \tt{.files} file in Qt Creator.
    Qt Creator recreates your project tree when you save the \tt{.files} file.
    Alternatively, you can add and remove files using the context menu in the
    project tree.

    If you frequently need to update the \tt{.files} file, you can do so
    efficiently by using a script that updates the file for you. If the file
    is modified externally, you have to restart Qt Creator for the changes to
    take effect.

    To update the \tt{.files} on the \gui Git repository use the following
    script:
    \code
    git ls-files "*.cpp" "*.h" > MyProject.files
    \endcode

    \section1 Specifying Include Paths

    The include paths are specified in the \tt{.includes} file, one include
    path per line. The paths can be either absolute or relative to the
    \tt{.includes} file.

    \section1 Specifying Defines

    The defines are specified in the \tt{.config} file. The \tt{.config} file is
    a regular C++ file, prepended to all your source files when they are parsed.
    Only use the \tt{.config} file to add lines as in the example below:

    \code
    #define NAME value
    \endcode


    \section1 Creating a Run Configuration

    Qt Creator cannot automatically determine which executable to run.

    In the \gui{Projects} mode under \gui{Run Settings}, define the executable
    file to run:
    \list 1
        \o Click \gui Add and select \gui{Custom Executable}.
        \o Define the configuration name, the location of the executable, any
           additional arguments and the working directory.
    \endlist

*/



/*!

    \contentspage index.html
    \previouspage creator-design-mode.html
    \page creator-visual-editor.html
    \nextpage quick-projects.html

    \title Developing Qt Quick Applications

    You can either create Qt Quick projects from scratch or import existing projects to
    Qt Creator.

    You can use the code editor (\l{Using the Editor}{Edit mode}) or the visual editor
    (\l{Using Qt Quick Designer}{Design mode}) to develop Qt Quick applications.

    \image qtcreator-qt-quick-editors.png "Edit mode and Design mode"

    The following sections describe typical tasks you can do with Qt Creator.

    \list

        \o \l {Creating Qt Quick Projects}
        \o \l {Using Qt Quick Designer}
        \o \l {Creating Components}
        \o \l {Creating Buttons}
        \o \l {Creating Scalable Buttons and Borders}
        \o \l {Creating Screens}
        \o \l {Animating Screens}
        \o \l {Adding User Interaction Methods}
        \o \l {Exporting Designs from Graphics Software}
        \o \l {Implementing Application Logic}

    \endlist

*/


/*!

    \contentspage index.html
    \previouspage creator-visual-editor.html
    \page quick-projects.html
    \nextpage creator-using-qt-quick-designer.html

    \title Creating Qt Quick Projects

        \image qmldesigner-new-project.png "New File or Project dialog"

    When you create a new Qt Quick project from scratch, you have the following options:

    \list

        \o \gui {Qt Quick Application} creates a Qt Quick application project that can
        contain both QML and C++ code. The project includes a QDeclarativeView. You can build
        the application and deploy it on desktop and mobile target platforms. For example, you
        can create signed Symbian Installation System (SIS) packages for this type of projects.

        \o \gui {Qt Quick UI} creates a Qt Quick UI project with a single QML file that
        contains the main view. You can review Qt Quick UI projects in the QML Viewer and you
        need not build them. You do not need to have the development environment installed on your
        computer to create and run this type of projects.

        \o \gui {Custom QML Extension Plugin} creates a C++ plugin that makes it possible
        to offer extensions that can be loaded dynamically into applications by using the
        QDeclarativeEngine class.

    \endlist

    If you have existing QML applications that you want to run in Qt Creator or deploy
    to mobile devices, use the \gui {Qt Quick Application} wizard to convert them
    to Qt Quick applications.

    \section1 Creating Qt Quick UI Projects

    \list 1

        \o Select \gui {File > New File or Project > Qt Quick Project > Qt Quick UI
        > Choose...}.

        The \gui{Introduction and Project Location} dialog opens.

        \image qmldesigner-new-ui-project-location.png "Introduction and Project Location dialog"

        \o In the \gui Name field, give a name to the project.

        Do not use spaces and special characters in the project name and path.

        \o In the \gui {Create in} field, enter the path for the project files. For example,
        \c {C:\Qt\examples}. To select the path from a directory tree, click \gui Browse.

        \o Click \gui{Next}.

        \image qmldesigner-new-ui-project-summary.png "Project Management dialog"

        \o Review the project settings, and click \gui{Finish} to create the project.


    \endlist

    Qt Creator creates the following files:

    \list

    \o .qmlproject project file defines that all QML, JavaScript, and image
    files in the project folder belong to the project. Therefore, you do not
    need to individually list all the files in the project.

    \o .qml file defines an element, such as a component, screen, or the whole
    application UI.

    \endlist

    The \c import statement in the beginning of the .qml file specifies the
    \l {http://doc.qt.nokia.com/4.7/qdeclarativemodules.html} {Qt modules}
    to import. Each Qt module contains a set of default elements.
    Specify a version to get the features you want.

    To use JavaScript and image files in the application, copy them to the
    project folder.

    \section1 Creating Qt Quick Applications

    \list 1

        \o Select \gui {File > New File or Project > Qt Quick Project > Qt Quick Application
        > Choose...}.

        The \gui{Introduction and Project Location} dialog opens.

        \image qmldesigner-new-project-location.png "Introduction and Project Location dialog"

        \o In the \gui Name field, give a name to the project.

        Do not use spaces and special characters in the project name and path.

        \o In the \gui {Create in} field, enter the path for the project files. For example,
        \c {C:\Qt\examples}. To select the path from a directory tree, click \gui Browse.

        \o Click \gui{Next}.

        The \gui {Qt Versions} dialog opens.

        \image qmldesigner-new-project-qt-versions.png "Qt Versions dialog"

        \o Select the Qt versions to use as build targets for your project,
        and then click \gui{Next}.

        \note Qt Quick is supported since Qt 4.7, and therefore, only Qt 4.7 and later
        versions are displayed. Further, if you have only one supported Qt version installed,
        this dialog is skipped.

        The \gui {Mobile Options} dialog opens.

        \image qmldesigner-new-app-project-mobile-options.png "Mobile Options dialog"

        \o In the \gui {Orientation behavior} field, determine how the application
        behaves when the orientation of the device display rotates between portrait
        and landscape, and then click \gui Next.

        \note This dialog opens only if you select \gui Maemo5 or
        \gui {Symbian Device} target in the \gui {Qt Versions} dialog.

        The \gui {Symbian Specific} dialog opens.

        \image qmldesigner-new-project-symbian-options.png "Symbian Specific dialog"

        \o In the \gui {Application icon (.svg)} field, select an application
        icon for the \gui {Symbian Device} target, or use the default icon.

        \o In the \gui {Target UID3} field, specify the \l{Application UID}, or
        use the default UID.

        \note Qt Creator generates a UID for testing the application on a device.
        You need to change the UID when you deliver the application for public
        use.

        \o Click \gui Next.

        The \gui {Maemo Specific} dialog opens.

        \image qmldesigner-new-project-maemo-options.png "Maemo Specific dialog"

        \o In the \gui {Application icon (64x64)} field, select the application
         icon to use on Maemo targets, or use the default icon.

        The \gui {QML Sources} dialog opens.

        \image qmldesigner-new-project-qml-sources.png "QML Sources" dialog

        \o In the \gui {QML Main File} group, select \gui {Generate a .qml file},
        and then click \gui{Next}.

        The \gui {Project Management} dialog opens.

        \image qmldesigner-new-project-summary.png "Project Management" dialog

        \o In the \gui {Add to project} field, you can add this project to another
        project as a subproject.

        \o In the \gui {Add to version control} field, you can add the project to
        a version control system.

        \o Click \gui Finish to create the project.

    \endlist

    Qt Creator creates the necessary boilerplate files. Some of the files are
    specific to the Symbian or Maemo platform.

    \section1 Importing QML Applications

    If you have existing QML applications that you want to run in Qt Creator or deploy
    to mobile devices, use the \gui {Qt Quick Application} wizard and select the main
    .qml file in your project. All the other files in the project are automatically added
    to the application project.

    For example, you can open and run the
    \l {http://doc.qt.nokia.com/4.7/qdeclarativeexamples.html} {QML examples and demos}
    to learn how to use various aspects of QML. To run the examples in the QML Viewer
    on the desktop, open them in the \gui Welcome mode. To view the examples on
    mobile devices, use the \gui {Qt Quick Application} wizard to convert them into
    Qt Quick Applications.

    To import QML applications:

    \list 1

        \o Select \gui {File > New File or Project > Qt Quick Project > Qt Quick Application
        > Choose...}.

        \o Name the project and set its path, and then click \gui Next.

        \o Select the Qt versions to use as build targets for your project, and click
        \gui{Next}.

        \o Specify options for deploying the application to mobile device targets, and
        click \gui{Next}.

        \o In the \gui {QML Sources} dialog, select the \gui {Import an existing .qml file}
        option and specify the main .qml file of the project you want to import.

        \image qmldesigner-import-project.png "QML Sources" dialog

        \o Click \gui Next.

        \o Review the project settings, and click \gui{Finish} to create the project.

    \endlist

    Qt Creator adds references to the QML files to a project and creates the additional files
    necessary for deploying applications to mobile devices.

*/


/*!

    \contentspage index.html
    \previouspage creator-using-qt-quick-designer.html
    \page quick-components.html
    \nextpage quick-buttons.html

    \title Creating Components

    A QML component provides a way of defining a new type that you can re-use in other QML
    files. A component is like a black box; it interacts with the outside world
    through properties, signals, and slots, and is generally defined in its own QML file.
    You can import components to screens and applications.

    You can use the following QML elements to create components:

    \list

        \o \l{http://doc.qt.nokia.com/4.7/qml-borderimage.html}{Border Image}
        uses an image as a border or background.
        \o \l{http://doc.qt.nokia.com/4.7/qml-image.html}{Image}
        adds a bitmap to the scene. You can stretch and tile images.
        \o \l{http://doc.qt.nokia.com/4.7/qml-item.html}{Item}
        is the most basic of all visual items in QML. Even though it has no visual appearance,
        it defines all the properties that are common across visual items, such as the x and
        y position, width and height, anchoring, and key handling.
        \o \l{http://doc.qt.nokia.com/4.7/qml-rectangle.html}{Rectangle}
        adds a rectangle that is painted with a solid fill color and an optional border.
        You can also use the radius property to create rounded rectangles.
        \o \l{http://doc.qt.nokia.com/4.7/qml-text.html}{Text}
        adds formatted read-only text.
        \o \l{http://doc.qt.nokia.com/4.7/qml-textedit.html}{Text Edit}
        adds a single line of editable formatted text that can be validated.
        \o \l{http://doc.qt.nokia.com/4.7/qml-textinput.html}{Text Input}
        adds a single line of editable plain text that can be validated.
        \o \l{http://doc.qt.nokia.com/4.7-snapshot/qml-webview.html}{Web View}
        adds web content to a canvas.

    \endlist

    \section1 Creating Components in Qt Quick Designer

    \list 1

        \o Select \gui {File > New File or Project > Files and Classes > QML
        > Choose...} to create a new .qml file.

        \note Components are listed in the \gui {QML Components} section of the
        \gui Library pane only if the filename begins with a capital letter.

        \o Click \gui Design to open the .qml file in \QMLD.

        \o Drag and drop an item from the \gui Library pane to the editor.

        \o Edit item properties in the \gui Properties pane.

        The available properties depend on the item.

    \endlist

    The following sections contain examples of how to create some common components:

    \list

        \o \l{Creating Buttons}

        \o \l{Creating Scalable Buttons and Borders}

    \endlist

*/


/*!
    \contentspage index.html
    \previouspage quick-components.html
    \page quick-buttons.html
    \nextpage quick-scalable-image.html

    \title Creating Buttons

    To create a button component:

    \list 1

        \o Select \gui {File > New File or Project > QML > QML File > Choose...} to
         create a QML file called Button.qml (for example).

        \note Components are listed in the \gui Library pane only if the filename
        begins with a capital letter.

        \o Click \gui {Design} to edit the file in the visual editor.

        \o In the \gui Navigator pane, click \gui Rectangle to set properties
        for it.

        \o In the \gui Properties pane, modify the appearance of the button.

        \list a

            \o In the \gui Size field, set the width (\gui W) and height (\gui H)
            of the button.

            \o In the \gui Color field, select the button color.

            \o In the \gui Radius field, use the slider to set the radius of the
            rectangle and produce rounded corners for the button.

        \endlist

        \o Drag and drop a \gui {Text} item on top of the \gui Rectangle. This
        creates a nested element where \gui Rectangle is the parent element of
        \gui Text. Elements are positioned relative to their parents.

        \o In the \gui Properties pane, edit the properties of the \gui Text item.

        \list a

            \o In the \gui Text field, type \bold Button.

            You can select the text color, font, size, and style in the \gui Font
            section.

            \o In the \gui Alignment field, select the center buttons to align
            the text to the center of the button.

            \o Click \gui {Layout}, and then click the
            \inlineimage qmldesigner-anchor-fill-screen.png
            button to anchor the text to the whole button area.

        \endlist

        \o Press \key {Ctrl+S} to save the button.

        \image qmldesigner-button.png "Button component"

    \endlist

    \note To view the button, you must add it to a Qt Quick Application or Qt Quick UI
    project.

    To create a graphical button that scales beautifully without using vector graphics,
    use the \l{http://doc.qt.nokia.com/4.7/qml-borderimage.html}{Border Image}
    element. For more information, see \l{Creating Scalable Buttons and Borders}.

    */


    /*!

    \contentspage index.html
    \previouspage quick-buttons.html
    \page quick-scalable-image.html
    \nextpage quick-screens.html

    \title Creating Scalable Buttons and Borders

    You can use the \l{http://doc.qt.nokia.com/4.7/qml-borderimage.html}{Border Image}
    element to display an image, such as a PNG file, as a border and a background.

    Use two Border Image elements and suitable graphics to make it look like the button
    is pushed down when it is clicked. One of the Border Image elements is visible by default.
    You can specify that it is hidden and the other one becomes visible when the mouse
    is clicked.

    Add a MouseArea that covers the whole area and emits the clicked signal (\c {parent.clicked()})
    when it detects a mouse click.

    You can add text to the button and set it up as a property. The text can then be initialized
    from the outside, making the button a reusable UI component. The font size is also available
    in case the default size is too big. You can scale down the button text and use smooth text
    rendering for some extra quality.

    \image qmldesigner-borderimage.png "Graphical button"

    To create a graphical button:

    \list 1

        \o Select \gui {File > New File or Project > QML > QML File > Choose...} to create
        a QML file called Button.qml (for example).

        \o Double-click the file to open it in the code editor.

        \o Replace the \gui Rectangle with an \gui Item, as illustrated by the
        following code snippet:

        \qml
        Item {

        }
        \endqml

        \o Specify properties and set expressions for the \gui Item, as
        illustrated by the following code snippet:

        \snippet snippets/qml/quick-scalable-image.qml properties and signal definitions

        You will point to the properties and expression later.

        \o Click \gui {Design} to edit the file in the visual editor.

        \o Drag and drop two \gui BorderImage items from the \gui Library pane to
        the scene.

        \o Drag and drop a \gui Text item to the scene.

        \o Drag and drop a \gui MouseArea to the screen.

        \o In the \gui Navigator pane, select \gui border_image1 to specify
        settings for it in the \gui Properties pane:

        \list a

            \o Select \gui {Set Expression} in the menu next to the \gui Visibility
            check box.

            \o Enter the following expression to specify that the image is visible
            when the mouse is not pressed down: \c {!mouse_area1.pressed}.

            \o In the \gui Source field, select the image file for the
            button, for example button_up.png.

            \o Click \gui {Layout}, and then click the
            \inlineimage qmldesigner-anchor-fill-screen.png
            button to anchor the border image to the \gui Item.

        \endlist

        \o Select \gui border_image2 to specify similar settings for it:

        \list a

            \o Set the following epression for \gui Visibility, to specify that
            the image is visible when the mouse is pressed down:
            \c {mouse_area1.pressed}.

            \o In the \gui Source field, select the image file for the
            button when it is clicked, for example button_down.png.

            \o Click \gui {Layout}, and then click the
            \inlineimage qmldesigner-anchor-fill-screen.png
            button to anchor the border image to the \gui Item.

        \endlist

        \o Select \gui text1 to specify font size and color, and text
        scaling and rendering:

        \list a

            \o In the \gui Color field, use the color picker to select
            the font color, or enter a value in the field.

            \o In the \gui Text field, select \gui {Set Expression} and
            enter a pointer to the \c {text} property that you specified
            earlier: \c {parent.txt}.

            \o Select the \gui Aliasing check box to enable smooth text
            rendering.

            \o In the \gui Size field, select \gui {Pixels} to specify
            the font size in pixels. By default, the size is specified in
            points.

            \o In the \gui Size field, select \gui {Set Expression} and
            enter a pointer to the \c {fontSize} property that you specified
            earlier.

            \o Click \gui {Layout}, and then click the
            \inlineimage qmldesigner-center-in.png "Anchor buttons"
            buttons to inherit the vertical and horizontal centering from
            the parent.

            \o Click \gui Advanced to specify scaling for the text in the
            \gui Scale field.

            \o Select \gui {Set Expression} and enter the following expression:
            \c {if (!mousearea1.pressed) { 1 } else { 0.95 }}.

            \note You can enter long and complicated expressions also in the
            code editor.

        \endlist

        \o In the code editor, add to the \c MouseArea item
        a pointer to the \c clicked expression that you added earlier:
        \c {onClicked: parent.clicked()}.

    \endlist

    \note To view the button, you must add it to a Qt Quick Application or Qt
    Quick UI project.

*/


/*!

    \contentspage index.html
    \previouspage quick-scalable-image.html
    \page quick-screens.html
    \nextpage quick-animations.html

    \title Creating Screens

    You can use predefined QML elements and your own components to create screens.
    Typically, the main qml file in a Qt Quick project specifies the main window of an
    application.

    The QML files in the project folder are displayed in \gui {QML Components} in the
    \gui Library pane.

    \section1 Adding Components to Screens

    \list 1

        \o Drag and drop components from the \gui Library pane to the editor.

        \o Select components in the \gui Navigator pane to edit their properties
        in the \gui Properties pane.

        For example, you can anchor components to a position on the screen.

    \endlist

    \section1 Using Data Models

    You can create the following types of views to organize items provided by
    \l{http://doc.qt.nokia.com/4.7/qdeclarativemodels.html}{data models}:

    \list

        \o \l{http://doc.qt.nokia.com/4.7/qml-gridview.html}{Grid View}
        provides a grid vizualization of a model.

        \o \l{http://doc.qt.nokia.com/4.7/qml-listview.html}{List View}
        provides a list vizualization of a model.

        \o \l{http://doc.qt.nokia.com/4.7/qml-pathview.html}{Path View}
        visualizes the contents of a model along a path.

    \endlist

    In the code editor, write the code to use the data models.

    \section1 Positioning Items on Screens

    You can use the following items to arrange items on screens:

    \list

        \o  \l{http://doc.qt.nokia.com/4.7-snapshot/qml-column.html}{Column}
            arranges its child items vertically.

        \o  \l{http://doc.qt.nokia.com/4.7-snapshot/qml-row.html}{Row}
            arranges its child items horizontally.

        \o  \l{http://doc.qt.nokia.com/4.7-snapshot/qml-grid.html}{Grid}
            arranges its child items so that they are aligned in a grid and
            are not overlapping.

        \o  \l{http://doc.qt.nokia.com/4.7-snapshot/qml-flow.html}{Flow}
            arranges its child items side by side, wrapping as necessary.

    \endlist

    \section1 Using States

    Use states and transitions
    to navigate between screens.

    QML states typically describe user interface configurations, such as the UI elements,
    their properties and behavior and the available actions. For example, you can use
    states to create two screens.

    To add states, click the empty slot in the \gui States pane. Then modify the new state
    in the visual editor.

    \image qmldesigner-states.png "States pane"

    The properties that you change in a state are highlighted with blue color.
    In the code editor, you can see the changes recorded as changes to the base state.

    To keep the QML code clean, you should create a base state that contains all the
    elements you will need in the application. You can then create states, in
    which you hide and show a set of items and modify their properties.
    This allows you to:

    \list

        \o Align items on different screens with each other.

        \o Avoid excessive property changes. If an item is invisible in the base
        state, you must define all changes to its child elements as property changes,
        which leads to complicated QML code.

        \o Minimize the differences between the base state and the other states
        to keep the QML code short and readable and to improve performance.

        \o Avoid problems when using transitions and animation when changing
        states.

    \endlist

    To create screens for an application by using states:

    \list 1

        \o In the base state, add all elements you will need in the application.
        While you work on one screen, you can click the
        \inlineimage qmldesigner-show-hide-icon.png
        icon to hide elements on the canvas that are not part of a screen.

        \o In the \gui States pane, click the empty slot to create a new state
        and give it a name. For example, \c Normal.

        \o In the \gui Properties pane, deselect the \gui Visibility check box
        or set \gui Opacity to 0 for each element that is not needed in this view.
        If you specify the setting for the parent element, all child elements
        inherit it and are also hidden.

        \image qmldesigner-screen-design.png "Designing screens"

        \o Create additional states for each screen and set the visibility or
        opacity of the elements in the screen.

        \o To determine which view opens when the application starts, use the code
        editor to set the state of the root item of the .qml file, as specified by the
        following code snippet:

        \qml
        Item {
            state: "Normal"
        }
        \endqml

    \endlist


*/


/*!

    \contentspage index.html
    \previouspage quick-screens.html
    \page quick-animations.html
    \nextpage quick-user-interaction.html

    \title Animating Screens

    To make movement between states smooth, you can specify transitions.
    You can use different types of animated transitions. For example, you can animate changes
    to property values and colors. You can use rotation animation to control the direction of
    rotation. For more information, see
    \l{http://doc.qt.nokia.com/4.7/qdeclarativeanimation.html}{QML Animation}.

    You can use the \c ParallelAnimation element to start several animations at the same time.
    Or use the \c SequentialAnimation element to run them one after another.

    You can use the code editor to specify transitions. For more information, see
    \l{http://doc.qt.nokia.com/4.7/qml-transition.html}{QML Transition Element}.

*/



/*!

    \contentspage index.html
    \previouspage quick-animations.html
    \page quick-user-interaction.html
    \nextpage quick-export-to-qml.html

    \title Adding User Interaction Methods

    You can add the following basic interaction methods to scenes:

    \list

        \o \l{http://doc.qt.nokia.com/4.7/qml-flickable.html}{Flickable}
        items can be flicked horizontally or vertically.
        \o \l{http://doc.qt.nokia.com/4.7/qml-flipable.html}{Flipable}
        items can be flipped between their front and back sides by using rotation,
        state, and transition.
        \o \l{http://doc.qt.nokia.com/4.7/qml-focusscope.html}{Focus Scope}
        assists in keyboard focus handling when building reusable QML components.
        \o \l{http://doc.qt.nokia.com/4.7/qml-mousearea.html}{Mouse Area}
        enables simple mouse handling.

    \endlist

*/


/*!

    \contentspage index.html
    \previouspage quick-user-interaction.html
    \page quick-export-to-qml.html
    \nextpage quick-application-logic.html

    \title Exporting Designs from Graphics Software

    You can export designs from graphics software, such as Adobe Photoshop and GIMP,
    to QML files. Each scene is converted into a single QML file with an Image or a
    Text element for each layer and saved on the development PC. Top-level layer
    groups are converted into merged QML Image elements.

    Note: GIMP does not support grouping, and therefore, each layer is exported as
    an item in GIMP.

    The following rules apply to the conversions:

    \list

        \o Layer names are used as element names. Spaces and hash marks (#) are
         replaced with underscore characters to create valid ids for the elements.

        \o Layer styles, such as drop shadows, are converted to images.

        \o Offset, size, ordering and opacity are preserved.

        \o Text layers are converted to Text elements, unless you specify that they
        be converted to Image elements.

        \o Hidden layers can be exported, and their visibility is set to hidden.

        \o PNG images are copied to the images subirectory.

    \endlist

    You can open the QML file in Qt Creator for editing. If you edit the file in Adobe
    Photoshop and export it to the same directory again, any changes you made in Qt
    Creator are overwritten. However, you can re-export graphical assets without
    recreating the QML code.

    If you create vector graphics with other tools that have an Adobe Photoshop export
    option,such as Adobe Illustrator, you can export them first to Photoshop and then
    to QML.

    \section1 Exporting from Adobe Photoshop to QML

    \image qml-export-photoshop.png

    The script has been tested to work on Adobe Photoshop CS 4 and 5, but it might also
    work on other versions.

    \list 1

        \o Download the export script, \e{Export QML.jx}, from
        \l{http://qt.gitorious.org/qt-labs/photoshop-qmlexporter/trees/master}{Gitorious}.

        \note Read the README.txt file in the repository for latest information about
        the script.

        \o Double-click the export script to add the export command to the \gui Scripts
        menu. You can also copy the script file to the Adobe Photoshop scripts directory
        (typically, \c{\Presets\Scripts} in the Photoshop installation directory).

        \o In Adobe Photoshop, choose \gui {File > Scripts > Export to QML} to export the
        scene to a QML file.

        \o In the \gui {Export Document to QML} dialog, enter a name and location for the
        QML file.

        \o Select the \gui {Rasterize text} check box to export text layers as images,
        not as Text elements.

        \o Select the \gui {Group layers} check box to export each top-level group as a
        merged QML Image element.

        \o Select the \gui {Export hidden} check box to export hidden layers and to set
        their visibility property to hidden.

        \o Deselect the \gui {Export QML} check box if you have modified the QML document
        in Qt Creator, but still want to re-export graphical assets.

        \o Click \gui Export.

    \endlist

    The QML file is saved to the location that you specified.
    In Qt Creator, choose \gui {File > Open File or Project} to open the QML file.

    \note Existing files are replaced without warning.

    \section1 Exporting from GIMP to QML

    \image qml-export-gimp.png

    The script has been tested to work on GIMP 2. You can download GIMP 2 from
    \l{http://www.gimp.org/downloads/}{GIMP Downloads}.

    To use the export script on Microsoft Windows, you also need to install the
    GIMP Python extension (Python, PyCairo, PyGobject, PyGTK). However, GIMP is
    not officially supported on Windows, so we cannot guarantee that this will
    work.

    \list 1

        \o On Microsoft Windows, you must first add Python support to your GIMP
        installation, as instructed in
        \l {http://www.gimpusers.com/tutorials/install-python-for-gimp-2-6-windows}{Tutorial: Installing Python for GIMP 2.6 (Windows)}.

        \o Download the export script, \e qmlexporter.py, from
        \l{http://qt.gitorious.org/qt-labs/gimp-qmlexporter/trees/master}{Gitorious}.

        \note Read the INSTALL.txt in the repository for latest information about the
        script.

        \o Copy the export script to the plug-ins directory in the GIMP installation
        directory.

        \o Check the properties of the file to make sure that it is executable.

        On Linux, run the following command: \c {chmod u+rx}

        \o Restart GIMP to have the export command added to the \gui File menu.

        \o Choose \gui {File > Export to QML} to export the design to a QML file.

        \o In the \gui {Export Layers to a QML Document} dialog, enter a name and
        location for the QML file, and click \gui Export.

    \endlist

    The QML file is saved to the location that you specified.
    In Qt Creator, choose \gui {File > Open File or Project} to open the QML file.

    \note Existing files are replaced without warning.

*/


/*!

    \contentspage index.html
    \previouspage quick-export-to-qml.html
    \page quick-application-logic.html
    \nextpage creator-using-qt-designer.html

    \title Implementing Application Logic

    A user interface is only a part of an application, and not really useful by itself.
    You can use Qt or JavaScript to implement the application logic. For more information on
    using JavaScript, see
    \l {http://doc.qt.nokia.com/4.7/qdeclarativejavascript.html} {Integrating JavaScript}.

    For an example of how to use JavaScript to develop a game, see the
    \l {http://doc.qt.nokia.com/4.7/qml-advtutorial.html} {QML Advanced Tutorial}.

 */


/*!
    \contentspage index.html
    \previouspage creator-editor-refactoring.html
    \page qt-quick-toolbars.html
    \nextpage creator-editor-locator.html

    \title Using Qt Quick Toolbars

    When you edit QML code in the code editor, you specify the properties
    of QML components. For some properties, such as colors and font names,
    this is not a trivial task. For example, few people can visualize the
    color #18793f.

    To easily edit these properties, you can use the Qt Quick Toolbars.
    When you select a component in the code and a toolbar is available,
     a light bulb icon appears:
    \inlineimage qml-toolbar-indicator.png
    . Select the icon to open the toolbar.

    To open toolbars immediately when you select a component, select
    \gui{Tools > Options... > Qt Quick > Qt Quick Toolbar > Always show Quick
    Toolbar}.

    Drag the toolbar to pin it to another location. Select
    \inlineimage qml-toolbar-pin.png
    to unpin the toolbar and move it to its default location. To pin toolbars
    by default, select \gui{Tools > Options... > Qt Quick > Qt Quick Toolbar
    > Pin Quick Toolbar}.

    \section1 Previewing Images

    The Qt Quick Toolbar for images allows you to edit the properties of
    \l{http://doc.qt.nokia.com/latest/qml-borderimage.html}{Border Image}
    and \l{http://doc.qt.nokia.com/latest/qml-image.html}{Image} components.
    You can scale and tile the images, replace them with other images,
    preview them, and change the image margins.

    \image qml-toolbar-image.png "Qt Quick Toolbar for images"

    To preview an image, double-click it on the toolbar. In the preview
    dialog, you can zoom the image. Drag the image margins to change them.

    \image qml-toolbar-image-preview.png "Image preview dialog"

    \section1 Formatting Text

    The Qt Quick Toolbar for text allows you to edit the properties of
    \l{http://doc.qt.nokia.com/latest/qml-text.html}{Text} components.
    You can change the font family and size as well as text formatting, style,
    alignment, and color.

    If a property is assigned an expression instead of a value, you
    cannot use the toolbar to edit it. The button for editing the property
    is disabled.

    \image qml-toolbar-text.png "Qt Quick Toolbar for text"

    By default, font size is specified as pixels. To use points, instead,
    change \gui px to \gui pt in the size field.

    \section1 Previewing Animation

    The Qt Quick Toolbar for animation allows you to edit the properties of
    \l{http://doc.qt.nokia.com/4.7/qml-propertyanimation.html}{PropertyAnimation}
    components and the components that inherit it. You can change the easing curve
    type and duration. For some curves, you can also specify amplitude, period,
    and overshoot values.

    \image qml-toolbar-animation.png "Qt Quick Toolbar for animation"

    Select the play button to preview your changes.

    \section1 Editing Rectangles

    The Qt Quick Toolbar for rectangles allows you to edit the properties of
    \l{http://doc.qt.nokia.com/4.7/qml-rectangle.html}{Rectangle}
    components. You can change the fill and border colors and add
    gradients.

    \image qml-toolbar-rectangle.png "Qt Quick Toolbar for rectangles"

    To add gradient stop points, click above the gradient bar. To remove
    stop points, drag them upwards.

*/


/*!
    \contentspage index.html
    \previouspage creator-debugging-qml.html
    \page creator-maemo-emulator.html
    \nextpage creator-deployment.html

    \title Using the Maemo Emulator

    The Maemo 5 emulator emulates the Nokia N900 device environment. You can test
    applications in conditions practically identical to running the application
    on a Nokia N900 device with software update release 1.3 (V20.2010.36-2).
    You can test user interaction by using the keypad and
    touch emulation.

    To test the application UI, user interaction with the application, and
    functionality that uses the mobility APIs, use the Qt Simulator,
    instead. For more information, see the
    \l{http://doc.qt.nokia.com/qtsimulator/index.html}{Qt Simulator Manual}.

    The Maemo 5 emulator is installed and configured as part of the \QSDK
    package. You can also install and configure the MADDE environment and
    Maemo emulator separately. For more information, see
    \l{Setting Up Development Environment for Maemo}.

    \section1 Starting the Maemo Emulator

    The \gui {Start Maemo Emulator} button is visible if you have a project
    open in Qt Creator for which you have added the Maemo build target.

    To start the Maemo emulator, click
    \inlineimage qtcreator-maemo-emulator-button.png "Start Maemo Emulator button"
    .

    Test your application on the Maemo emulator as on a device. For a list of
    keyboard shortcuts that you can use to emulate Nokia N900 keys and functions, see
    \l {Emulating Nokia N900 Keys}.

    \section1 Rendering Graphics

    The Maemo emulator supports OpenGL to improve graphics rendering. Hardware
    acceleration produces better results than software rendering. By default,
    Qt Creator automatically detects, whether hardware acceleration is
    supported on the development PC and tries to use it. However, sometimes
    the results of the automatic detection are not reliable, and
    hardware acceleration might be selected even if it is actually not
    available on the development PC. This causes the emulator to crash.

    If the Maemo emulator crashes, you are asked whether you want to try
    software rendering, instead.

    To specify the OpenGL mode, select \gui {Tools > Options... > Maemo > Qemu
    Settings}.

    \section1 Emulating Nokia N900 Keys

    The following table summarizes the keyboard shortcuts that you can use
    to emulate Nokia N900 keys and functions.

    \table
        \header
            \o Nokia N900 Key
            \o Keyboard Shortcut
        \row
            \o \list
                \o Alphabet keys
                \o Comma (,)
                \o Period (.)
                \o Space
                \o Arrow keys
                \o Enter
                \o Backspace
               \endlist
            \o Respective keys on the development PC keyboard.
        \row
            \o Shift
            \o Left Shift key
        \row
            \o Ctrl
            \o Left Ctrl key
        \row
            \o Mode
            \o Left Alt key
        \row
            \o Power
            \o Esc
        \row
            \o Keypad slider open and close
            \o F1
        \row
            \o Keypad lock
            \o F2
        \row
            \o Camera lens open and close
            \o F3
        \row
            \o Camera focus
            \o F4
        \row
            \o Camera take picture
            \o F5
            \note The actual camera functionality is not emulated.
        \row
            \o Stereo headphones connect and disconnect
            \o F6
        \row
            \o Volume down
            \o F7
        \row
            \o Volume up
            \o F8
        \row
            \o Accelerometer x axis, negative
            \o 1
        \row
            \o Accelerometer x axis, positive
            \o 2
        \row
            \o Accelerometer z axis, negative
            \o 4
        \row
            \o Accelerometer z axis, positive
            \o 5
        \row
            \o Accelerometer y axis, negative
            \o 7
        \row
            \o Accelerometer y axis, positive
            \o 8

    \endtable


*/


/*!
    \contentspage index.html
    \previouspage creator-using-qt-designer.html
    \page adding-plugins.html
    \nextpage creator-usability.html

    \title Adding Qt Designer Plugins

     You can use Qt APIs to create plugins that extend Qt applications.
     This allows you to add your own widgets to \QD.
     The most flexible way to include a plugin with an application is to compile it
     into a dynamic library that is shipped separately, and detected and loaded at runtime.

     The applications can detect plugins that are stored in the standard plugin
     subdirectories. For more information on how to create and locate plugins and to
     change the default plugin path, see \l{How to Create Qt Plugins}.

     For more information about how to create plugins for \QD, see
     \l{http://doc.qt.nokia.com/4.7/designer-using-custom-widgets.html}{Creating and Using Components for Qt Designer}.

    \section1 Locating Qt Designer Plugins

     \QD fetches plugins from the standard locations and loads the plugins
     that match its build key. \QD is delivered both as a standalone application
     and as part of the SDK, where it is integrated into Qt Creator.
     The correct folder to place the plugins depends on
     which one you use.

     The integrated \QD fetches plugins from the \c {%SDK%\bin\designer} folder on Windows
     and Linux. For information about how to configure plugins on Mac OS, see
     \l{Configuring Qt Designer Plugins on Mac OS}.

     To check which plugins
     were loaded successfully and which failed, choose \gui{Tools > Form Editor >
     About Qt Designer Plugins}.

     The standalone \QD is part of the Qt library used for building projects,
     located under \c {%SDK%\qt}. Therefore, it fetches plugins from the following folder:
     \c {%SDK%\qt\plugins\designer}. To check which plugins were loaded successfully and which
     failed, choose \gui{Help > About Plugins}.

     \section2 Configuring Qt Designer Plugins on Mac OS

     On the Mac, a GUI application must be built and run from a bundle. A bundle is a
     directory structure that appears as a single entity when viewed in the Finder.
     A bundle for an application typcially contains the executable and all the resources
     it needs.

     Qt Creator uses its own set of Qt Libraries located in the bundle, and therefore,
     you need to configure the \QD plugins that you want to use with Qt Creator.
     Fore more information about how to deploy applications on Mac OS, see
     \l{http://doc.qt.nokia.com/4.7/deployment-mac.html}{Deploying an Application on Mac OS X}.

     The following example illustrates how to configure version 5.2.1 of the
     \l{http://qwt.sourceforge.net/}{Qwt - Qt Widgets for Technical Applications} library
     for use with Qt Creator:

     \list 1

    \o To check the paths used in the Qwt library, enter the following \c otool command:

    \snippet examples/doc_src_plugins.qdoc 0

    The output for Qwt 5.2.1 indicates that the plugin uses Qt core libraries (QtDesigner,
    QtScript, QtXml, QtGui and QtCore) and libqwt.5.dylib:

    \snippet examples/doc_src_plugins.qdoc 1


     \o You must copy the \QD plugin and the Qwt library files to the following locations:

                 \list
                 \o \c {libqwt_designer_plugin.dylib} to \c {QtCreator.app/Contents/MacOS/designer}
                 \o \c {libqwt.*.dylib} to \c {QtCreator.app/Contents/Frameworks}
                 \endlist

    Enter the following commands:

    \snippet examples/doc_src_plugins.qdoc 4

    \o Enter the following \c otool command to check the libraries that are used by the
    Qwt library:

    \snippet examples/doc_src_plugins.qdoc 2

    The command returns the following output:

    \snippet examples/doc_src_plugins.qdoc 3

    \o Enter the following \c install_name_tool command to fix the references of the
    libraries:

    \snippet examples/doc_src_plugins.qdoc 5

    \endlist


     \section1 Matching Build Keys

     The Qt Creator that is included in pre-built SDK packages on Windows is built with the
     Microsoft Visual Studio compiler, whereas the version of Qt shipped for building applications
     is configured and built to use the MinGW/g++ compiler. Plugins built by using this version of
     Qt cannot be loaded by Qt Creator because the build-keys do not match. The plugins can only be
     used in the standalone version of \QD. Choose \gui{Help > About Qt Creator} to check
     the Qt version Qt Creator was built with.

     To use \QD plugins that were built for the shipped Qt version, make sure that
     Qt Creator is built with the same compiler by either recompiling Qt Creator using MinGW or
     recompiling Qt with Microsoft Visual Studio, depending on which configuration you want to
     use for your applications.

*/


/*!
    \contentspage index.html
    \previouspage adding-plugins.html
    \page creator-usability.html
    \nextpage creator-building-running.html

    \title Optimizing Applications for Mobile Devices

    Before starting application development, analyze and define the requirements, scope, and
    functionality of the application to ensure efficient functionality and a smooth user
    experience. Design the application for a single purpose and analyze how it can best serve
    its users. Mobile devices have been designed for use when mobile. Keep the characteristics
    of mobile devices in mind when you create applications for them.

    The following guidelines help you design and develop usable applications for mobile devices
    with varying characteristics, such as screen size and support for input methods:

    \list

        \o Know your users

        Find out who will use the application, what they will use it for,
        and which mobile devices they have. Then design the application to fit a specific context
        of use.

        \o Design for small screens

        The screen size of mobile devices is significantly smaller
        than that available on desktop devices. Carefully consider what is the most relevant
        content to present on the application UI, as it might not be reasonable to try and fit as
        much content into the screen as you might have in a desktop application.

       \o Design for multiple screen sizes

       Relate the position and size of each control to the
       dimensions of the display. This enables the same set of information to be presented on the
       screen in all resolutions; higher resolution devices just display finer graphics.

       \o Design for changing screen orientation

       Some devices support screen rotation. On these
       devices, applications can be displayed in portrait or landscape orientation. Account for
       orientation and dynamically adjust the display when the screen is rotated.

       \o Design intuitive ways of moving within applications

       Mobile devices lack a mouse and
       full-size keyboard, so users must use the touch screen or five way navigation pad to move within
       applications. In addition, many users control the devices with one hand. To create an optimized user
       experience, allow users to access information with one click; do not make them scroll and type.

       \o Design for limited input methods

       Applications collect information from users on the task
       at hand. In addition to touch screen input, some devices contain physical keys such
       as a five way navigation pad, a keypad, and a keyboard. Users enter information by using screen
       controls, such as lists, check boxes, radio buttons, and text fields.

       \o Keep response times short

       Latency can cause delays in user interaction. If users perceive
       an application as being slow, they are likely to get frustrated and stop using it.

       \o Save battery time

       Mobile devices are not constantly connected to a power source but run on
       battery power. Optimize power consumption to keep the total consumption at an acceptable
       level and to prevent users from running out of battery time.

       \o Consider network issues

       If users do not have a flat-rate data plan or WLAN support, mobile
       network connections cost them money. Also, when users move around with the devices, the networks
       available for connections constantly change.

       \o Remember the processing limits of the device

       The memory available on devices is limited
       and you should use it carefully. Although all mobile devices have common functionality,
       each device is individual in terms of both the resources available and extra features.
       Therefore, you must consider the constraints of all the target devices.

       \endlist

       For more information about user experience techniques for mobile devices, see the
       \l{http://library.forum.nokia.com/topic/Design_and_User_Experience_Library/GUID-A8DF3EB8-E97C-4DA0-95F6-F464ECC995BC_cover.html}{Design and User Experience Library}
       on Forum Nokia.

 */


/*!
    \contentspage index.html
    \previouspage creator-help.html
    \page creator-tips.html
    \nextpage creator-keyboard-shortcuts.html

    \title Tips and Tricks


    \section1 Switching Between Modes

    Qt Creator uses different modes for different purposes. You can quickly
    switch between these modes with the following keyboard shortcuts:
    \list
        \o \gui Welcome mode \key Ctrl+1
        \o \gui Edit mode \key Ctrl+2
        \o \gui Design mode \key Ctrl+3
        \o \gui Debug mode \key Ctrl+4
        \o \gui Projects mode \key Ctrl+5
        \o \gui Help mode \key Ctrl+6
    \endlist


    For more information about Qt Creator modes, see \l {Qt Creator Modes}.



    \section1 Moving Between Open Files

    To quickly move between currently open files, press
    \key Ctrl+Tab.

    To move forward in the location history, press \key {Alt+Right}
    (\key {Cmd+Opt+Right} on Mac OS). To move backward, press \key {Alt+Left}
    (\key {Cmd+Opt+Left} on Mac OS). For example, if you use the \gui Locator
    to jump to a symbol in the same file, you can jump back to your original
    location in that file by pressing \key {Alt+Left}.


    \section1 Moving To the Edit Mode

    To move to the \gui Edit mode and currently active file, press
    \key Esc.

    If you already are in the \gui Edit mode:
    \list
        \o The first press moves focus to the editor
        \o The second press closes secondary windows
    \endlist

    \section1 Using the Filter in Options Dialog

    To find specific settings you require in \gui{Tools} > \gui{Options...}
    use the filter located at the top left of the \gui Options dialog box.

    \section1 Opening Output Panes

    The output panes provide a list of errors and warnings encountered during
    a build, detailed output from the compiler, status of a program when it is
    executed and debug output, as well as search results.

    To open output panes, use the following shortcuts:

    \list

        \o \gui{Build Issues} pane Alt+1 (Cmd+1 on Mac OS X)

        \o \gui{Search Results} pane Alt+2 (Cmd+2 on Mac OS X)

        \o \gui{Application Output} pane Alt+3 (Cmd+3 on Mac OS X)

        \o \gui{Compile Output} pane Alt+4 (Cmd+4 on Mac OS X)

    \endlist

    For more information about output panes, see \l{Viewing Output}.


    \section1 Using Keyboard Shortcuts

    Qt Creator provides \l{Keyboard Shortcuts}{many useful keyboard shortcuts}.
    You can see the keyboard shortcut for a menu command in the menu
    or the tooltip for a button.

    To customize, import or export keyboard shortcuts, select \gui Tools >
    \gui Options... > \gui Environment > \gui Keyboard.


    \section1 Running Qt Creator From Command Line

    You can launch Qt Creator from command line using the name of an
    existing session or \c .pro file by giving the name as the command
    argument.

    For example, running \tt{qtcreator somesession}, launches Qt Creator and
    loads session somesession.

    \note Make sure Qt Creator is included in the PATH environment variable.
    This can be done by typing the following in the command line:
    \code
    set PATH=c:\qtsdk\mingw\bin;c:\qtsdk\qt\bin;%PATH%
    \endcode


    \section1 Showing and Hiding the Sidebar

    To toggle the sidebar in the \gui Edit and \gui Debug modes, click
    \inlineimage qtcreator-togglebutton.png
    or press \key Alt+0 (\key Cmd+0 on Mac OS X).

    For more information on using the sidebar, see \l {Browsing Project Contents}.



    \section1 Moving To Symbols

    To move straight to a symbol used in a project, select the symbol in the
    \gui Editor toolbar drop-down menu. For more information on the editor toolbar,
    see \l {Using the Editor Toolbar}.

    To jump to a symbol in the current file, press \key {Ctrl+K} to open the
    \gui Locator, enter a period (.), and start typing the symbol name. Then
    select the symbol in the list. For more information on using the locator,
    see \l{Searching With the Locator}.

    Press \key Ctrl (\key Cmd on Mac OS) and click a symbol to move directly to
    the definition or the declaration of the symbol. You can also move the cursor
    on the symbol and press \key {F2}. For more information, see
    \l{Moving to Symbol Definition or Declaration}.



    \section1 Displaying Signals and Slots

    If an instance of a class is derived from QObject, and you would like to
    find all other objects connected to one of your object's slots using
    Qt's signals and slots mechanism, select \gui Tools > \gui Options...
    > \gui{Debugger} > \gui{Debugging Helper} > \gui{Use Debugging Helper}.

    In the \gui{Locals and Watchers} view, expand the object's entry and open
    the slot in the \e slots subitem. The objects connected to this slot are
    shown as children of the slot. This method works with signals too.

    For more information about the \gui{Locals and Watchers} view, see
    \l{Locals and Watchers}.


    \section1 Displaying Low Level Data

    If special debugging of Qt objects fails due to data corruption within the
    debugged objects, you can switch off the debugging helpers. When debugging
    helpers are switched off low-level structures become visible.

    To switch off the debugging helpers:
    \list 1
        \o Select \gui Tools > \gui Options... > \gui Debugger >
           \gui{Debugging Helper}.
        \o Uncheck the \gui{Use Debugging Helper} checkbox.
    \endlist

    \section1 Showing Tooltips in Debug Mode

    To inspect the value of variables from the editor, you can turn
    on tooltips. Tooltips are hidden by default for performance reasons.

    \list 1
        \o Select \gui Tools > \gui Options... > \gui Debugger > \gui General.
        \o Select the \gui {Use tooltips in main editor while debugging} check box.
    \endlist

    \section1 Locating Files

    The \gui Locator provides one of the easiest ways in Qt Creator to browse
    through projects, files, classes, methods, documentation and file systems.
    To quickly access files not directly mentioned in your project, you can
    create your own locator filters. That way you can locate files in a
    directory structure you have defined.

    To create locator filters, select \gui {Tools > Options... > Locator > Add}.

    For more information, see \l{Creating Locator Filters}.

    \section1 Adding a License Header Template for C++ Code

    A file containing a license header for C++ can be specified under
    \gui{Tools > Options... > C++ > License Template}. It may contain special
    placeholders enclosed in \c{%%} that are replaced when generating a
    new file:

    \list 1
        \o \c %YEAR%: Year
        \o \c %MONTH%: Month
        \o \c %DAY%: Day of the month
        \o \c %DATE%: Date
        \o \c %USER%: User name
        \o \c %FILENAME%: File name
        \o \c %CLASS%: Class name (if applicable)
        \o \c %$VARIABLE%: Contents of environment variable \c{VARIABLE}.
    \endlist

*/


/*!
    \contentspage index.html
    \previouspage creator-tips.html
    \page creator-keyboard-shortcuts.html
    \nextpage creator-known-issues.html

    \title Keyboard Shortcuts

    Qt Creator provides various keyboard shortcuts to speed up your development
    process.


    \section1 Configuring Keyboard Shortcuts

    To customize a keyboard shortcut:
    \list 1
        \o Select \gui Tools > \gui Options... > \gui Environment >
           \gui Keyboard.
        \o Select an action from the list.
        \o In \gui{Key Sequence} enter the shortcut key you want to associate
           with the selected action.
    \endlist

    Qt Creator allows you to use different keyboard shortcut mapping schemes:
    \list
        \o To import a keyboard shortcut mapping scheme, click \gui Import
           and select the kms file containing keyboard shortcut mapping scheme
           you want to import.
        \o To export the current keyboard shortcut mapping scheme, click
           \gui Export and select the location where you want to save the
           exported kms file.
    \endlist


    \section1 Default Keyboard Shortcuts

    The following tables list the default keyboard shortcuts. They are
    categorized by actions.


    \section2 General Keyboard Shortcuts

    \table
        \header
            \o Action
            \o Keyboard shortcut
        \row
            \o Open file or project
            \o Ctrl+O
        \row
            \o New file or project
            \o Ctrl+N
        \row
            \o Open in external editor
            \o Alt+V, Alt+I
        \row
            \o Cut
            \o Ctrl+X
        \row
            \o Copy
            \o Ctrl+C
        \row
            \o Paste
            \o Ctrl+V
        \row
            \o Redo
            \o Ctrl+Y
        \row
            \o Save
            \o Ctrl+S
        \row
            \o Save all
            \o Ctrl+A
        \row
            \o Close window
            \o Ctrl+W
        \row
            \o Close all
            \o Ctrl+Shift+W
        \row
            \o Go back
            \o Alt+Left
        \row
            \o Go forward
            \o Alt+Right
        \row
            \o Go to line
            \o Ctrl+L
        \row
            \o Next open document in history
            \o Ctrl+Shift+Tab
        \row
            \o Goto other split
            \o Ctrl+E, O
        \row
            \o Previous open document in history
            \o Ctrl+Tab
        \row
            \o Activate \gui Locator
            \o Ctrl+K
        \row
            \o Switch to \gui Welcome mode
            \o Ctrl+1
        \row
            \o Switch to \gui Edit mode
            \o Ctrl+2
        \row
            \o Switch to \gui Design mode
            \o Ctrl+3
        \row
            \o Switch to \gui Debug mode
            \o Ctrl+4
        \row
            \o Switch to \gui Projects mode
            \o Ctrl+5
        \row
            \o Switch to \gui Help mode
            \o Ctrl+6
        \row
            \o Toggle \gui{Build Issues} pane
            \o Alt+1 (Cmd+1 on Mac OS X)
        \row
            \o Toggle \gui{Search Results} pane
            \o Alt+2 (Cmd+2 on Mac OS X)
        \row
            \o Toggle \gui{Application Output} pane
            \o Alt+3 (Cmd+3 on Mac OS X)
        \row
            \o Toggle \gui{Compile Output} pane
            \o Alt+4 (Cmd+4 on Mac OS X)
        \row
            \o Activate \gui Bookmarks pane
            \o Alt+M
        \row
            \o Activate \gui{File System} pane
            \o Alt+Y
        \row
            \o Activate \gui{Open Documents} pane
            \o Alt+O
        \row
            \o Activate \gui Projects pane
            \o Alt+X
        \row
            \o Full screen
            \o Ctrl+Shift+F11
        \row
            \o Toggle the sidebar
            \o Alt+0 (Cmd+0 on Mac OS X)
        \row
            \o Undo
            \o Ctrl+Z
        \row
            \o Move to \gui Edit mode

               In \gui Edit mode:
               \list
                \o The first press moves focus to the editor
                \o The second press closes secondary windows
               \endlist
            \o Esc
    \endtable


    \section2 Editing Keyboard Shortcuts

    \table
        \header
            \o Action
            \o Keyboard shortcut
        \row
            \o Auto-indent selection
            \o Ctrl+I
        \row
            \o Collapse
            \o Ctrl+<
        \row
            \o Expand
            \o Ctrl+>
        \row
            \o Trigger a completion in this scope
            \o Ctrl+Space
        \row
            \o Copy line down
            \o Ctrl+Alt+Down
        \row
            \o Copy line up
            \o Ctrl+Alt+Up
        \row
            \o Cut line
            \o Shift+Del
        \row
            \o Join lines
            \o Ctrl+J
        \row
            \o Decrease font size
            \o Ctrl+- (Ctrl+Roll mouse wheel down)
        \row
            \o Increase font size
            \o Ctrl++ (Ctrl+Roll mouse wheel up)
        \row
            \o Toggle Vim-style editing
            \o Alt+V, Alt+V
        \row
            \o Split
            \o Ctrl+E, 2
        \row
            \o Split side by side
            \o Ctrl+E, 3
        \row
            \o Remove all splits
            \o Ctrl+E, 1
        \row
            \o Remove current split
            \o Ctrl+E, 0
        \row
            \o Select all
            \o Ctrl+A
        \row
            \o Go to block end
            \o Ctrl+]
        \row
            \o Go to block start
            \o Ctrl+[
        \row
            \o Go to block end with selection
            \o Ctrl+}
        \row
            \o Go to block start with selection
            \o Ctrl+{
        \row
            \o Move current line down
            \o Ctrl+Shift+Down
        \row
            \o Move current line up
            \o Ctrl+Shift+Up
        \row
            \o Trigger a quick fix in this scope
            \o Alt+Return
        \row
            \o Rewrap paragraph
            \o Ctrl+E, R
        \row
            \o Select the current block

               The second press extends the selection to the parent block
            \o Ctrl+U
        \row
            \o Enable text wrapping
            \o Ctrl+E, Ctrl+W
        \row
            \o Toggle comment for selection
            \o Ctrl+/
        \row
            \o Visualize whitespace
            \o Ctrl+E, Ctrl+V
        \row
            \o Delete
            \o Del
        \row
            \o Adjust size
            \o Ctrl+J
        \row
            \o Lay out in a grid
            \o Ctrl+G
        \row
            \o Lay out horizontally
            \o Ctrl+H
        \row
            \o Lay out vertically
            \o Ctrl+L
        \row
            \o Preview
            \o Alt+Shift+R
        \row
            \o Edit signals and slots
            \o F4
        \row
            \o Edit widgets
            \o F3
        \row
            \o Toggle bookmark
            \o Ctrl+M
        \row
            \o Go to next bookmark
            \o Ctrl+.
        \row
            \o Go to previous bookmark
            \o Ctrl+,
        \row
            \o Fetch snippet
            \o Alt+C, Alt+F
        \row
            \o Paste snippet
            \o Alt+C, Alt+P
        \row
            \o Find usages
            \o Ctrl+Shift+U
        \row
            \o Follow symbol under cursor

               Works with namespaces, classes, methods, variables, include
               statements and macros
            \o F2
        \row
            \o Rename symbol under cursor
            \o Ctrl+Shift+R
        \row
            \o Switch between method declaration and definition
            \o Shift+F2
        \row
            \o Open type hierarchy
            \o Ctrl+Shift+T
        \row
            \o Switch between header and source file
            \o F4
    \endtable

    \section2 Debugging Keyboard Shortcuts

    \table
        \header
            \o Action
            \o Keyboard shortcut
        \row
            \o Start debugging
            \o F5
        \row
            \o Stop or interrupt debugger
            \o Shift+F5
        \row
            \o Reset debugger
            \o Ctrl+Shift+F5
        \row
            \o Step over
            \o F10
        \row
            \o Step into
            \o F11
        \row
            \o Step out
            \o Shift+F11
        \row
            \o Toggle breakpoint
            \o F9
    \endtable


    \section2 Project Keyboard Shortcuts

    \table
        \header
            \o Action
            \o Keyboard shortcut
        \row
            \o Build project
            \o Ctrl+B
        \row
            \o Build all
            \o Ctrl+Shift+B
        \row
            \o New project
            \o Ctrl+Shift+N
        \row
            \o Run
            \o Ctrl+R
    \endtable


    \section2 Help Keyboard Shortcuts

    \table
        \header
            \o Action
            \o Keyboard shortcut
        \row
            \o View context-sensitive help
            \o F1
        \row
            \o Activate contents in \gui Help mode
            \o Ctrl+T
        \row
            \o Add bookmark in \gui Help mode
            \o Ctrl+M
        \row
            \o Activate index in \gui Help mode
            \o Ctrl+I
        \row
            \o Reset font size in \gui Help mode
            \o Ctrl+0
        \row
            \o Activate search in \gui Help mode
            \o Ctrl+S
    \endtable


    \section2 Version Control Keyboard Shortcuts

    \table
        \header
            \o {1,2} Action
            \o {5,1} Version control system
        \header
            \o CVS
            \o Git
            \o Perforce
            \o Subversion
            \o Mercurial
        \row
            \o Add
            \o Alt+C, Alt+A
            \o Alt+G, Alt+A
            \o
            \o Alt+S, Alt+A
            \o
        \row
            \o Commit
            \o Alt+C, Alt+C
            \o Alt+G, Alt+C
            \o
            \o
            \o Alt+H, Alt+C
        \row
            \o Diff
            \o Alt+C, Alt+D
            \o Alt+G, Alt+D
            \o
            \o Alt+S, Alt+D
            \o Alt+H, Alt+D
        \row
            \o Diff project
            \o
            \o Alt+G, Alt+Shift+D
            \o Alt+P, Alt+D
            \o
            \o
        \row
            \o Blame
            \o
            \o Alt+G, Alt+B
            \o
            \o
            \o
        \row
            \o Log
            \o
            \o Alt+G, Alt+L
            \o Alt+P, Alt+F
            \o
            \o Alt+H, Alt+L
        \row
            \o Log project
            \o
            \o Alt+G, Alt+K
            \o
            \o
            \o
        \row
            \o Status
            \o
            \o Alt+G, Alt+S
            \o
            \o
            \o Alt+H, Alt+S
        \row
            \o Undo changes
            \o
            \o Alt+G, Alt+U
            \o
            \o
            \o
        \row
            \o Diff project
            \o
            \o Alt+G, Alt+Shift+D
            \o Alt+P, Alt+D
            \o
            \o
        \row
            \o Edit
            \o
            \o
            \o Alt+P, Alt+E
            \o
            \o
        \row
            \o Opened
            \o
            \o
            \o Alt+P, Alt+O
            \o
            \o
        \row
            \o Revert
            \o
            \o
            \o Alt+P, Alt+R
            \o
            \o
        \row
            \o Submit
            \o
            \o
            \o Alt+P, Alt+S
            \o
            \o
    \endtable
*/


/*!
    \contentspage index.html
    \previouspage creator-known-issues.html
    \page creator-glossary.html
    \nextpage creator-acknowledgements.html

    \title Glossary

    \table
        \header
            \o  Term
            \o  Meaning

        \row
            \o
                \raw HTML
                Qt&nbsp;in&nbsp;PATH
                \endraw
                \target glossary-system-qt
            \o  This is the Qt
                version for the \c qmake command found in your \c PATH
                environment variable.
                This is likely to be the system's Qt version.


        \row
            \o
                \raw HTML
                Project&nbsp;Qt
                \endraw
                \target glossary-project-qt
            \o  The version of Qt configured in the \gui{Projects} mode, \gui {Build
                Settings}, \gui {Qt Version} field. This is the Qt version that
                is actually used by a particular project.

        \row
            \o
                \raw HTML
                Shadow&nbsp;build
                \endraw
                \target glossary-shadow-build
            \o  Shadow building means building a project in a separate
                directory, the \e{build directory}. The build directory is
                different from the source directory. One of the benefits of
                shadow building is that it keeps your source directory clean.
                Shadow building is the best practice if you need many build
                configurations for a single set of source.
    \endtable

*/


/*!
    \contentspage index.html
    \previouspage creator-keyboard-shortcuts.html
    \page creator-known-issues.html
    \nextpage creator-glossary.html

    \title Known Issues

    This section lists known issues in Qt Creator version 2.2.0.
    The development team is aware of them, and therefore, you do not need to
    report them as bugs.

    For a list of fixed issues and added features, see the changelog file in
    the \c{qtcreator\dist} folder or the \l{http://bugreports.qt.nokia.com}{Qt Bug Tracker}.

    \section1 General Issues

    \list

        \o If you change the Input Languages in Windows, Qt Creator might not
           respond for 30 seconds. This is a known issue in the Advanced Text
           Service of Microsoft Windows.

        \o Qt Creator uses SQLite for storing some of its settings. SQLite is
           known to have problems with certain NFS servers (most notably the
           nfs-user-server 2.2beta), since they can lock up the application
           when it tries to lock the database. If your home directory is on an
           NFS share and you encounter this issue, one option would be to
           switch to the nfs-kernel-server, or create a symlink so that the
           settings are stored locally.

    \endlist

    \section1 Editing Issues

    \list

        \o Code completion does not support typedefs for nested classes.

    \endlist

    \section1 Projects Issues

    \list
        \o Paths or file names containing spaces or special characters
           (such as colons, dollar signs, and hash marks) may cause problems. This
           is because some of the tools Qt Creator uses in the background have
           restrictions on the characters allowed in file and directory names.
           To be on the safe side, we recommend creating projects and project
           items with names consisting of plain characters, numbers,
           underscores, and hyphens.

        \o Creating new CMake projects with Qt Creator is not supported.

        \o Building and packaging subprojects is not supported for Maemo devices.

        \o You must create projects for Maemo targets on the same partition where
        you installed \QSDK, Qt Creator, and MADDE.

        \o If error messages displayed in the \gui {Compile Output} pane contain
        paths where slashes are missing (for example, C:QtSDK),
        check your PATH variable. For more information, see
        \l{Troubleshooting MinGW Compilation Errors}.

    \endlist

    \section1 Debugging Issues

    \list

        \o Debugging large applications on Symbian devices using the Symbian S^3
           operating system might not work, because the TRK debug agent might not be able to
           access memory when the operating system starts paging. This causes breakpoint
           handling and symbol resolution to fail. For more information, see
           \l{http://bugreports.qt.nokia.com/browse/QTCREATORBUG-2158}{QTCREATORBUG-2158}.

           As a workaround, add the following section to the application .pro file to
           disable paging:

           \code
           debug {
               MMP_RULES -= PAGED
               MMP_RULES *= UNPAGED
           }
           \endcode

           \note You must completely clean and rebuild the project for the setting to
           take effect.

        \o When debugging executables created by the GNU Compiler version 4.5.0
           (all platforms), some data types will not be displayed in the
           \gui{Locals and Watchers} view due to missing debug information.

        \o Gdb on Windows may not work if the 'Embassy \reg Security Center' software
           by 'Wave \reg Systems' is installed and active (causing crashes in \c{vxvault.dll)}).

        \o Gdb may take long to load debugging symbols, especially from large
           libraries like \c libQtWebKit. Starting the debugging module can
           take up to several minutes without visible progress.

        \o Setting breakpoints in code that is compiled into the binary more
           than once does not work.

        \o Setting breakpoints in files that do not have unique absolute
           paths may fail. For example, remounting parts of a file system
           using the --bind mount option.

    \endlist

    \section1 Qt Quick Designer Issues

    \list

        \o  \QMLD uses external processes (QML Puppet) to render and preview
            images and to collect data. Executing C++ code might cause the QML
            Puppet to crash. If it crashes, an error message is displayed and
            you can continue editing the QML file in the code editor.

    \endlist
*/


/*!
    \contentspage index.html
    \previouspage creator-glossary.html
    \page creator-acknowledgements.html

    \title Acknowledgements

    \section1 Third-party Components

    Qt Creator contains the following third-party components:

    \list
    \o  \bold{Open Source front-end for C++ (license MIT)}, enhanced for use in
        Qt Creator.\br
        Roberto Raggi <roberto.raggi@gmail.com>\br
        QtCreator/src/shared/cplusplus\br\br

    \o  \bold{Botan, a C++ crypto library. Version 1.8.8}\br
        \list
        \o  Copyright (C) 1999-2004 The Botan Project. All rights reserved.
        \o  Copyright (C) 1999-2009 Jack Lloyd
        \o  2001 Peter J Jones
        \o  2004-2007 Justin Karneges
        \o  2005 Matthew Gregan
        \o  2005-2006 Matt Johnston
        \o  2006 Luca Piccarreta
        \o  2007 Yves Jerschow
        \o  2007-2008 FlexSecure GmbH
        \o  2007-2008 Technische Universitat Darmstadt
        \o  2007-2008 Falko Strenzke
        \o  2007-2008 Martin Doering
        \o  2007 Manuel Hartl
        \o  2007 Christoph Ludwig
        \o  2007 Patrick Sona
        \endlist
        All rights reserved.\br\br

        Redistribution and use in source and binary forms, with or without
        modification, are permitted provided that the following conditions are
        met:\br\br

        1. Redistributions of source code must retain the above copyright
        notice, this list of conditions, and the following disclaimer.\br\br

        2. Redistributions in binary form must reproduce the above copyright
        notice, this list of conditions, and the following disclaimer in the
        documentation and/or other materials provided with the distribution.\br
        \br

        THIS SOFTWARE IS PROVIDED BY THE AUTHOR(S) "AS IS" AND ANY EXPRESS OR
        IMPLIED WARRANTIES, INCLUDING, BUT NOT LIMITED TO, THE IMPLIED
        WARRANTIES OF MERCHANTABILITY AND FITNESS FOR A PARTICULAR PURPOSE,
        ARE DISCLAIMED. IN NO EVENT SHALL THE AUTHOR(S) OR CONTRIBUTOR(S) BE
        LIABLE FOR ANY DIRECT, INDIRECT, INCIDENTAL, SPECIAL, EXEMPLARY, OR
        CONSEQUENTIAL DAMAGES (INCLUDING, BUT NOT LIMITED TO, PROCUREMENT OF
        SUBSTITUTE GOODS OR SERVICES; LOSS OF USE, DATA, OR PROFITS; OR
        BUSINESS INTERRUPTION) HOWEVER CAUSED AND ON ANY THEORY OF LIABILITY,
        WHETHER IN CONTRACT, STRICT LIABILITY, OR TORT (INCLUDING NEGLIGENCE
        OR OTHERWISE) ARISING IN ANY WAY OUT OF THE USE OF THIS SOFTWARE, EVEN
        IF ADVISED OF THE POSSIBILITY OF SUCH DAMAGE.\br\br
        The source code of Botan C++ crypto library can be found
        here:
        \list
        \o QtCreator/src/libs/3rdparty
        \o \l{http://qt.gitorious.org/qt-creator/qt-creator/trees/master/src/libs/3rdparty}
        \endlist
        \br\br

    \o  \bold{NetSieben SSH Library is a Secure Shell client library for C++.
         Version 1.3.2}\br
        \list
        \o \bold{Commercial License:} For organizations who do not want to
            release the source code for their applications as open source/
            free software; in other words they do not want to comply with the
            GNU General Public License (GPL) or Q Public License.
        \o \bold{Non Commercial / Open Source License:} NetSieben believes in
            contributing back to the open source community, thus it has released
            the SSH Library under Q Public License as it is defined by Trolltech
            AS of Norway. The Open Source License allows the user to use software
            under an open source / free software license, and distribute it
            freely. The software can be used at no charge with the condition
            that if the user uses the SSH Library in an application they wish to
            redistribute, then the complete source code for your application must
            be available and freely redistributable under reasonable conditions.
            For more information on the used QPL License see:
            QtCreator/src/libs/3rdparty/net7ssh/LICENSE.QPL
        \endlist\br\br
        The source code of NetSieben Secure Shell C++ Library can be found
        here:
        \list
        \o QtCreator/src/libs/3rdparty
        \o \l{http://qt.gitorious.org/qt-creator/qt-creator/trees/master/src/libs/3rdparty}
        \endlist
     \endlist
*/


/*!
    \contentspage index.html
    \previouspage creator-editor-external.html
    \page creator-task-lists.html
    \nextpage creator-cli.html

    \title Showing Task List Files in the Build Issues Pane

    Code scanning and analysis tools typically create report files in ASCII-form,
    consisting of lines containing file name, line number and an error message.
    Stack traces obtained from crash reports take a similar form.
    Traditionally, one would fix these issues by manually navigating to the
    occurrences and correcting them, which is tedious.

    Qt Creator makes this very easy by providing a way to load these files into
    the \gui{Build Issues} pane,  so that the corresponding source code can be navigated
    to by clicking on the message. For this to work, the files need to be converted to the
    \l{Task List File Format}, which can be easily achieved by using conversion
    scripts based on standard text processing tools of the operating system.

    The resulting task list files can then be loaded by choosing
    \gui{File} -> \gui{Open}.

    For an example of a script that checks new lines of code and matches them
    against regular expressions to generate a task list, see \c{scripts\mytasks.pl}
    in the Qt Creator repository.

    \section1 Task List File Format

    The filename extension must be .tasks for Qt Creator to recognize a file as a
    task list file.

    Each line in a task list file is treated as a tab-separated list of strings with
    \c{\t}, \c{\n}, and \c{\\} used as escape characters. The strings are used to create
    one task per line. The lines can have one of the following formats:

    \list

    \o \c description

    \o \c{type\tdescription}

    \o \c{file\ttype\tdescription}

    \o \c{file\tline\ttype\tdescription}

    \endlist

    The task type can have one of the following values:

    \list

    \o A string starting with \c err, which displays the error icon in the beginning of the line
    \o A string starting with \c warn, which displays the warning icon
    \o Any other value, which sets the task type to Unknown and does not
    display an icon

    \endlist

    The values are not case sensitive.

    Lines starting with the hash mark character (#) in the first column are ignored.

*/


/*!
    \contentspage index.html
    \previouspage creator-task-lists.html
    \page creator-cli.html
    \nextpage creator-help.html

    \title Using Command Line Options

    You can start Qt Creator and specify some options from the command line.
    For example, you can open a file to any line.

    To specify command line options, enter the following command in the Qt Creator
    installation or build directory:

    \c {qtcreator [option] [filename[:line_number]]}

    \note You can use either a colon (:) or a plus sign (+) as a separator
    between the filename and line number. You can also use a space between the
    separator and the line number.

    For example:

    \list

        \o  \c {C:\qtcreator\bin>qtcreator -help}

        \o  \c {C:\qtcreator\bin>qtcreator C:\TextFinder\textfinder.cpp:100}

        \o  \c {C:\qtcreator\bin>qtcreator C:\TextFinder\textfinder.cpp +100}

    \endlist

    The following table summarizes the available options:

    \table
        \header
            \o Option
            \o Description

        \row
            \o -help
            \o Display help on command line options.

        \row
            \o -version
            \o Display Qt Creator version.

        \row
            \o -client
            \o Attempt to connect to an already running instance of Qt Creator.

        \row
            \o -noload <plugin>
            \o Do not load the specified plugin.

        \row
            \o -profile
            \o Output plugin start up and shut down profiling data.

        \row
            \o -settingspath <path>
            \o Override the default path where user settings are stored.

        \row
            \o -color <color>
            \o Core plugin: override the selected UI color.

        \row
            \o -disable-cdb
            \o Debugger plugin: disable the Microsoft Console Debugger (CDB)
            engine. For more information, see \l{Debugging}.

        \row
            \o -disable-gdb
            \o Debugger plugin: disable the GNU Symbolic Debugger (gdb) engine.

        \row
            \o -disable-sdb
            \o Debugger plugin: disable the Qt Script debugger engine.

        \row
            \o -debug <PID-or-corefile>
            \o Debugger plugin: attach to process ID or core file.

        \row
            \o -wincrashevent <event-handle>
            \o Debugger plugin: Attach to crashed processes by using the specified
            event handle.

        \row
            \o -customwizard-verbose
            \o ProjectExplorer plugin: display additional information when loading
            custom wizards. For more information about custom wizards, see
            \l{Adding New Custom Wizards}

        \row
            \o -lastsession
            \o ProjectExplorer plugin: load the last session when Qt Creator starts.
            Open the projects and files that were open when you last exited Qt Creator.
            For more information about managing sessions, see \l{Managing Sessions}.

    \endtable


    */<|MERGE_RESOLUTION|>--- conflicted
+++ resolved
@@ -4724,11 +4724,7 @@
     (Express Signing). Participants can submit an unsigned SIS file to Ovi
     Publishing for signing. For more information about how
     to participate, see
-<<<<<<< HEAD
     \l {http://wiki.forum.nokia.com/index.php/Guide_to_Publishing_Qt_Applications_to_the_Ovi_Store}{Guide to Publishing Qt Applications to the Ovi Store}.
-=======
-    \l{http://wiki.forum.nokia.com/index.php/Guide_to_Publishing_Qt_Applications_to_the_Ovi_Store}{Guide to Publishing Qt Applications to the Ovi Store}.
->>>>>>> 6adc5b12
 
     There are also options that do not require you to get a Publisher ID. For
     more detail about how the Symbian Signed process works, see
