/****************************************************************************
**
** Copyright (C) 2016 The Qt Company Ltd.
** Contact: https://www.qt.io/licensing/
**
** This file is part of the Qt Creator documentation.
**
** Commercial License Usage
** Licensees holding valid commercial Qt licenses may use this file in
** accordance with the commercial license agreement provided with the
** Software or, alternatively, in accordance with the terms contained in
** a written agreement between you and The Qt Company. For licensing terms
** and conditions see https://www.qt.io/terms-conditions. For further
** information use the contact form at https://www.qt.io/contact-us.
**
** GNU Free Documentation License Usage
** Alternatively, this file may be used under the terms of the GNU Free
** Documentation License version 1.3 as published by the Free Software
** Foundation and appearing in the file included in the packaging of
** this file. Please review the following information to ensure
** the GNU Free Documentation License version 1.3 requirements
** will be met: https://www.gnu.org/licenses/fdl-1.3.html.
**
****************************************************************************/

// **********************************************************************
// NOTE: the sections are not ordered by their logical order to avoid
// reshuffling the file each time the index order changes (i.e., often).
// Run the fixnavi.pl script to adjust the links to the index order.
// **********************************************************************


/*!
    \contentspage{index.html}{Qt Creator}
    \page index.html
    \nextpage creator-getting-started.html

    \title Qt Creator Manual

    \QC provides a cross-platform, complete integrated development environment
    (IDE) for application developers to create applications for multiple
    desktop, \l {http://doc.qt.io/QtForDeviceCreation/index.html}{embedded},
<<<<<<< HEAD
    and mobile device platforms, such as \l{Connecting Sailfish OS Devices}{Sailfish OS}, \l{Connecting Android Devices}{Android}
    and \l{Connecting iOS Devices}{iOS}. It is available for Linux, OS X and
=======
    and mobile device platforms, such as \l{Connecting Android Devices}{Android}
    and \l{Connecting iOS Devices}{iOS}. It is available for Linux, \macos and
>>>>>>> c57e66b2
    Windows
    operating systems. For more information, see \l{Supported Platforms}.

    This manual also describes features that are only available if you have the
    appropriate \l{http://qt.io/licensing/}{Qt license}. For more information,
    see \l{Qt Creator Commercial Features}.

    \table
        \row
            \li \inlineimage creator_gettingstarted.png
            \li \inlineimage creator_managingprojects.png
            \li \inlineimage creator_designinguserinterface.png
            \li \inlineimage creator_coding.png
        \row
            \li \b {\l{Getting Started}}
                \list
                    \li \l{IDE Overview}
                    \li \l{User Interface}
                    \li \l{Configuring Qt Creator}
                    \li \l{Building and Running an Example}
                    \li \l{Tutorials}
                \endlist
            \li \b {\l{Managing Projects}}
                \list
                    \li \l{Creating Projects}
                    \li \l{Using Version Control Systems}
                    \li \l{Configuring Projects}
                    \li \l{Managing Sessions}
                \endlist
            \li \b {\l{Designing User Interfaces}}
                \list
                    \li \l{Developing Qt Quick Applications}
                    \li \l{Developing Widget Based Applications}
                    \li \l{Optimizing Applications for Mobile Devices}
                \endlist
            \li \b {\l{Coding}}
                \list
                    \li \l{Writing Code}
                    \li \l{Finding}
                    \li \l{Refactoring}
                    \li \l{Configuring the Editor}
                    \li \l{Modeling}
                \endlist
        \row
            \li \inlineimage creator_buildingrunning.png
            \li \inlineimage creator_testing.png
            \li \inlineimage creator_advanceduse.png
            \li \inlineimage creator_gettinghelp.png
        \row
            \li \b {\l{Building and Running}}
                \list
                    \li \l{Building for Multiple Platforms}
                    \li \l{Running on Multiple Platforms}
                    \li \l{Deploying to Mobile Devices}
                    \li \l{Connecting Mobile Devices}
                \endlist
            \li \b {\l{Testing}}
                \list
                    \li \l{Debugging}
                    \li \l{Analyzing Code}
                    \li \l{Running Autotests}
                \endlist
            \li \b {\l{Advanced Use}}
                \list
                    \li \l{Supported Platforms}
                    \li \l{Using Other Build Systems}
                    \li \l{Using Command Line Options}
                    \li \l{Keyboard Shortcuts}
                    \li \l{Using External Tools}
                \endlist
            \li \b {\l{Getting Help}}
                \list
                    \li \l{Using the Help Mode}
                    \li \l{FAQ}
                    \li \l{Tips and Tricks}
                    \li \l{Known Issues}
                    \li \l{Glossary}
                \endlist
        \row
            \li {4,1} \note To report bugs and suggestions to the Qt Bug
                Tracker, select \uicontrol {Help > Report Bug}.

                You can also join the \QC mailing list at:
                \l{http://lists.qt-project.org/mailman/listinfo/}
                {lists.qt-project.org Mailing Lists}.
    \endtable

    \omit
    \section1 Table Of Contents

    \list
        \li \l{Getting Started}
        \list
            \li \l{IDE Overview}
            \li \l{User Interface}
            \li \l{Configuring Qt Creator}
            \li \l{Building and Running an Example}
            \li \l{Tutorials}
            \list
                \li \l{Creating a Qt Quick Application}
                \li \l{Creating a Qt Widget Based Application}
                \li \l{Creating a Mobile Application}
                \li \l{Using Qt Quick UI Forms}
                \li \l{Creating a Sailfish OS Application}
            \endlist
        \endlist
        \li \l{Managing Projects}
        \list
            \li \l{Creating Projects}
            \list
                \li \l{Opening Projects}
                \li \l{Adding Libraries to Projects}
                \li \l{Adding New Custom Wizards}
                \list
                    \li \l{Adding JSON-Based Wizards}
                    \li \l{Adding XML-Based Wizards}
                \endlist
            \endlist
            \li \l{Using Version Control Systems}
            \li \l{Configuring Projects}
            \list
                \li \l{Adding Kits}
                \li \l{Adding Qt Versions}
                \li \l{Adding Compilers}
                \li \l{Adding Debuggers}
                \li \l{Specifying Build Settings}
                \li \l{Specifying Run Settings}
                \li \l{Specifying Editor Settings}
                \li \l{Specifying Code Style Settings}
                \li \l{Specifying Dependencies}
                \li \l{Sharing Project Settings}
            \endlist
            \li \l{Managing Sessions}
        \endlist
        \li \l{Designing User Interfaces}
        \list
            \li \l{Developing Qt Quick Applications}
            \list
                \li \l {Creating Qt Quick Projects}
                \li \l {Qt Quick UI Forms}
                \li \l {Using Qt Quick Designer}
                \li \l {Editing PathView Properties}
                \li \l {Adding Connections}
                \li \l {Creating Components}
                \li \l {Creating Buttons}
                \li \l {Creating Scalable Buttons and Borders}
                \li \l {Creating Screens}
                \li \l {Browsing ISO 7000 Icons}
                \li \l {Exporting Designs from Graphics Software}
                \li \l {Using QML Modules with Plugins}
                \li \l {Using QmlLive with Sailfish OS Devices}
            \endlist
            \li \l{Developing Widget Based Applications}
            \list
                \li  \l{Adding Qt Designer Plugins}
            \endlist
            \li \l{Optimizing Applications for Mobile Devices}
        \endlist
        \li \l{Coding}
        \list
        \li \l{Writing Code}
            \list
                \li \l{Working in Edit Mode}
                \li \l{Semantic Highlighting}
                \li \l{Checking Code Syntax}
                \li \l{Completing Code}
                \li \l{Indenting Text or Code}
                \li \l{Using Qt Quick Toolbars}
                \li \l{Pasting and Fetching Code Snippets}
                \li \l{Using Text Editing Macros}
                \li \l{Comparing Files}
                \li \l{Parsing C++ Files}
            \endlist
            \li \l{Finding}
            \list
                \li \l{Finding and Replacing}
                \li \l{Searching with the Locator}
            \endlist
            \li \l{Refactoring}
            \li \l{Beautifying Source Code}
            \li \l{Configuring the Editor}
            \list
                \li \l{Specifying Text Editor Settings}
                \li \l{Using FakeVim Mode}
            \endlist
            \li \l{Editing MIME Types}
            \li \l{Modeling}
        \endlist
        \li \l{Building and Running}
        \list
            \li \l{Building for Multiple Platforms}
            \li \l{Running on Multiple Platforms}
            \li \l{Deploying to Mobile Devices}
            \list
                \li \l{Deploying Applications to Android Devices}
                \li \l{Deploying Applications to Embedded Linux Devices}
                \li \l{Deploying Applications to QNX Neutrino Devices}
                \li \l{Deploying Applications to Sailfish OS Devices}
            \endlist
            \li \l{Connecting Mobile Devices}
            \list
                \li \l{Connecting Android Devices}
                \li \l{Connecting Bare Metal Devices}
                \li \l{Connecting Embedded Linux Devices}
                \li \l{Connecting iOS Devices}
                \li \l{Connecting QNX Devices}
                \li \l{Connecting Sailfish OS Devices}
                \li \l{Connecting Windows Runtime Devices}
            \endlist
            \li \l{Customizing the Build Process}
        \endlist
        \li \l{Testing}
        \list
            \li \l{Debugging}
            \list
                \li \l{Setting Up Debugger}
                \li \l{Launching the Debugger}
                \li \l{Interacting with the Debugger}
                \li \l{Using Debugging Helpers}
                \li \l{Debugging Qt Quick Projects}
                \li \l{Debugging a C++ Example Application}
                \li \l{Debugging a Qt Quick Example Application}
                \li \l{Troubleshooting Debugger}
            \endlist
            \li \l{Analyzing Code}
            \list
                \li \l{Profiling QML Applications}
                \li \l{Using Valgrind Code Analysis Tools}
                \list
                    \li \l{Detecting Memory Leaks}
                    \li \l{Profiling Function Execution}
                    \li \l{Running Valgrind Tools on External Applications}
                \endlist
                \li \l{Using Clang Static Analyzer}
                \li \l{Analyzing CPU Usage}
            \endlist
            \li \l{Running Autotests}
        \endlist
        \li \l{Advanced Use}
        \list
            \li \l{Supported Platforms}
            \li \l{Using Other Build Systems}
            \list
                \li \l{Setting Up a CMake Project}
                \li \l{Setting Up a Qbs Project}
                \li \l{Setting Up an Autotools Project}
                \li \l{Setting Up a Generic Project}
            \endlist
            \li \l{Using Command Line Options}
            \li \l{Keyboard Shortcuts}
            \li \l{Using External Tools}
            \li \l{Showing Task List Files in Issues Pane}
        \endlist
        \li  \l{Getting Help}
        \list
            \li \l{Using the Help Mode}
            \li \l{FAQ}
            \li \l{Tips and Tricks}
            \li \l{Known Issues}
            \li \l{Glossary}
            \li \l{Technical Support}
            \li \l{Acknowledgements}
        \endlist
    \endlist
    \endomit
*/<|MERGE_RESOLUTION|>--- conflicted
+++ resolved
@@ -40,13 +40,8 @@
     \QC provides a cross-platform, complete integrated development environment
     (IDE) for application developers to create applications for multiple
     desktop, \l {http://doc.qt.io/QtForDeviceCreation/index.html}{embedded},
-<<<<<<< HEAD
     and mobile device platforms, such as \l{Connecting Sailfish OS Devices}{Sailfish OS}, \l{Connecting Android Devices}{Android}
-    and \l{Connecting iOS Devices}{iOS}. It is available for Linux, OS X and
-=======
-    and mobile device platforms, such as \l{Connecting Android Devices}{Android}
     and \l{Connecting iOS Devices}{iOS}. It is available for Linux, \macos and
->>>>>>> c57e66b2
     Windows
     operating systems. For more information, see \l{Supported Platforms}.
 
