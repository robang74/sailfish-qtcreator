/****************************************************************************
**
** Copyright (C) 2016 The Qt Company Ltd.
** Contact: https://www.qt.io/licensing/
**
** This file is part of the Qt Creator documentation.
**
** Commercial License Usage
** Licensees holding valid commercial Qt licenses may use this file in
** accordance with the commercial license agreement provided with the
** Software or, alternatively, in accordance with the terms contained in
** a written agreement between you and The Qt Company. For licensing terms
** and conditions see https://www.qt.io/terms-conditions. For further
** information use the contact form at https://www.qt.io/contact-us.
**
** GNU Free Documentation License Usage
** Alternatively, this file may be used under the terms of the GNU Free
** Documentation License version 1.3 as published by the Free Software
** Foundation and appearing in the file included in the packaging of
** this file. Please review the following information to ensure
** the GNU Free Documentation License version 1.3 requirements
** will be met: https://www.gnu.org/licenses/fdl-1.3.html.
**
****************************************************************************/

// **********************************************************************
// NOTE: the sections are not ordered by their logical order to avoid
// reshuffling the file each time the index order changes (i.e., often).
// Run the fixnavi.pl script to adjust the links to the index order.
// **********************************************************************

/*!
    \contentspage {Qt Creator Manual}
    \previouspage creator-build-settings.html
    \page creator-run-settings.html
    \nextpage creator-editor-settings.html

    \title Specifying Run Settings

    \QC automatically creates run configurations for your project.
    To view and modify the settings, select \uicontrol {Projects > Build & Run > Run}.

    The settings to specify depend on the type of the project and on the
    \l{glossary-buildandrun-kit}{kit} that you build and run the project with.

    Click \uicontrol Add to add run settings for a project and \uicontrol Remove to remove
    the current settings.

    \section1 Specifying Run Settings for qmake Projects

    The run configurations for qmake projects derive their executable from the
    parsed .pro files. For more information on how the commands are constructed,
    see \l{Starting External Processes}.

    \section2 Creating Run Configurations for Subprojects

    To prevent \QC from automatically creating run configurations for SUBDIRS
    projects, specify the following variable in the .pro file of the SUBDIRS
    project: \c {CONFIG += qtc_runnable}.

    \QC creates run configurations only for subprojects that also have
    \c {CONFIG += qtc_runnable} set in their .pro files.

    \include projects/creator-projects-settings-run-desktop.qdocinc
    \include projects/creator-projects-settings-run-analyze.qdocinc
    \include projects/creator-projects-settings-run-debug.qdocinc
    \include linux-mobile/creator-projects-settings-run-linux.qdocinc
    \include qnx/creator-projects-settings-run-qnx.qdocinc
<<<<<<< HEAD
    \include mer/creator-projects-settings-run-mer.qdocinc
=======
    \include linux-mobile/creator-projects-settings-run-b2qt.qdocinc
>>>>>>> 6863acfe

    \section1 Selecting the Run Environment

    \QC automatically selects the environment used for running the application
    based on the device type. You can edit the environment or select another
    environment in the \uicontrol {Run Environment} section.

    You can edit existing environment variables or add, reset and unset new
    variables.

    \image qtcreator-run-environment.png "Run Environment section"

    When running on the desktop, the \uicontrol {Build Environment} is used by
    default, but you can also use the \uicontrol {System Environment} without the
    additions made to the build environment. For more information, see
    \l {Build Environment}.

    To run in a clean system environment, select \uicontrol {Clean Environment}.

    When running on a mobile device connected to the development host, \QC
    fetches information about the \uicontrol {Device Environment} from the device.
    Usually, it does not make sense to edit the device environment.

    To modify the environment variable values for the run environment, select
    \uicontrol {Batch Edit}. For more information, see \l{Batch Editing}.

    \section1 Specifying a Custom Executable to Run

    If you use CMake or the generic project type in \QC, or want
    to run a custom desktop executable, create a \uicontrol {Custom Executable}
    run configuration for your project. For example, when working on a library,
    you can run a test application that links against the library.

    Specify the executable to run, command line arguments, working directory,
    and environment variables to use.

    \image qmldesigner-run-custom-exe.png "Run settings for custom executables"

    \include qtquick/creator-projects-settings-run-qtquick.qdocinc
*/<|MERGE_RESOLUTION|>--- conflicted
+++ resolved
@@ -66,11 +66,8 @@
     \include projects/creator-projects-settings-run-debug.qdocinc
     \include linux-mobile/creator-projects-settings-run-linux.qdocinc
     \include qnx/creator-projects-settings-run-qnx.qdocinc
-<<<<<<< HEAD
     \include mer/creator-projects-settings-run-mer.qdocinc
-=======
     \include linux-mobile/creator-projects-settings-run-b2qt.qdocinc
->>>>>>> 6863acfe
 
     \section1 Selecting the Run Environment
 
