--- conflicted
+++ resolved
@@ -19,15 +19,10 @@
 ****************************************************************************/
 
 /*!
-<<<<<<< HEAD
-    \contentspage index.html
-    \previouspage creator-developing-mer.html
-=======
     \contentspage {Qt Creator Manual}
     \previouspage creator-developing-ios.html
->>>>>>> c0b6db73
     \page creator-developing-qnx.html
-    \nextpage creator-developing-winrt.html
+    \nextpage creator-developing-mer.html
 
     \title Connecting QNX Devices
 
