--- conflicted
+++ resolved
@@ -33,11 +33,7 @@
     \contentspage index.html
     \previouspage quick-export-to-qml.html
     \page creator-qml-modules-with-plugins.html
-<<<<<<< HEAD
-    \nextpage creator-qtquick-qmllive-sailfish.html
-=======
     \nextpage quick-converting-ui-projects.html
->>>>>>> 1e97336c
 
     \title Using QML Modules with Plugins
 
