--- conflicted
+++ resolved
@@ -171,7 +171,14 @@
             provide extra type information for code completion and the semantic
             checks to work correctly.
 
-<<<<<<< HEAD
+        \li \l {Converting UI Projects to Applications}
+
+            Qt Quick UI projects (.qmlproject) are useful for creating user
+            interfaces. To use them for application development, you have to
+            convert them to Qt Quick Application projects that contain .pro,
+            .cpp, and .qrc files.
+        \endif
+
         \li \l {Using QmlLive with Sailfish OS Devices}
 
             Creating Qt Quick applications for \l {Creating a Sailfish OS
@@ -179,15 +186,6 @@
             QmlLive tool from \l
             {https://doc.qt.io/QtAutomotiveSuite/qtas-overview.html}{Qt
             Automotive Suite}.
-=======
-        \li \l {Converting UI Projects to Applications}
-
-            Qt Quick UI projects (.qmlproject) are useful for creating user
-            interfaces. To use them for application development, you have to
-            convert them to Qt Quick Application projects that contain .pro,
-            .cpp, and .qrc files.
-        \endif
->>>>>>> 1e97336c
 
     \endlist
 
