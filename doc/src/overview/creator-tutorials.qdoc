--- conflicted
+++ resolved
@@ -51,11 +51,6 @@
             Learn how to create a Qt Quick application using Qt Quick Controls
             for Android and iOS devices.
 
-<<<<<<< HEAD
-        \li \l{Creating a SailfishOS Application}
-
-            Learn how to create an application for SailfishOS devices.
-=======
        \li \l{Using Qt Quick UI Forms}
 
             Learn how to develop a Qt Quick application by using UI forms.
@@ -63,7 +58,9 @@
             business logic, and \e .ui.qml files that only contain the purely
             declarative description of the UI. Note that some of the described
             features are only available in the commercial version of \QC.
->>>>>>> 1eb29292
+       \li \l{Creating a SailfishOS Application}
+
+            Learn how to create an application for SailfishOS devices.
 
     \endlist
 
