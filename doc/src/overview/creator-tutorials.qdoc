--- conflicted
+++ resolved
@@ -63,15 +63,9 @@
             Learn how to develop a Qt Quick application by using UI forms.
             UI forms are split into \e .qml and \e .js files that contain the
             business logic, and \e .ui.qml files that only contain the purely
-<<<<<<< HEAD
-            declarative description of the UI. Note that some of the described
-            features are only available in the commercial version of \QC.
-       \li \l{Creating a Sailfish OS Application}
-=======
             declarative description of the UI.
 
-       \li \l{Creating a SailfishOS Application}
->>>>>>> a7d33cf3
+       \li \l{Creating a Sailfish OS Application}
 
             Learn how to create an application for Sailfish OS devices.
 
