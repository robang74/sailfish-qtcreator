/****************************************************************************
**
** Copyright (c) 2014 Digia Plc and/or its subsidiary(-ies).
** Contact: http://www.qt-project.org/legal
**
** This file is part of Qt Creator
**
**
** GNU Free Documentation License
**
** Alternatively, this file may be used under the terms of the GNU Free
** Documentation License version 1.3 as published by the Free Software
** Foundation and appearing in the file included in the packaging of this
** file.
**
**
****************************************************************************/

// **********************************************************************
// NOTE: the sections are not ordered by their logical order to avoid
// reshuffling the file each time the index order changes (i.e., often).
// Run the fixnavi.pl script to adjust the links to the index order.
// **********************************************************************

/*!
    \contentspage {Qt Creator Manual}
    \previouspage creator-deployment-qnx.html
    \page creator-connecting-mobile.html
    \nextpage creator-developing-android.html

    \title Connecting Mobile Devices

    You can connect mobile devices to the development PC to build, run, debug,
<<<<<<< HEAD
    and analyze applications on them from \QC. When you install an SDK for a
    target platform, such as Android, QNX or SailfishOS, the build and run
    settings for the
    development targets delivered with the SDK might be set up automatically in
    \QC.
=======
    and analyze applications on them from \QC. When you install Qt for a
    target platform, such as Android or QNX, the build and run settings for the
    development targets might be set up automatically in \QC.
>>>>>>> c0b6db73

    You can connect the device to the development PC using a USB connection.
    Additionally, you can connect Linux-based devices by using a WLAN
    connection.

    \list

        \li \l{Connecting Android Devices}

            Qt applications for Android are compiled as \c {shared objects} that
            are loaded by a Java launcher that is part of Qt.
            This is totally transparent to users. As Qt is composed of libraries
            referencing each other, Qt 4 applications are only supported on
            Android version 1.6, or later, and Qt 5 applications on version
            2.3.3, or later. You must install a Qt version targeting Android and
            the Android SDK and NDK to develop for Android devices.

        \li \l{Connecting Bare Metal Devices}

            You can connect bare metal devices to the development PC and use \QC
            to debug applications on them with GDB or a hardware debugger.

        \li \l{Connecting BlackBerry 10 Devices}

            \QC enables you to develop, deploy and debug your Qt applications
            to BlackBerry 10.
            You need to install the BlackBerry 10 NDK which contains a pre-built Qt.
            You also need either a BlackBerry 10 device or the simulator.

        \li \l{Connecting Embedded Linux Devices}

            If you have a tool chain for building applications for embedded
            Linux devices installed on the development
            PC, you can add it and the device to \QC.

        \li \l{Connecting iOS Devices}

            You use the tools delivered with Xcode to connect devices to \QC.
            \QC detects the tools and configured devices automatically and uses
            the tools to build, deploy, and run applications.

        \li \l{Connecting QNX Devices}

            You can connect QNX devices to the development PC to deploy, run and
            debug applications on them from within \QC. This is currently only
            supported for BlackBerry Playbook and QNX Neutrino devices, and
            requires the BlackBerry NDK or the QNX SDK to be installed on the
            development PC.

<<<<<<< HEAD
        \li \l{Connecting SailfishOS Devices}

            You can deploy and run applications on the SailfishOS emulator
            directly from \QC. You must install the SailfishOS SDK to develop
            for SailfishOS devices.
=======
        \li \l{Connecting Windows Runtime Devices}

            You can build Windows Store Apps and run them on Windows Phones, the
            Windows Phone Emulator, or the Windows computer in Modern UI mode.
            You can install the necessary tool chains as part of Qt 5.3.
>>>>>>> c0b6db73

    \endlist

*/<|MERGE_RESOLUTION|>--- conflicted
+++ resolved
@@ -24,24 +24,16 @@
 
 /*!
     \contentspage {Qt Creator Manual}
-    \previouspage creator-deployment-qnx.html
+    \previouspage creator-deployment-mer.html
     \page creator-connecting-mobile.html
     \nextpage creator-developing-android.html
 
     \title Connecting Mobile Devices
 
     You can connect mobile devices to the development PC to build, run, debug,
-<<<<<<< HEAD
-    and analyze applications on them from \QC. When you install an SDK for a
-    target platform, such as Android, QNX or SailfishOS, the build and run
-    settings for the
-    development targets delivered with the SDK might be set up automatically in
-    \QC.
-=======
     and analyze applications on them from \QC. When you install Qt for a
-    target platform, such as Android or QNX, the build and run settings for the
+    target platform, such as Android, QNX or SailfishOS, the build and run settings for the
     development targets might be set up automatically in \QC.
->>>>>>> c0b6db73
 
     You can connect the device to the development PC using a USB connection.
     Additionally, you can connect Linux-based devices by using a WLAN
@@ -91,19 +83,17 @@
             requires the BlackBerry NDK or the QNX SDK to be installed on the
             development PC.
 
-<<<<<<< HEAD
         \li \l{Connecting SailfishOS Devices}
 
             You can deploy and run applications on the SailfishOS emulator
             directly from \QC. You must install the SailfishOS SDK to develop
             for SailfishOS devices.
-=======
+
         \li \l{Connecting Windows Runtime Devices}
 
             You can build Windows Store Apps and run them on Windows Phones, the
             Windows Phone Emulator, or the Windows computer in Modern UI mode.
             You can install the necessary tool chains as part of Qt 5.3.
->>>>>>> c0b6db73
 
     \endlist
 
