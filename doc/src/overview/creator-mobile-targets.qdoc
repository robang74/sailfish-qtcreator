/****************************************************************************
**
** Copyright (C) 2018 The Qt Company Ltd.
** Contact: https://www.qt.io/licensing/
**
** This file is part of the Qt Creator documentation.
**
** Commercial License Usage
** Licensees holding valid commercial Qt licenses may use this file in
** accordance with the commercial license agreement provided with the
** Software or, alternatively, in accordance with the terms contained in
** a written agreement between you and The Qt Company. For licensing terms
** and conditions see https://www.qt.io/terms-conditions. For further
** information use the contact form at https://www.qt.io/contact-us.
**
** GNU Free Documentation License Usage
** Alternatively, this file may be used under the terms of the GNU Free
** Documentation License version 1.3 as published by the Free Software
** Foundation and appearing in the file included in the packaging of
** this file. Please review the following information to ensure
** the GNU Free Documentation License version 1.3 requirements
** will be met: https://www.gnu.org/licenses/fdl-1.3.html.
**
****************************************************************************/

// **********************************************************************
// NOTE: the sections are not ordered by their logical order to avoid
// reshuffling the file each time the index order changes (i.e., often).
// Run the fixnavi.pl script to adjust the links to the index order.
// **********************************************************************

/*!
<<<<<<< HEAD
    \contentspage {Qt Creator Manual}
    \previouspage creator-deployment-mer.html
=======
    \contentspage index.html
>>>>>>> e6fc7aff
    \page creator-connecting-mobile.html
    \if defined(qtdesignstudio)
    \previouspage creator-deployment-embedded-linux.html
    \else
    \previouspage creator-deployment-qnx.html
    \endif
    \nextpage creator-developing-android.html

    \title Connecting Devices

    You can connect \l{glossary-device}{devices} to the development PC to run, debug,
    and analyze applications built for them from \QC. When you install Qt for a
    target platform, such as Android, QNX or Sailfish OS,
    the build and run settings for the development targets might be set up
    automatically in \QC.

    You can connect the device to the development PC using a USB connection.
    Additionally, you can connect Linux-based devices by using a WLAN
    connection.

    \list

        \li \l{Connecting Android Devices}

            Qt applications for Android are compiled as \c {shared objects} that
            are loaded by a Java launcher that is part of Qt.
            This is totally transparent to users. As Qt is composed of libraries
            referencing each other, Qt 4 applications are only supported on
            Android version 1.6, or later, and Qt 5 applications on version
            2.3.3, or later. You must install a Qt version targeting Android and
            the Android SDK and NDK to develop for Android devices.

        \if defined(qtcreator)
        \li \l{Connecting Bare Metal Devices}

            You can connect bare metal devices to the development PC and use \QC
            to debug applications on them with GDB or a hardware debugger.
        \endif

        \li \l{Connecting Embedded Linux Devices}

            If you have a tool chain for building applications for embedded
            Linux devices installed on the development
            PC, you can add it and the device to \QC.

        \if defined(qtcreator)
        \li \l{Connecting iOS Devices}

            You use the tools delivered with Xcode to connect devices to \QC.
            \QC detects the tools and configured devices automatically and uses
            the tools to build, deploy, and run applications.

        \li \l{Connecting QNX Devices}

            You can connect QNX devices to the development PC to deploy, run and
            debug applications on them from within \QC. This is currently only
            supported for QNX Neutrino devices, and requires the QNX SDK to be
            installed on the development PC.
        \endif

        \li \l{Connecting Sailfish OS Devices}

            You can deploy and run applications on the Sailfish OS emulator
            directly from \QC. You must install the Sailfish OS SDK to develop
            for Sailfish OS devices.

    \endlist

    \if defined(qtcreator)
    \section1 Related Topics

    \list

        \li \l{http://doc.qt.io/qtcreator/creator-overview-qtasam.html}
            {Qt Application Manager}

            You can use the experimental Qt Application Manager plugin
            (commercial only) to deploy, run, and debug applications on the
            local Linux PC, remote generic SSH Linux targets, or
            \l{Embedded Devices}{embedded devices}.
    \endlist
    \endif
*/<|MERGE_RESOLUTION|>--- conflicted
+++ resolved
@@ -30,19 +30,14 @@
 // **********************************************************************
 
 /*!
-<<<<<<< HEAD
-    \contentspage {Qt Creator Manual}
-    \previouspage creator-deployment-mer.html
-=======
     \contentspage index.html
->>>>>>> e6fc7aff
     \page creator-connecting-mobile.html
     \if defined(qtdesignstudio)
     \previouspage creator-deployment-embedded-linux.html
     \else
     \previouspage creator-deployment-qnx.html
     \endif
-    \nextpage creator-developing-android.html
+    \nextpage creator-developing-mer.html
 
     \title Connecting Devices
 
@@ -57,6 +52,12 @@
     connection.
 
     \list
+
+        \li \l{Connecting Sailfish OS Devices}
+
+            You can deploy and run applications on the Sailfish OS emulator
+            directly from \QC. You must install the Sailfish OS SDK to develop
+            for Sailfish OS devices.
 
         \li \l{Connecting Android Devices}
 
@@ -96,12 +97,6 @@
             installed on the development PC.
         \endif
 
-        \li \l{Connecting Sailfish OS Devices}
-
-            You can deploy and run applications on the Sailfish OS emulator
-            directly from \QC. You must install the Sailfish OS SDK to develop
-            for Sailfish OS devices.
-
     \endlist
 
     \if defined(qtcreator)
