--- conflicted
+++ resolved
@@ -180,12 +180,8 @@
                 \li \l {Browsing ISO 7000 Icons}
                 \li \l {Using QML Modules with Plugins}
                 \li \l {Converting UI Projects to Applications}
-<<<<<<< HEAD
                 \li \l {Using QmlLive with Sailfish OS Devices}
-                \li \l {Exporting QML}
-=======
                 \li \l {Exporting Components}
->>>>>>> 067491a1
             \endlist
             \li \l{Developing Widget Based Applications}
             \list
