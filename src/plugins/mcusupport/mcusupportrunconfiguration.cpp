--- conflicted
+++ resolved
@@ -70,15 +70,9 @@
     flashAndRunParameters->setDisplayStyle(BaseStringAspect::TextEditDisplay);
     flashAndRunParameters->setSettingsKey("FlashAndRunConfiguration.Parameters");
 
-<<<<<<< HEAD
-    setUpdater([target, effectiveFlashAndRunCall] {
-        effectiveFlashAndRunCall->setValue(flashAndRunCommand(target).toUserOutput());
+    setUpdater([target, flashAndRunParameters] {
+        flashAndRunParameters->setValue(flashAndRunArgs(target).join(' '));
     });
-=======
-    auto updateConfiguration = [target, flashAndRunParameters] {
-        flashAndRunParameters->setValue(flashAndRunArgs(target).join(' '));
-    };
->>>>>>> 9eed77fe
 
     update();
 
