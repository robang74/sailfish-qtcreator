--- conflicted
+++ resolved
@@ -39,12 +39,7 @@
 #include <utils/qtcassert.h>
 
 GradientModel::GradientModel(QObject *parent) :
-<<<<<<< HEAD
     QAbstractListModel(parent)
-=======
-    QAbstractListModel(parent), m_locked(false)
-    ,m_gradientTypeName("Gradient")
->>>>>>> aa14e396
 {
 }
 
@@ -149,30 +144,6 @@
 
     if (!m_itemNode.modelNode().hasNodeProperty(gradientPropertyName().toUtf8())) {
         try {
-<<<<<<< HEAD
-
-            QColor color = m_itemNode.instanceValue("color").value<QColor>();
-
-            if (!color.isValid())
-                color = QColor(Qt::white);
-
-            QmlDesigner::RewriterTransaction transaction = view()->beginRewriterTransaction(QByteArrayLiteral("GradientModel::addGradient"));
-
-            QmlDesigner::ModelNode gradientNode = createGradientNode();
-
-            m_itemNode.modelNode().nodeProperty(gradientPropertyName().toUtf8()).reparentHere(gradientNode);
-
-            QmlDesigner::ModelNode gradientStopNode = view()->createModelNode("QtQuick.GradientStop", view()->majorQtQuickVersion(), 0);
-            gradientStopNode.variantProperty("position").setValue(0.0);
-            gradientStopNode.variantProperty("color").setValue(color);
-            gradientNode.nodeListProperty("stops").reparentHere(gradientStopNode);
-
-            gradientStopNode = view()->createModelNode("QtQuick.GradientStop", view()->majorQtQuickVersion(), 0);
-            gradientStopNode.variantProperty("position").setValue(1.0);
-            gradientStopNode.variantProperty("color").setValue(QColor(Qt::black));
-            gradientNode.nodeListProperty("stops").reparentHere(gradientStopNode);
-
-=======
 
             QColor color = m_itemNode.instanceValue("color").value<QColor>();
 
@@ -195,7 +166,6 @@
             gradientStopNode.variantProperty("color").setValue(QColor(Qt::black));
             gradientNode.nodeListProperty("stops").reparentHere(gradientStopNode);
 
->>>>>>> aa14e396
         } catch (const QmlDesigner::Exception &e) {
             e.showException();
         }
@@ -490,8 +460,6 @@
     return gradientNode;
 }
 
-<<<<<<< HEAD
-=======
 QmlDesigner::ModelNode GradientModel::createGradientStopNode()
 {
     QByteArray fullTypeName = "QtQuick.GradientStop";
@@ -503,7 +471,6 @@
     return view()->createModelNode(fullTypeName, majorVersion, minorVersion);
 }
 
->>>>>>> aa14e396
 void GradientModel::setGradientProperty(const QString &propertyName, qreal value)
 {
     QTC_ASSERT(m_itemNode.isValid(), return);
