import qbs

Project {
    name: "QML designer projects"
    references: [
        "qmldesignerplugin.qbs",
        "qtquickplugin/qtquickplugin.qbs",
        "componentsplugin/componentsplugin.qbs",
<<<<<<< HEAD
        "qmlpreviewplugin/qmlpreviewplugin.qbs",
=======
        "assetexporterplugin/assetexporterplugin.qbs"
>>>>>>> 5a06305f
    ]
}<|MERGE_RESOLUTION|>--- conflicted
+++ resolved
@@ -6,10 +6,7 @@
         "qmldesignerplugin.qbs",
         "qtquickplugin/qtquickplugin.qbs",
         "componentsplugin/componentsplugin.qbs",
-<<<<<<< HEAD
         "qmlpreviewplugin/qmlpreviewplugin.qbs",
-=======
         "assetexporterplugin/assetexporterplugin.qbs"
->>>>>>> 5a06305f
     ]
 }