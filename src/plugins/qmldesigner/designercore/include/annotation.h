/****************************************************************************
**
** Copyright (C) 2020 The Qt Company Ltd.
** Contact: https://www.qt.io/licensing/
**
** This file is part of Qt Creator.
**
** Commercial License Usage
** Licensees holding valid commercial Qt licenses may use this file in
** accordance with the commercial license agreement provided with the
** Software or, alternatively, in accordance with the terms contained in
** a written agreement between you and The Qt Company. For licensing terms
** and conditions see https://www.qt.io/terms-conditions. For further
** information use the contact form at https://www.qt.io/contact-us.
**
** GNU General Public License Usage
** Alternatively, this file may be used under the terms of the GNU
** General Public License version 3 as published by the Free Software
** Foundation with exceptions as appearing in the file LICENSE.GPL3-EXCEPT
** included in the packaging of this file. Please review the following
** information to ensure the GNU General Public License requirements will
** be met: https://www.gnu.org/licenses/gpl-3.0.html.
**
****************************************************************************/

#pragma once

#include <QObject>
#include <QDebug>
#include <QDataStream>

#include "nodeinstanceglobal.h"

namespace QmlDesigner {

static const PropertyName customIdProperty = {("customId")};
static const PropertyName annotationProperty = {("annotation")};
static const PropertyName globalAnnotationProperty = {("globalAnnotation")};
<<<<<<< HEAD
=======
static const PropertyName globalAnnotationStatus = {("globalAnnotationStatus")};

class GlobalAnnotationStatus
{
public:
    enum Status {
        NoStatus = -1,
        InProgress = 0,
        InReview = 1,
        Done = 2
    };

    GlobalAnnotationStatus();
    GlobalAnnotationStatus(Status status);

    ~GlobalAnnotationStatus() = default;

    void setStatus(int statusId);
    void setStatus(Status status);
    Status status() const;

    QString toQString() const;
    void fromQString(const QString &str);

private:
    Status m_status;
};
>>>>>>> 42cad897

class Comment
{
public:
    Comment();
    Comment(const QString &title, const QString &author = QString(), const QString &text = QString(), qint64 timestamp = 0);

    ~Comment() = default;

    QString title() const;
    void setTitle(const QString &title);

    QString text() const;
    void setText(const QString &text);

    QString deescapedText() const;

    QString author() const;
    void setAuthor(const QString &author);

    QString timestampStr() const;
    QString timestampStr(const QString &format) const;
    qint64 timestamp() const;
    void setTimestamp(qint64 timestamp);
    void updateTimestamp();

    bool sameContent(const Comment &comment) const; //everything is similar besides timestamp
    static bool sameContent(const Comment &a, const Comment &b);
    bool operator==(const Comment &comment) const; //everything is similar.

    bool isEmpty();

    QString toQString() const;

    friend QDebug &operator<<(QDebug &stream, const Comment &comment);

    friend QDataStream &operator<<(QDataStream &stream, const Comment &comment);
    friend QDataStream &operator>>(QDataStream &stream, Comment &comment);

private:
    QString m_title;
    QString m_author;
    QString m_text;
    qint64 m_timestamp;
};

class Annotation
{
public:
    Annotation();
    ~Annotation() = default;

    QVector<Comment> comments() const;
    bool hasComments() const;
    void setComments(const QVector<Comment> &comments);
    void removeComments();
    int commentsSize() const;

    Comment comment(int n) const;
    void addComment(const Comment &comment);
    bool updateComment(const Comment &comment, int n);
    bool removeComment(int n);

    QString toQString() const;
    void fromQString(const QString &str);

    friend QDebug &operator<<(QDebug &stream, const Annotation &annotation);

    friend QDataStream &operator<<(QDataStream &stream, const Annotation &annotation);
    friend QDataStream &operator>>(QDataStream &stream, Annotation &annotation);

private:
    QVector<Comment> m_comments;
};

QDebug &operator<<(QDebug &stream, const Comment &comment);
QDebug &operator<<(QDebug &stream, const Annotation &annotation);

QDataStream &operator<<(QDataStream &stream, const Comment &comment);
QDataStream &operator>>(QDataStream &stream, Comment &comment);
QDataStream &operator<<(QDataStream &stream, const Annotation &annotation);
QDataStream &operator>>(QDataStream &stream, Annotation &annotation);

}

Q_DECLARE_METATYPE(QmlDesigner::Comment);
Q_DECLARE_METATYPE(QmlDesigner::Annotation);<|MERGE_RESOLUTION|>--- conflicted
+++ resolved
@@ -36,8 +36,6 @@
 static const PropertyName customIdProperty = {("customId")};
 static const PropertyName annotationProperty = {("annotation")};
 static const PropertyName globalAnnotationProperty = {("globalAnnotation")};
-<<<<<<< HEAD
-=======
 static const PropertyName globalAnnotationStatus = {("globalAnnotationStatus")};
 
 class GlobalAnnotationStatus
@@ -65,7 +63,6 @@
 private:
     Status m_status;
 };
->>>>>>> 42cad897
 
 class Comment
 {
