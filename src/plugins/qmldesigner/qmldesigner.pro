TEMPLATE  = subdirs
CONFIG   += ordered

<<<<<<< HEAD
SUBDIRS   = qmldesignerplugin.pro qtquickplugin componentsplugin jollaplugin
=======
SUBDIRS   = qmldesignerplugin.pro qtquickplugin componentsplugin qmlpreviewplugin
>>>>>>> 4caffe4f
<|MERGE_RESOLUTION|>--- conflicted
+++ resolved
@@ -1,8 +1,4 @@
 TEMPLATE  = subdirs
 CONFIG   += ordered
 
-<<<<<<< HEAD
-SUBDIRS   = qmldesignerplugin.pro qtquickplugin componentsplugin jollaplugin
-=======
-SUBDIRS   = qmldesignerplugin.pro qtquickplugin componentsplugin qmlpreviewplugin
->>>>>>> 4caffe4f
+SUBDIRS   = qmldesignerplugin.pro qtquickplugin componentsplugin qmlpreviewplugin jollaplugin