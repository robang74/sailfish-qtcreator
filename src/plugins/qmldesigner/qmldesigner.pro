TEMPLATE  = subdirs
CONFIG   += ordered

<<<<<<< HEAD
SUBDIRS   = qmldesignerplugin.pro qtquickplugin componentsplugin qmlpreviewplugin jollaplugin
=======
SUBDIRS   = \
    qmldesignerplugin.pro \
    qtquickplugin \
    componentsplugin \
    qmlpreviewplugin \
    assetexporterplugin
>>>>>>> 733f9bd3
<|MERGE_RESOLUTION|>--- conflicted
+++ resolved
@@ -1,13 +1,10 @@
 TEMPLATE  = subdirs
 CONFIG   += ordered
 
-<<<<<<< HEAD
-SUBDIRS   = qmldesignerplugin.pro qtquickplugin componentsplugin qmlpreviewplugin jollaplugin
-=======
 SUBDIRS   = \
     qmldesignerplugin.pro \
     qtquickplugin \
     componentsplugin \
     qmlpreviewplugin \
-    assetexporterplugin
->>>>>>> 733f9bd3
+    jollaplugin \
+    assetexporterplugin