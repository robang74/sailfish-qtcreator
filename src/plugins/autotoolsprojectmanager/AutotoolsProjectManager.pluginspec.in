<plugin name=\"AutotoolsProjectManager\" version=\"$$QTCREATOR_VERSION\" compatVersion=\"$$QTCREATOR_VERSION\" experimental=\"true\">
    <vendor>Openismus GmbH</vendor>
<<<<<<< HEAD
    <copyright>(C) 2012 Openismus GmbH</copyright>
    <license>
Commercial Usage
=======
    <copyright>(C) 2013 Openismus GmbH</copyright>
    <license>GNU Lesser General Public License Usage
    This file may be used under the terms of the GNU Lesser General Public
    License version 2.1 as published by the Free Software Foundation and
    appearing in the file LICENSE.LGPL included in the packaging of this file.
    Please review the following information to ensure the GNU Lesser General
    Public License version 2.1 requirements will be met:
    http://www.gnu.org/licenses/old-licenses/lgpl-2.1.html.
>>>>>>> c0fe6211

Licensees holding valid Qt Commercial licenses may use this plugin in accordance with the Qt Commercial License Agreement provided with the Software or, alternatively, in accordance with the terms contained in a written agreement between you and Digia.

GNU Lesser General Public License Usage

Alternatively, this plugin may be used under the terms of the GNU Lesser General Public License version 2.1 as published by the Free Software Foundation.  Please review the following information to ensure the GNU Lesser General Public License version 2.1 requirements will be met: http://www.gnu.org/licenses/old-licenses/lgpl-2.1.html.
    </license>
    <category>Build Systems</category>
    <description>Autotools project integration.</description>
    <url>http://www.qt-project.org</url>
    <dependencyList>
        <dependency name=\"Core\" version=\"$$QTCREATOR_VERSION\"/>
        <dependency name=\"ProjectExplorer\" version=\"$$QTCREATOR_VERSION\"/>
        <dependency name=\"QtSupport\" version=\"$$QTCREATOR_VERSION\"/>
        <dependency name=\"CppTools\" version=\"$$QTCREATOR_VERSION\"/>
    </dependencyList>
</plugin><|MERGE_RESOLUTION|>--- conflicted
+++ resolved
@@ -1,19 +1,8 @@
 <plugin name=\"AutotoolsProjectManager\" version=\"$$QTCREATOR_VERSION\" compatVersion=\"$$QTCREATOR_VERSION\" experimental=\"true\">
     <vendor>Openismus GmbH</vendor>
-<<<<<<< HEAD
-    <copyright>(C) 2012 Openismus GmbH</copyright>
+    <copyright>(C) 2013 Openismus GmbH</copyright>
     <license>
 Commercial Usage
-=======
-    <copyright>(C) 2013 Openismus GmbH</copyright>
-    <license>GNU Lesser General Public License Usage
-    This file may be used under the terms of the GNU Lesser General Public
-    License version 2.1 as published by the Free Software Foundation and
-    appearing in the file LICENSE.LGPL included in the packaging of this file.
-    Please review the following information to ensure the GNU Lesser General
-    Public License version 2.1 requirements will be met:
-    http://www.gnu.org/licenses/old-licenses/lgpl-2.1.html.
->>>>>>> c0fe6211
 
 Licensees holding valid Qt Commercial licenses may use this plugin in accordance with the Qt Commercial License Agreement provided with the Software or, alternatively, in accordance with the terms contained in a written agreement between you and Digia.
 
