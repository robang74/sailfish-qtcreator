--- conflicted
+++ resolved
@@ -28,16 +28,13 @@
     screenshotcropper.h \
     qtconfigwidget.h \
     qtfeatureprovider.h \
-<<<<<<< HEAD
-    copytolocationdialog.h
-=======
+    copytolocationdialog.h \
     desktopqtversionfactory.h \
     simulatorqtversionfactory.h \
     desktopqtversion.h \
     simulatorqtversion.h \
     winceqtversionfactory.h \
     winceqtversion.h
->>>>>>> c0b6db73
 
 SOURCES += \
     qtsupportplugin.cpp \
@@ -58,9 +55,7 @@
     exampleslistmodel.cpp \
     screenshotcropper.cpp \
     qtconfigwidget.cpp \
-<<<<<<< HEAD
-    copytolocationdialog.cpp
-=======
+    copytolocationdialog.cpp \
     desktopqtversionfactory.cpp \
     simulatorqtversionfactory.cpp \
     desktopqtversion.cpp \
@@ -73,7 +68,6 @@
     HEADERS += gettingstartedwelcomepage.h
     SOURCES += gettingstartedwelcomepage.cpp
 }
->>>>>>> c0b6db73
 
 FORMS   +=  \
     showbuildlog.ui \
