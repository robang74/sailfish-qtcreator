/****************************************************************************
**
** Copyright (C) 2014 Digia Plc and/or its subsidiary(-ies).
** Contact: http://www.qt-project.org/legal
**
** This file is part of Qt Creator.
**
** Commercial License Usage
** Licensees holding valid commercial Qt licenses may use this file in
** accordance with the commercial license agreement provided with the
** Software or, alternatively, in accordance with the terms contained in
** a written agreement between you and Digia.  For licensing terms and
** conditions see http://qt.digia.com/licensing.  For further information
** use the contact form at http://qt.digia.com/contact-us.
**
** GNU Lesser General Public License Usage
** Alternatively, this file may be used under the terms of the GNU Lesser
** General Public License version 2.1 as published by the Free Software
** Foundation and appearing in the file LICENSE.LGPL included in the
** packaging of this file.  Please review the following information to
** ensure the GNU Lesser General Public License version 2.1 requirements
** will be met: http://www.gnu.org/licenses/old-licenses/lgpl-2.1.html.
**
** In addition, as a special exception, Digia gives you certain additional
** rights.  These rights are described in the Digia Qt LGPL Exception
** version 1.1, included in the file LGPL_EXCEPTION.txt in this package.
**
****************************************************************************/

#include "gettingstartedwelcomepage.h"

#include "exampleslistmodel.h"
#include "screenshotcropper.h"
#include "copytolocationdialog.h"

#include <utils/pathchooser.h>
#include <utils/winutils.h>

#include <coreplugin/coreconstants.h>
#include <coreplugin/documentmanager.h>
#include <coreplugin/icore.h>
#include <coreplugin/helpmanager.h>
#include <coreplugin/modemanager.h>
#include <projectexplorer/projectexplorer.h>
#include <projectexplorer/project.h>

#include <QMutex>
#include <QThread>
#include <QMutexLocker>
#include <QPointer>
#include <QWaitCondition>
#include <QDir>
#include <QBuffer>
#include <QImage>
#include <QImageReader>
#include <QGridLayout>
#include <QLabel>
#include <QDialogButtonBox>
#include <QPushButton>
#include <QMessageBox>
#include <QApplication>
#include <QQuickImageProvider>
#include <QQmlEngine>
#include <QQmlContext>
#include <QDesktopServices>

using namespace Utils;

namespace QtSupport {
namespace Internal {

class ExampleDialog : public QDialog
{
    Q_OBJECT
 public:
    enum ResultCode { Copy = QDialog::Accepted + 1, Keep };
    ExampleDialog(QWidget *parent = 0) : QDialog(parent) {};
 private slots:
    void handleCopyClicked() { done(Copy); };
    void handleKeepClicked() { done(Keep); };
};

const char C_FALLBACK_ROOT[] = "ProjectsFallbackRoot";

QPointer<ExamplesListModel> &examplesModelStatic()
{
    static QPointer<ExamplesListModel> s_examplesModel;
    return s_examplesModel;
}

class Fetcher : public QObject
{
    Q_OBJECT

public:
    Fetcher() : QObject(),  m_shutdown(false)
    {
        connect(Core::ICore::instance(), SIGNAL(coreAboutToClose()), this, SLOT(shutdown()));
    }

    void wait()
    {
        if (QThread::currentThread() == QApplication::instance()->thread())
            return;
        if (m_shutdown)
            return;

        m_waitcondition.wait(&m_mutex, 4000);
    }

    QByteArray data()
    {
        QMutexLocker lock(&m_dataMutex);
        return m_fetchedData;
    }

    void clearData()
    {
        QMutexLocker lock(&m_dataMutex);
        m_fetchedData.clear();
    }

    bool asynchronousFetchData(const QUrl &url)
    {
        QMutexLocker lock(&m_mutex);

        if (!QMetaObject::invokeMethod(this,
                                       "fetchData",
                                       Qt::AutoConnection,
                                       Q_ARG(QUrl, url))) {
            return false;
        }

        wait();
        return true;
    }


public slots:
    void fetchData(const QUrl &url)
    {
        if (m_shutdown)
            return;

        QMutexLocker lock(&m_mutex);

        if (Core::HelpManager::instance()) {
            QMutexLocker dataLock(&m_dataMutex);
            m_fetchedData = Core::HelpManager::fileData(url);
        }
        m_waitcondition.wakeAll();
    }

private slots:
    void shutdown()
    {
        m_shutdown = true;
    }

public:
    QByteArray m_fetchedData;
    QWaitCondition m_waitcondition;
    QMutex m_mutex;     //This mutex synchronises the wait() and wakeAll() on the wait condition.
                        //We have to ensure that wakeAll() is called always after wait().

    QMutex m_dataMutex; //This mutex synchronises the access of m_fectedData.
                        //If the wait condition timeouts we otherwise get a race condition.
    bool m_shutdown;
};

class HelpImageProvider : public QQuickImageProvider
{
public:
    HelpImageProvider()
        : QQuickImageProvider(QQuickImageProvider::Image)
    {
    }

    // gets called by declarative in separate thread
    QImage requestImage(const QString &id, QSize *size, const QSize &requestedSize)
    {
        QMutexLocker lock(&m_mutex);

        QUrl url = QUrl::fromEncoded(id.toLatin1());


        if (!m_fetcher.asynchronousFetchData(url) || m_fetcher.data().isEmpty()) {
            if (size) {
                size->setWidth(0);
                size->setHeight(0);
            }
            return QImage();
        }

        QByteArray data = m_fetcher.data();
        QBuffer imgBuffer(&data);
        imgBuffer.open(QIODevice::ReadOnly);
        QImageReader reader(&imgBuffer);
        QImage img = reader.read();

        m_fetcher.clearData();
        img = ScreenshotCropper::croppedImage(img, id, requestedSize);
        if (size)
            *size = img.size();
        return img;

    }
private:
    Fetcher m_fetcher;
    QMutex m_mutex;
};

ExamplesWelcomePage::ExamplesWelcomePage()
    : m_engine(0),  m_showExamples(false)
{
}

void ExamplesWelcomePage::setShowExamples(bool showExamples)
{
    m_showExamples = showExamples;
}

QString ExamplesWelcomePage::title() const
{
    if (m_showExamples)
        return tr("Examples");
    else
        return tr("Tutorials");
}

 int ExamplesWelcomePage::priority() const
 {
     if (m_showExamples)
         return 30;
     else
         return 40;
 }

 bool ExamplesWelcomePage::hasSearchBar() const
 {
     if (m_showExamples)
         return true;
     else
         return false;
 }

QUrl ExamplesWelcomePage::pageLocation() const
{
    // normalize paths so QML doesn't freak out if it's wrongly capitalized on Windows
    const QString resourcePath = Utils::FileUtils::normalizePathName(Core::ICore::resourcePath());
    if (m_showExamples)
        return QUrl::fromLocalFile(resourcePath + QLatin1String("/welcomescreen/examples.qml"));
    else
        return QUrl::fromLocalFile(resourcePath + QLatin1String("/welcomescreen/tutorials.qml"));
}

void ExamplesWelcomePage::facilitateQml(QQmlEngine *engine)
{
    m_engine = engine;
    m_engine->addImageProvider(QLatin1String("helpimage"), new HelpImageProvider);
    connect (examplesModel(), SIGNAL(tagsUpdated()), SLOT(updateTagsModel()));
    ExamplesListModelFilter *proxy = new ExamplesListModelFilter(examplesModel(), this);

    proxy->setDynamicSortFilter(true);
    proxy->sort(0);
    proxy->setFilterCaseSensitivity(Qt::CaseInsensitive);

    QQmlContext *rootContenxt = m_engine->rootContext();
    if (m_showExamples) {
        proxy->setShowTutorialsOnly(false);
        rootContenxt->setContextProperty(QLatin1String("examplesModel"), proxy);
        rootContenxt->setContextProperty(QLatin1String("exampleSetModel"), proxy->exampleSetModel());
    } else {
        rootContenxt->setContextProperty(QLatin1String("tutorialsModel"), proxy);
    }
    rootContenxt->setContextProperty(QLatin1String("gettingStarted"), this);
}

ExamplesWelcomePage::Id ExamplesWelcomePage::id() const
{
    return m_showExamples ? Examples : Tutorials;
}

void ExamplesWelcomePage::openSplitHelp(const QUrl &help)
{
    Core::HelpManager::handleHelpRequest(help.toString()+QLatin1String("?view=split"));
}

void ExamplesWelcomePage::openHelp(const QUrl &help)
{
    Core::HelpManager::handleHelpRequest(help.toString());
}

void ExamplesWelcomePage::openUrl(const QUrl &url)
{
    QDesktopServices::openUrl(url);
}

QStringList ExamplesWelcomePage::tagList() const
{
    return examplesModel()->tags();
}

QString ExamplesWelcomePage::copyToAlternativeLocation(const QFileInfo& proFileInfo, QStringList &filesToOpen, const QStringList& dependencies)
{
    const QString projectDir = proFileInfo.canonicalPath();
<<<<<<< HEAD
    QSettings *settings = Core::ICore::settings();
    CopyToLocationDialog d(Core::ICore::mainWindow());
    d.setSourcePath(projectDir);
    d.setDestinationPath(settings->value(QString::fromLatin1(C_FALLBACK_ROOT),
                                         Core::DocumentManager::projectsDirectory()).toString());

    while (QDialog::Accepted == d.exec()) {

=======
    ExampleDialog d(Core::ICore::mainWindow());
    QGridLayout *lay = new QGridLayout(&d);
    QLabel *descrLbl = new QLabel;
    d.setWindowTitle(tr("Copy Project to writable Location?"));
    descrLbl->setTextFormat(Qt::RichText);
    descrLbl->setWordWrap(false);
    const QString nativeProjectDir = QDir::toNativeSeparators(projectDir);
    descrLbl->setText(QString::fromLatin1("<blockquote>%1</blockquote>").arg(nativeProjectDir));
    descrLbl->setMinimumWidth(descrLbl->sizeHint().width());
    descrLbl->setWordWrap(true);
    descrLbl->setText(tr("<p>The project you are about to open is located in the "
                         "write-protected location:</p><blockquote>%1</blockquote>"
                         "<p>Please select a writable location below and click \"Copy Project and Open\" "
                         "to open a modifiable copy of the project or click \"Keep Project and Open\" "
                         "to open the project in location.</p><p><b>Note:</b> You will not "
                         "be able to alter or compile your project in the current location.</p>")
                      .arg(nativeProjectDir));
    lay->addWidget(descrLbl, 0, 0, 1, 2);
    QLabel *txt = new QLabel(tr("&Location:"));
    PathChooser *chooser = new PathChooser;
    txt->setBuddy(chooser);
    chooser->setExpectedKind(PathChooser::ExistingDirectory);
    chooser->setHistoryCompleter(QLatin1String("Qt.WritableExamplesDir.History"));
    QSettings *settings = Core::ICore::settings();
    chooser->setPath(settings->value(QString::fromLatin1(C_FALLBACK_ROOT),
                                     Core::DocumentManager::projectsDirectory()).toString());
    lay->addWidget(txt, 1, 0);
    lay->addWidget(chooser, 1, 1);
    QDialogButtonBox *bb = new QDialogButtonBox;
    QPushButton *copyBtn = bb->addButton(tr("&Copy Project and Open"), QDialogButtonBox::AcceptRole);
    connect(copyBtn, SIGNAL(released()), &d, SLOT(handleCopyClicked()));
    copyBtn->setDefault(true);
    QPushButton *keepBtn = bb->addButton(tr("&Keep Project and Open"), QDialogButtonBox::RejectRole);
    connect(keepBtn, SIGNAL(released()), &d, SLOT(handleKeepClicked()));
    lay->addWidget(bb, 2, 0, 1, 2);
    connect(chooser, SIGNAL(validChanged(bool)), copyBtn, SLOT(setEnabled(bool)));
    int code = d.exec();
    if (code == ExampleDialog::Copy) {
>>>>>>> c0b6db73
        QString exampleDirName = proFileInfo.dir().dirName();
        QString destBaseDir = d.destinationPath();
        settings->setValue(QString::fromLatin1(C_FALLBACK_ROOT), destBaseDir);

        QDir toDirWithExamplesDir(destBaseDir);
        if (toDirWithExamplesDir.cd(exampleDirName)) {
            toDirWithExamplesDir.cdUp(); // step out, just to not be in the way
            QMessageBox::warning(Core::ICore::mainWindow(), tr("Cannot Use Location"),
                                 tr("The specified location already contains \"%1\" directory. "
                                    "Please specify a valid location.").arg(exampleDirName),
                                 QMessageBox::Ok, QMessageBox::NoButton);
            continue;
        } else {
            QString error;
            QString targetDir = destBaseDir + QLatin1Char('/') + exampleDirName;
            if (FileUtils::copyRecursively(FileName::fromString(projectDir),
                                           FileName::fromString(targetDir), &error)) {
                // set vars to new location
                const QStringList::Iterator end = filesToOpen.end();
                for (QStringList::Iterator it = filesToOpen.begin(); it != end; ++it)
                    it->replace(projectDir, targetDir);

                foreach (const QString &dependency, dependencies) {
                    FileName targetFile = FileName::fromString(targetDir);
                    targetFile.appendPath(QDir(dependency).dirName());
                    if (!FileUtils::copyRecursively(FileName::fromString(dependency), targetFile,
                                                    &error)) {
                        QMessageBox::warning(Core::ICore::mainWindow(), tr("Cannot Copy Project"), error);
                        continue;
                    }
                }

                FileName projectFile = FileName::fromString(targetDir + QLatin1Char('/') + proFileInfo.fileName());
                FileUtils::makeWritable(projectFile);
                return projectFile.toString();

            } else {
                QMessageBox::warning(Core::ICore::mainWindow(), tr("Cannot Copy Project"), error);
                continue;
            }
        }
    }
    if (code == ExampleDialog::Keep)
        return proFileInfo.absoluteFilePath();
    return QString();
}

void ExamplesWelcomePage::openProject(const QString &projectFile, const QStringList &additionalFilesToOpen,
                                      const QUrl &help, const QStringList &dependencies, const QStringList &)
{
    QString proFile = projectFile;
    if (proFile.isEmpty())
        return;

    QStringList filesToOpen = additionalFilesToOpen;
    QFileInfo proFileInfo(proFile);
    if (!proFileInfo.exists())
        return;

    // If the Qt is a distro Qt on Linux, it will not be writable, hence compilation will fail
    if (!proFileInfo.isWritable())
        proFile = copyToAlternativeLocation(proFileInfo, filesToOpen, dependencies);

    // don't try to load help and files if loading the help request is being cancelled
    QString errorMessage;
    ProjectExplorer::ProjectExplorerPlugin *peplugin = ProjectExplorer::ProjectExplorerPlugin::instance();
    if (proFile.isEmpty())
        return;
    if (peplugin->openProject(proFile, &errorMessage)) {
        Core::ICore::openFiles(filesToOpen);
        Core::ModeManager::activateMode(Core::Constants::MODE_EDIT);
        if (help.isValid())
            Core::HelpManager::handleHelpRequest(help.toString() + QLatin1String("?view=split"));
        Core::ModeManager::activateMode(ProjectExplorer::Constants::MODE_SESSION);
    }
    if (!errorMessage.isEmpty())
        QMessageBox::critical(Core::ICore::mainWindow(), tr("Failed to Open Project"), errorMessage);
}

void ExamplesWelcomePage::updateTagsModel()
{
    m_engine->rootContext()->setContextProperty(QLatin1String("tagsList"), examplesModel()->tags());
    emit tagsUpdated();
}

ExamplesListModel *ExamplesWelcomePage::examplesModel() const
{
    if (examplesModelStatic())
        return examplesModelStatic().data();

    examplesModelStatic() = new ExamplesListModel(const_cast<ExamplesWelcomePage*>(this));
    return examplesModelStatic().data();
}

} // namespace Internal
} // namespace QtSupport

#include "gettingstartedwelcomepage.moc"<|MERGE_RESOLUTION|>--- conflicted
+++ resolved
@@ -304,7 +304,6 @@
 QString ExamplesWelcomePage::copyToAlternativeLocation(const QFileInfo& proFileInfo, QStringList &filesToOpen, const QStringList& dependencies)
 {
     const QString projectDir = proFileInfo.canonicalPath();
-<<<<<<< HEAD
     QSettings *settings = Core::ICore::settings();
     CopyToLocationDialog d(Core::ICore::mainWindow());
     d.setSourcePath(projectDir);
@@ -312,51 +311,9 @@
                                          Core::DocumentManager::projectsDirectory()).toString());
 
     while (QDialog::Accepted == d.exec()) {
-
-=======
-    ExampleDialog d(Core::ICore::mainWindow());
-    QGridLayout *lay = new QGridLayout(&d);
-    QLabel *descrLbl = new QLabel;
-    d.setWindowTitle(tr("Copy Project to writable Location?"));
-    descrLbl->setTextFormat(Qt::RichText);
-    descrLbl->setWordWrap(false);
-    const QString nativeProjectDir = QDir::toNativeSeparators(projectDir);
-    descrLbl->setText(QString::fromLatin1("<blockquote>%1</blockquote>").arg(nativeProjectDir));
-    descrLbl->setMinimumWidth(descrLbl->sizeHint().width());
-    descrLbl->setWordWrap(true);
-    descrLbl->setText(tr("<p>The project you are about to open is located in the "
-                         "write-protected location:</p><blockquote>%1</blockquote>"
-                         "<p>Please select a writable location below and click \"Copy Project and Open\" "
-                         "to open a modifiable copy of the project or click \"Keep Project and Open\" "
-                         "to open the project in location.</p><p><b>Note:</b> You will not "
-                         "be able to alter or compile your project in the current location.</p>")
-                      .arg(nativeProjectDir));
-    lay->addWidget(descrLbl, 0, 0, 1, 2);
-    QLabel *txt = new QLabel(tr("&Location:"));
-    PathChooser *chooser = new PathChooser;
-    txt->setBuddy(chooser);
-    chooser->setExpectedKind(PathChooser::ExistingDirectory);
-    chooser->setHistoryCompleter(QLatin1String("Qt.WritableExamplesDir.History"));
-    QSettings *settings = Core::ICore::settings();
-    chooser->setPath(settings->value(QString::fromLatin1(C_FALLBACK_ROOT),
-                                     Core::DocumentManager::projectsDirectory()).toString());
-    lay->addWidget(txt, 1, 0);
-    lay->addWidget(chooser, 1, 1);
-    QDialogButtonBox *bb = new QDialogButtonBox;
-    QPushButton *copyBtn = bb->addButton(tr("&Copy Project and Open"), QDialogButtonBox::AcceptRole);
-    connect(copyBtn, SIGNAL(released()), &d, SLOT(handleCopyClicked()));
-    copyBtn->setDefault(true);
-    QPushButton *keepBtn = bb->addButton(tr("&Keep Project and Open"), QDialogButtonBox::RejectRole);
-    connect(keepBtn, SIGNAL(released()), &d, SLOT(handleKeepClicked()));
-    lay->addWidget(bb, 2, 0, 1, 2);
-    connect(chooser, SIGNAL(validChanged(bool)), copyBtn, SLOT(setEnabled(bool)));
-    int code = d.exec();
-    if (code == ExampleDialog::Copy) {
->>>>>>> c0b6db73
         QString exampleDirName = proFileInfo.dir().dirName();
         QString destBaseDir = d.destinationPath();
         settings->setValue(QString::fromLatin1(C_FALLBACK_ROOT), destBaseDir);
-
         QDir toDirWithExamplesDir(destBaseDir);
         if (toDirWithExamplesDir.cd(exampleDirName)) {
             toDirWithExamplesDir.cdUp(); // step out, just to not be in the way
@@ -369,7 +326,7 @@
             QString error;
             QString targetDir = destBaseDir + QLatin1Char('/') + exampleDirName;
             if (FileUtils::copyRecursively(FileName::fromString(projectDir),
-                                           FileName::fromString(targetDir), &error)) {
+                    FileName::fromString(targetDir), &error)) {
                 // set vars to new location
                 const QStringList::Iterator end = filesToOpen.end();
                 for (QStringList::Iterator it = filesToOpen.begin(); it != end; ++it)
@@ -379,7 +336,7 @@
                     FileName targetFile = FileName::fromString(targetDir);
                     targetFile.appendPath(QDir(dependency).dirName());
                     if (!FileUtils::copyRecursively(FileName::fromString(dependency), targetFile,
-                                                    &error)) {
+                            &error)) {
                         QMessageBox::warning(Core::ICore::mainWindow(), tr("Cannot Copy Project"), error);
                         continue;
                     }
@@ -393,11 +350,11 @@
                 QMessageBox::warning(Core::ICore::mainWindow(), tr("Cannot Copy Project"), error);
                 continue;
             }
+
         }
     }
-    if (code == ExampleDialog::Keep)
-        return proFileInfo.absoluteFilePath();
     return QString();
+
 }
 
 void ExamplesWelcomePage::openProject(const QString &projectFile, const QStringList &additionalFilesToOpen,
