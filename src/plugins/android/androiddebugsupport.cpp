--- conflicted
+++ resolved
@@ -44,15 +44,12 @@
 #include <utils/hostosinfo.h>
 
 #include <QDirIterator>
-<<<<<<< HEAD
 #include <QLoggingCategory>
+#include <QHostAddress>
 
 namespace {
 Q_LOGGING_CATEGORY(androidDebugSupportLog, "qtc.android.run.androiddebugsupport")
 }
-=======
-#include <QHostAddress>
->>>>>>> 3300182d
 
 using namespace Debugger;
 using namespace ProjectExplorer;
@@ -146,23 +143,16 @@
                       + "/app_process");
         setSkipExecutableValidation(true);
         setUseExtendedRemote(true);
-<<<<<<< HEAD
-        setRemoteChannel(":" + m_runner->gdbServerPort().toString());
+        QUrl gdbServer;
+        gdbServer.setHost(QHostAddress(QHostAddress::LocalHost).toString());
+        gdbServer.setPort(m_runner->gdbServerPort().number());
+        setRemoteChannel(gdbServer);
 
         QString sysRoot = AndroidConfigurations::currentConfig().ndkLocation().appendPath("platforms")
                 .appendPath(QString("android-%1").arg(AndroidManager::minimumSDK(target)))
                 .appendPath(toNdkArch(AndroidManager::targetArch(target))).toString();
         setSysRoot(sysRoot);
         qCDebug(androidDebugSupportLog) << "Sysroot: " << sysRoot;
-=======
-        QUrl gdbServer;
-        gdbServer.setHost(QHostAddress(QHostAddress::LocalHost).toString());
-        gdbServer.setPort(m_runner->gdbServerPort().number());
-        setRemoteChannel(gdbServer);
-        setSysRoot(AndroidConfigurations::currentConfig().ndkLocation().appendPath("platforms")
-                   .appendPath(QString("android-%1").arg(AndroidManager::minimumSDK(target)))
-                   .appendPath(toNdkArch(AndroidManager::targetArch(target))).toString());
->>>>>>> 3300182d
     }
     if (isQmlDebugging()) {
         qCDebug(androidDebugSupportLog) << "QML debugging enabled. QML server: "
