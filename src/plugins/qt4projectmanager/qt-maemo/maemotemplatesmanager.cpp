--- conflicted
+++ resolved
@@ -250,13 +250,8 @@
     }
     QByteArray rulesContents = rulesFile.readAll();
     rulesContents.replace("DESTDIR", "INSTALL_ROOT");
-<<<<<<< HEAD
-    rulesContents.replace("dh_shlibdeps", "# dh_shlibdeps");
-=======
     rulesContents.replace("dh_shlibdeps",
         "# dh_shlibdeps                      # Uncomment this line for publishing!");
-    rulesContents.replace("dh_strip", "# dh_strip");
->>>>>>> 9a7e4865
 //    rulesContents.replace("$(MAKE) clean", "# $(MAKE) clean");
 //    const Qt4Project * const qt4Project
 //        = static_cast<const Qt4Project *>(project);
