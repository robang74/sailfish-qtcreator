#include "maemodeploystepwidget.h"
#include "ui_maemodeploystepwidget.h"

#include "maemodeploystep.h"
#include "maemodeployablelistmodel.h"
#include "maemodeployables.h"
#include "maemodeviceconfiglistmodel.h"
#include "maemorunconfiguration.h"

#include <projectexplorer/buildconfiguration.h>
#include <projectexplorer/target.h>
#include <utils/qtcassert.h>

#include <QtGui/QMessageBox>

namespace Qt4ProjectManager {
namespace Internal {

MaemoDeployStepWidget::MaemoDeployStepWidget(MaemoDeployStep *step) :
    ProjectExplorer::BuildStepConfigWidget(),
    ui(new Ui::MaemoDeployStepWidget),
    m_step(step)
{
    ui->setupUi(this);
<<<<<<< HEAD
    ui->tableView->setTextElideMode(Qt::ElideMiddle);
    ui->modelComboBox->setModel(m_step->deployables().data());
    connect(m_step->deployables().data(), SIGNAL(modelAboutToBeReset()),
=======
    ui->modelComboBox->setModel(m_step->deployables());
    connect(m_step->deployables(), SIGNAL(modelAboutToBeReset()),
>>>>>>> fb46c319
        SLOT(handleModelListToBeReset()));

    // Queued connection because of race condition with combo box's reaction
    // to modelReset().
    connect(m_step->deployables().data(), SIGNAL(modelReset()),
        SLOT(handleModelListReset()), Qt::QueuedConnection);

    connect(ui->modelComboBox, SIGNAL(currentIndexChanged(int)),
        SLOT(setModel(int)));
    connect(ui->addDesktopFileButton, SIGNAL(clicked()),
        SLOT(addDesktopFile()));
    handleModelListReset();
}

MaemoDeployStepWidget::~MaemoDeployStepWidget()
{
    delete ui;
}

void MaemoDeployStepWidget::init()
{
    handleDeviceConfigModelChanged();
    connect(m_step->buildConfiguration()->target(),
        SIGNAL(activeRunConfigurationChanged(ProjectExplorer::RunConfiguration*)),
        this, SLOT(handleDeviceConfigModelChanged()));
    connect(ui->deviceConfigComboBox, SIGNAL(activated(int)), this,
        SLOT(setCurrentDeviceConfig(int)));
    ui->deployToSysrootCheckBox->setChecked(m_step->isDeployToSysrootEnabled());
    connect(ui->deployToSysrootCheckBox, SIGNAL(toggled(bool)), this,
        SLOT(setDeployToSysroot(bool)));
    handleDeviceConfigModelChanged();
}

void MaemoDeployStepWidget::handleDeviceConfigModelChanged()
{
    const MaemoDeviceConfigListModel * const oldModel
        = qobject_cast<MaemoDeviceConfigListModel *>(ui->deviceConfigComboBox->model());
    if (oldModel)
        disconnect(oldModel, 0, this, 0);
    MaemoDeviceConfigListModel * const devModel = m_step->deviceConfigModel();
    ui->deviceConfigComboBox->setModel(devModel);
    connect(devModel, SIGNAL(currentChanged()), this,
        SLOT(handleDeviceUpdate()));
    connect(devModel, SIGNAL(modelReset()), this,
        SLOT(handleDeviceUpdate()));
    handleDeviceUpdate();
}

void MaemoDeployStepWidget::handleDeviceUpdate()
{
    ui->deviceConfigComboBox->setCurrentIndex(m_step->deviceConfigModel()
        ->currentIndex());
    emit updateSummary();
}

QString MaemoDeployStepWidget::summaryText() const
{
    return tr("<b>Deploy to device</b>: %1").arg(m_step->deviceConfig().name);
}

QString MaemoDeployStepWidget::displayName() const
{
    return QString();
}

void MaemoDeployStepWidget::setCurrentDeviceConfig(int index)
{
    m_step->deviceConfigModel()->setCurrentIndex(index);
}

void MaemoDeployStepWidget::setDeployToSysroot(bool doDeploy)
{
    m_step->setDeployToSysrootEnabled(doDeploy);
}

void MaemoDeployStepWidget::handleModelListToBeReset()
{
    ui->tableView->reset(); // Otherwise we'll crash if the user is currently editing.
    ui->tableView->setModel(0);
    ui->addDesktopFileButton->setEnabled(false);
}

void MaemoDeployStepWidget::handleModelListReset()
{
    QTC_ASSERT(m_step->deployables()->modelCount() == ui->modelComboBox->count(), return);
    if (m_step->deployables()->modelCount() > 0) {
        if (ui->modelComboBox->currentIndex() == -1)
            ui->modelComboBox->setCurrentIndex(0);
        else
            setModel(ui->modelComboBox->currentIndex());
    }
}

void MaemoDeployStepWidget::setModel(int row)
{
    bool canAddDesktopFile = false;
    if (row != -1) {
        MaemoDeployableListModel *const model
            = m_step->deployables()->modelAt(row);
        ui->tableView->setModel(model);
        ui->tableView->resizeRowsToContents();
        canAddDesktopFile = model->canAddDesktopFile();
    }
    ui->addDesktopFileButton->setEnabled(canAddDesktopFile);
}

void MaemoDeployStepWidget::addDesktopFile()
{
    const int modelRow = ui->modelComboBox->currentIndex();
    if (modelRow == -1)
        return;
    MaemoDeployableListModel *const model
        = m_step->deployables()->modelAt(modelRow);
    QString error;
    if (!model->addDesktopFile(error)) {
        QMessageBox::warning(this, tr("Could not create desktop file"),
             tr("Error creating desktop file: %1").arg(error));
    }
    ui->addDesktopFileButton->setEnabled(model->canAddDesktopFile());
    ui->tableView->resizeRowsToContents();
}

} // namespace Internal
} // namespace Qt4ProjectManager<|MERGE_RESOLUTION|>--- conflicted
+++ resolved
@@ -22,14 +22,8 @@
     m_step(step)
 {
     ui->setupUi(this);
-<<<<<<< HEAD
-    ui->tableView->setTextElideMode(Qt::ElideMiddle);
     ui->modelComboBox->setModel(m_step->deployables().data());
     connect(m_step->deployables().data(), SIGNAL(modelAboutToBeReset()),
-=======
-    ui->modelComboBox->setModel(m_step->deployables());
-    connect(m_step->deployables(), SIGNAL(modelAboutToBeReset()),
->>>>>>> fb46c319
         SLOT(handleModelListToBeReset()));
 
     // Queued connection because of race condition with combo box's reaction
