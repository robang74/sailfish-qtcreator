/**************************************************************************
**
** This file is part of Qt Creator
**
** Copyright (c) 2010 Nokia Corporation and/or its subsidiary(-ies).
**
** Contact: Nokia Corporation (qt-info@nokia.com)
**
** Commercial Usage
**
** Licensees holding valid Qt Commercial licenses may use this file in
** accordance with the Qt Commercial License Agreement provided with the
** Software or, alternatively, in accordance with the terms contained in
** a written agreement between you and Nokia.
**
** GNU Lesser General Public License Usage
**
** Alternatively, this file may be used under the terms of the GNU Lesser
** General Public License version 2.1 as published by the Free Software
** Foundation and appearing in the file LICENSE.LGPL included in the
** packaging of this file.  Please review the following information to
** ensure the GNU Lesser General Public License version 2.1 requirements
** will be met: http://www.gnu.org/licenses/old-licenses/lgpl-2.1.html.
**
** If you are unsure which license is appropriate for your use, please
** contact the sales department at http://qt.nokia.com/contact.
**
**************************************************************************/

#include "targetsetuppage.h"

#include "ui_targetsetuppage.h"

#include "qt4project.h"
#include "qt4projectmanagerconstants.h"
#include "qt4target.h"
#include "qtversionmanager.h"

#include <extensionsystem/pluginmanager.h>
#include <projectexplorer/task.h>
#include <projectexplorer/taskhub.h>
#include <utils/qtcassert.h>

#include <QtGui/QFileDialog>
#include <QtGui/QHeaderView>
#include <QtGui/QLabel>
#include <QtGui/QLayout>
#include <QtGui/QMessageBox>
#include <QtGui/QPushButton>
#include <QtGui/QTreeWidget>

using namespace Qt4ProjectManager::Internal;

namespace {
enum Columns {
    NAME_COLUMN = 0,
    STATUS_COLUMN,
    DIRECTORY_COLUMN
};
} // namespace

TargetSetupPage::TargetSetupPage(QWidget *parent) :
    QWizardPage(parent),
    m_preferMobile(false),
    m_toggleWillCheck(false),
    m_ui(new Ui::TargetSetupPage)
{
    m_ui->setupUi(this);
    m_ui->versionTree->header()->setResizeMode(0, QHeaderView::ResizeToContents);
    m_ui->versionTree->header()->setResizeMode(1, QHeaderView::ResizeToContents);

    connect(m_ui->importButton, SIGNAL(clicked()),
            this, SLOT(addShadowBuildLocation()));
    connect(m_ui->uncheckButton, SIGNAL(clicked()),
            this, SLOT(toggleAll()));
    connect(m_ui->versionTree, SIGNAL(itemDoubleClicked(QTreeWidgetItem*,int)),
            this, SLOT(handleDoubleClicks(QTreeWidgetItem*,int)));
}

TargetSetupPage::~TargetSetupPage()
{
    resetInfos();
    delete m_ui;
}

void TargetSetupPage::setImportInfos(const QList<ImportInfo> &infos)
{
    disconnect(m_ui->versionTree, SIGNAL(itemChanged(QTreeWidgetItem*,int)),
               this, SLOT(itemWasChanged()));

    // Create a list of all temporary Qt versions we need to delete in our existing list
    QList<QtVersion *> toDelete;
    foreach (const ImportInfo &info, m_infos) {
        if (info.isTemporary)
            toDelete.append(info.version);
    }
    // Remove those that got copied into the new list to set up
    foreach (const ImportInfo &info, infos) {
        if (info.isTemporary)
            toDelete.removeAll(info.version);
    }
    // Delete the rest
    qDeleteAll(toDelete);
    // ... and clear the list
    m_infos.clear();

    // Find possible targets:
    QStringList targets;
    foreach (const ImportInfo &i, infos) {
        // Make sure we have no duplicate directories:
        bool skip = false;
        foreach (const ImportInfo &j, m_infos) {
            if (j.isExistingBuild && i.isExistingBuild && (j.directory == i.directory)) {
                skip = true;
                break;
            }
        }
        if (skip) {
            if (i.isTemporary)
                delete i.version;
            continue;
        }

        m_infos.append(i);

        QSet<QString> versionTargets = i.version->supportedTargetIds();
        foreach (const QString &t, versionTargets) {
            if (!targets.contains(t))
                targets.append(t);
        }
    }
    qSort(targets.begin(), targets.end());

    m_ui->versionTree->clear();
    Qt4TargetFactory factory;
    foreach (const QString &t, targets) {
        QTreeWidgetItem *targetItem = new QTreeWidgetItem(m_ui->versionTree);
        const QString targetName = factory.displayNameForId(t);
        targetItem->setText(NAME_COLUMN, targetName);
        targetItem->setToolTip(NAME_COLUMN, targetName);
        targetItem->setFlags(Qt::ItemIsEnabled | Qt::ItemIsSelectable);
        targetItem->setData(NAME_COLUMN, Qt::UserRole, t);
        targetItem->setExpanded(true);

        int pos = -1;
        foreach (const ImportInfo &i, m_infos) {
            ++pos;

            QString buildDir;
            if (i.directory.isEmpty()) {
                if (i.version->supportsShadowBuilds())
                    buildDir = Qt4Target::defaultShadowBuildDirectory(Qt4Project::defaultTopLevelBuildDirectory(m_proFilePath), t);
                else
                    buildDir = Qt4Project::projectDirectory(m_proFilePath);
            } else {
                buildDir = i.directory;
            }

            if (!i.version->supportsTargetId(t))
                continue;
            QTreeWidgetItem *versionItem = new QTreeWidgetItem(targetItem);
<<<<<<< HEAD
            updateVersionItem(versionItem, pos);

=======
            QPair<QIcon, QString> issues = reportIssues(i.version, buildDir);

            QString toolTip = i.version->displayName();
            if (!issues.second.isEmpty())
                toolTip.append(QString::fromLatin1("<br><br>%1").arg(issues.second));

            // Column 0:
            versionItem->setToolTip(0, toolTip);
            versionItem->setIcon(0, issues.first);
            versionItem->setText(0, i.version->displayName());
            versionItem->setFlags(Qt::ItemIsUserCheckable | Qt::ItemIsEnabled | Qt::ItemIsSelectable);
            versionItem->setData(0, Qt::UserRole, pos);
>>>>>>> b7af9e06
            // Prefer imports to creating new builds, but precheck any
            // Qt that exists (if there is no import with that version)
            bool shouldCheck = true;
            if (!i.isExistingBuild) {
                foreach (const ImportInfo &j, m_infos) {
                    if (j.isExistingBuild && j.version == i.version) {
                        shouldCheck = false;
                        break;
                    }
                }
            }

            shouldCheck = shouldCheck && (m_preferMobile == i.version->supportsMobileTarget());
            shouldCheck = shouldCheck || i.isExistingBuild; // always check imports
            shouldCheck = shouldCheck || m_infos.count() == 1; // always check only option
<<<<<<< HEAD
            versionItem->setCheckState(NAME_COLUMN, shouldCheck ? Qt::Checked : Qt::Unchecked);
=======
            versionItem->setCheckState(0, shouldCheck ? Qt::Checked : Qt::Unchecked);

            // Column 1 (status):
            const QString status = i.isExistingBuild ? tr("Import", "Is this an import of an existing build or a new one?") :
                                                       tr("New", "Is this an import of an existing build or a new one?");
            versionItem->setText(1, status);
            versionItem->setToolTip(1, status);

            // Column 2 (directory):
            buildDir = QDir::toNativeSeparators(buildDir);
            versionItem->setText(2, buildDir);
            versionItem->setToolTip(2, buildDir);
>>>>>>> b7af9e06
        }
    }

    connect(m_ui->versionTree, SIGNAL(itemChanged(QTreeWidgetItem*,int)),
            this, SLOT(itemWasChanged()));

    emit completeChanged();
}

QList<TargetSetupPage::ImportInfo> TargetSetupPage::importInfos() const
{
    return m_infos;
}

bool TargetSetupPage::hasSelection() const
{
    for (int i = 0; i < m_ui->versionTree->topLevelItemCount(); ++i) {
        QTreeWidgetItem * current = m_ui->versionTree->topLevelItem(i);
        for (int j = 0; j < current->childCount(); ++j) {
            QTreeWidgetItem * child = current->child(j);
            if (child->checkState(NAME_COLUMN) == Qt::Checked)
                return true;
        }
    }
    return false;
}

bool TargetSetupPage::isTargetSelected(const QString &targetid) const
{
    for (int i = 0; i < m_ui->versionTree->topLevelItemCount(); ++i) {
        QTreeWidgetItem * current = m_ui->versionTree->topLevelItem(i);
        if (current->data(NAME_COLUMN, Qt::UserRole).toString() != targetid)
            continue;
        for (int j = 0; j < current->childCount(); ++j) {
            QTreeWidgetItem * child = current->child(j);
            if (child->checkState(NAME_COLUMN) == Qt::Checked)
                return true;
        }
    }
    return false;
}

bool TargetSetupPage::setupProject(Qt4ProjectManager::Qt4Project *project)
{
    Q_ASSERT(project->targets().isEmpty());
    QtVersionManager *vm = QtVersionManager::instance();

    for (int i = 0; i < m_ui->versionTree->topLevelItemCount(); ++i) {
        QTreeWidgetItem *current = m_ui->versionTree->topLevelItem(i);
        QString targetId = current->data(NAME_COLUMN, Qt::UserRole).toString();

        QList<BuildConfigurationInfo> targetInfos;
        for (int j = 0; j < current->childCount(); ++j) {
            QTreeWidgetItem *child = current->child(j);
            if (child->checkState(0) != Qt::Checked)
                continue;

            ImportInfo &info = m_infos[child->data(NAME_COLUMN, Qt::UserRole).toInt()];

            // Register temporary Qt version
            if (info.isTemporary) {
                vm->addVersion(info.version);
                info.isTemporary = false;
            }

            // If we have buildAll, then we want to havbe two BCs set up, one to build debug,
            // the other to build release.
            if (info.buildConfig & QtVersion::BuildAll)
                targetInfos.append(BuildConfigurationInfo(info.version, info.buildConfig & ~(info.buildConfig & QtVersion::DebugBuild),
                                                          info.additionalArguments, info.directory));
            targetInfos.append(BuildConfigurationInfo(info.version, info.buildConfig,
                                                      info.additionalArguments, info.directory));
        }

        // create the target:
        Qt4Target *target = 0;
        if (!targetInfos.isEmpty())
            target = project->targetFactory()->create(project, targetId, targetInfos);

        if (target) {
            project->addTarget(target);
            if (target->id() == QLatin1String(Constants::QT_SIMULATOR_TARGET_ID))
                project->setActiveTarget(target);
        }
    }

    // Create the default target if nothing else was set up:
    if (project->targets().isEmpty()) {
        Qt4Target *target = project->targetFactory()->create(project, Constants::DESKTOP_TARGET_ID);
        if (target)
            project->addTarget(target);
    }

    return !project->targets().isEmpty();
}

void TargetSetupPage::itemWasChanged()
{
    emit completeChanged();
}

bool TargetSetupPage::isComplete() const
{
    return hasSelection();
}

void TargetSetupPage::setImportDirectoryBrowsingEnabled(bool browsing)
{
    m_ui->importButton->setEnabled(browsing);
    m_ui->importButton->setVisible(browsing);
}

void TargetSetupPage::setImportDirectoryBrowsingLocation(const QString &directory)
{
    m_defaultShadowBuildLocation = directory;
}

void TargetSetupPage::setPreferMobile(bool mobile)
{
    m_preferMobile = mobile;
}

void TargetSetupPage::setProFilePath(const QString &path)
{
    m_proFilePath = path;
    if (!m_proFilePath.isEmpty()) {
        m_ui->descriptionLabel->setText(tr("Qt Creator can set up the following targets for<br>project <b>%1</b>:",
                                           "%1: Project name").arg(QFileInfo(m_proFilePath).baseName()));
    }
    // Force regeneration of tree widget contents:
    QList<ImportInfo> tmp = m_infos;
    setImportInfos(tmp);
}

QList<TargetSetupPage::ImportInfo> TargetSetupPage::importInfosForKnownQtVersions()
{
    QList<ImportInfo> results;
    QtVersionManager * vm = QtVersionManager::instance();
    QList<QtVersion *> validVersions = vm->validVersions();
    // Fallback in case no valid versions are found:
    if (validVersions.isEmpty())
        validVersions.append(vm->versions().at(0)); // there is always one!
    foreach (QtVersion *v, validVersions) {
        ImportInfo info;
        info.isExistingBuild = false;
        info.isTemporary = false;
        info.isShadowBuild = v->supportsShadowBuilds();
        info.version = v;
        results.append(info);
    }
    return results;
}

QList<TargetSetupPage::ImportInfo> TargetSetupPage::filterImportInfos(const QSet<QString> &validTargets,
                                                                      const QList<ImportInfo> &infos)
{
    QList<ImportInfo> results;
    foreach (const ImportInfo &info, infos) {
        Q_ASSERT(info.version);
        foreach (const QString &target, validTargets) {
            if (info.version->supportsTargetId(target))
                results.append(info);
        }
    }
    return results;
}

QList<TargetSetupPage::ImportInfo>
TargetSetupPage::scanDefaultProjectDirectories(Qt4ProjectManager::Qt4Project *project)
{
    // Source directory:
    QList<ImportInfo> importVersions = TargetSetupPage::recursivelyCheckDirectoryForBuild(project->projectDirectory(),
                                                                                          project->file()->fileName());
    QtVersionManager *vm = QtVersionManager::instance();
    foreach(const QString &id, vm->supportedTargetIds()) {
        QString location = Qt4Target::defaultShadowBuildDirectory(project->defaultTopLevelBuildDirectory(), id);
        importVersions.append(TargetSetupPage::recursivelyCheckDirectoryForBuild(location,
                                                                                 project->file()->fileName()));
    }
    return importVersions;
}

QList<TargetSetupPage::ImportInfo>
TargetSetupPage::recursivelyCheckDirectoryForBuild(const QString &directory, const QString &proFile, int maxdepth)
{
    QList<ImportInfo> results;

    if (maxdepth <= 0 || directory.isEmpty())
        return results;

    // Check for in-source builds first:
    QString qmakeBinary = QtVersionManager::findQMakeBinaryFromMakefile(directory);
    QDir dir(directory);

    // Recurse into subdirectories:
    if (qmakeBinary.isNull() || !QtVersionManager::makefileIsFor(directory, proFile)) {
        QStringList subDirs = dir.entryList(QDir::Dirs | QDir::NoDotAndDotDot);
        foreach (QString subDir, subDirs)
            results.append(recursivelyCheckDirectoryForBuild(dir.absoluteFilePath(subDir),
                                                             proFile, maxdepth - 1));
        return results;
    }

    // Shiny fresh directory with a Makefile...
    QtVersionManager * vm = QtVersionManager::instance();
    TargetSetupPage::ImportInfo info;
    info.directory = dir.absolutePath();
    info.isShadowBuild = (info.directory != QFileInfo(proFile).absolutePath());

    // This also means we have a build in there
    // First get the qt version
    info.version = vm->qtVersionForQMakeBinary(qmakeBinary);
    info.isExistingBuild = true;

    // Okay does not yet exist, create
    if (!info.version) {
        info.version = new QtVersion(qmakeBinary);
        info.isTemporary = true;
    }

    QPair<QtVersion::QmakeBuildConfigs, QStringList> result =
            QtVersionManager::scanMakeFile(directory, info.version->defaultBuildConfig());
    info.buildConfig = result.first;
    info.additionalArguments = Qt4BuildConfiguration::removeSpecFromArgumentList(result.second);

    QString parsedSpec = Qt4BuildConfiguration::extractSpecFromArgumentList(result.second, directory, info.version);
    QString versionSpec = info.version->mkspec();

    // Compare mkspecs and add to additional arguments
    if (parsedSpec.isEmpty() || parsedSpec == versionSpec || parsedSpec == "default") {
        // using the default spec, don't modify additional arguments
    } else {
        info.additionalArguments.prepend(parsedSpec);
        info.additionalArguments.prepend("-spec");
    }

    results.append(info);
    return results;
}

void TargetSetupPage::addShadowBuildLocation()
{
    QString newPath =
        QFileDialog::getExistingDirectory(this,
                                          tr("Choose a directory to scan for additional shadow builds"),
                                          m_defaultShadowBuildLocation);

    if (newPath.isEmpty())
        return;

    QFileInfo dir(QDir::fromNativeSeparators(newPath));
    if (!dir.exists() || !dir.isDir())
        return;

    QList<ImportInfo> tmp;
    tmp.append(recursivelyCheckDirectoryForBuild(dir.absoluteFilePath(), m_proFilePath));
    if (tmp.isEmpty()) {
        QMessageBox::warning(this, tr("No builds found"),
                             tr("No builds for project file \"%1\" were found in the folder \"%2\".",
                                "%1: pro-file, %2: directory that was checked.").
                             arg(m_proFilePath, dir.absoluteFilePath()));
        return;
    }
    tmp.append(m_infos);
    setImportInfos(tmp);
}

void TargetSetupPage::toggleAll()
{
    for (int i = 0; i < m_ui->versionTree->topLevelItemCount(); ++i) {
        QTreeWidgetItem *current = m_ui->versionTree->topLevelItem(i);
        for (int j = 0; j < current->childCount(); ++j) {
            QTreeWidgetItem *child = current->child(j);
            child->setCheckState(0, m_toggleWillCheck ? Qt::Checked : Qt::Unchecked);
        }
    }
    m_toggleWillCheck = !m_toggleWillCheck;
    m_ui->uncheckButton->setText(m_toggleWillCheck ? tr("check all") : tr("uncheck all"));
    m_ui->uncheckButton->setToolTip(m_toggleWillCheck
                                    ? tr("Check all Qt versions") : tr("Uncheck all Qt versions"));
}

void TargetSetupPage::handleDoubleClicks(QTreeWidgetItem *item, int column)
{
    int idx = item->data(NAME_COLUMN, Qt::UserRole).toInt();
    if (column == DIRECTORY_COLUMN && item->parent()) {
        if (m_infos[idx].isExistingBuild || !m_infos[idx].version->supportsShadowBuilds())
            return;
        m_infos[idx].isShadowBuild = !m_infos[idx].isShadowBuild;
        updateVersionItem(item, idx);
    }
}

void TargetSetupPage::resetInfos()
{
    m_ui->versionTree->clear();
    foreach (const ImportInfo &info, m_infos) {
        if (info.isTemporary)
            delete info.version;
    }
    m_infos.clear();
}

QPair<QIcon, QString> TargetSetupPage::reportIssues(Qt4ProjectManager::QtVersion *version,
                                                    const QString &buildDir)
{
    if (m_proFilePath.isEmpty())
        return qMakePair(QIcon(), QString());

    const ProjectExplorer::TaskHub *taskHub = ExtensionSystem::PluginManager::instance()
                                              ->getObject<ProjectExplorer::TaskHub>();
    QTC_ASSERT(taskHub, return qMakePair(QIcon(), QString()));

    QList<ProjectExplorer::Task> issues = version->reportIssues(m_proFilePath, buildDir);


    QString text;
    QIcon icon;
    foreach (const ProjectExplorer::Task &t, issues) {
        if (!text.isEmpty())
            text.append(QLatin1String("<br>"));
        // set severity:
        QString severity;
        if (t.type == ProjectExplorer::Task::Error) {
            icon = taskHub->taskTypeIcon(t.type);
            severity = tr("<b>Error:</b> ", "Severity is Task::Error");
        } else if (t.type == ProjectExplorer::Task::Warning) {
               if (icon.isNull())
                   icon = taskHub->taskTypeIcon(t.type);
               severity = tr("<b>Warning:</b> ", "Severity is Task::Warning");
        }
        text.append(severity + t.description);
    }
    if (!text.isEmpty())
        text = QLatin1String("<nobr>") + text;
    return qMakePair(icon, text);
}

void TargetSetupPage::updateVersionItem(QTreeWidgetItem *versionItem, int index)
{
    ImportInfo &info = m_infos[index];
    QPair<QIcon, QString> issues = reportIssues(info.version);

    //: We are going to build debug and release
    QString buildType = tr("debug and release");
    if ((info.buildConfig & QtVersion::BuildAll) == 0) {
        if (info.buildConfig & QtVersion::DebugBuild)
            //: Debug build
            buildType = tr("debug");
        else
            //: release build
            buildType = tr("release");
    }
    QString toolTip = QLatin1String("<nobr>");
    toolTip = toolTip.append(info.version->displayName());
    //: %1: qmake used (incl. full path), %2: "debug", "release" or "debug and release"
    toolTip.append(tr("<br>using %1 (%2)").
            arg(QDir::toNativeSeparators(info.version->qmakeCommand())).
                   arg(buildType));
    if (!issues.second.isEmpty())
        toolTip.append(QString::fromLatin1("<br><br>%1").arg(issues.second));

    // Column 0:
    versionItem->setToolTip(NAME_COLUMN, toolTip);
    versionItem->setIcon(NAME_COLUMN, issues.first);
    versionItem->setText(NAME_COLUMN, info.version->displayName());
    versionItem->setFlags(Qt::ItemIsUserCheckable | Qt::ItemIsEnabled | Qt::ItemIsSelectable);
    versionItem->setData(NAME_COLUMN, Qt::UserRole, index);

    // Column 1 (status):
    const QString status = info.isExistingBuild ?
                           //: Is this an import of an existing build or a new one?
                           tr("Import") :
                           //: Is this an import of an existing build or a new one?
                           tr("New");
    versionItem->setText(STATUS_COLUMN, status);
    versionItem->setToolTip(STATUS_COLUMN, status);

    // Column 2 (directory):
    Q_ASSERT(versionItem->parent());
    const QString target = versionItem->parent()->data(NAME_COLUMN, Qt::UserRole).toString();
    QString dir;
    if (info.directory.isEmpty()) {
        Q_ASSERT(!info.isTemporary && !info.isExistingBuild);
        if (info.isShadowBuild)
            dir = QDir::toNativeSeparators(Qt4Target::defaultShadowBuildDirectory(Qt4Project::defaultTopLevelBuildDirectory(m_proFilePath), target));
        else
            dir = QDir::toNativeSeparators(Qt4Project::projectDirectory(m_proFilePath));
    } else {
        Q_ASSERT(info.isExistingBuild);
        dir = QDir::toNativeSeparators(info.directory);
    }
    versionItem->setText(DIRECTORY_COLUMN, dir);
    versionItem->setToolTip(DIRECTORY_COLUMN, dir);
}<|MERGE_RESOLUTION|>--- conflicted
+++ resolved
@@ -159,23 +159,8 @@
             if (!i.version->supportsTargetId(t))
                 continue;
             QTreeWidgetItem *versionItem = new QTreeWidgetItem(targetItem);
-<<<<<<< HEAD
             updateVersionItem(versionItem, pos);
 
-=======
-            QPair<QIcon, QString> issues = reportIssues(i.version, buildDir);
-
-            QString toolTip = i.version->displayName();
-            if (!issues.second.isEmpty())
-                toolTip.append(QString::fromLatin1("<br><br>%1").arg(issues.second));
-
-            // Column 0:
-            versionItem->setToolTip(0, toolTip);
-            versionItem->setIcon(0, issues.first);
-            versionItem->setText(0, i.version->displayName());
-            versionItem->setFlags(Qt::ItemIsUserCheckable | Qt::ItemIsEnabled | Qt::ItemIsSelectable);
-            versionItem->setData(0, Qt::UserRole, pos);
->>>>>>> b7af9e06
             // Prefer imports to creating new builds, but precheck any
             // Qt that exists (if there is no import with that version)
             bool shouldCheck = true;
@@ -191,22 +176,7 @@
             shouldCheck = shouldCheck && (m_preferMobile == i.version->supportsMobileTarget());
             shouldCheck = shouldCheck || i.isExistingBuild; // always check imports
             shouldCheck = shouldCheck || m_infos.count() == 1; // always check only option
-<<<<<<< HEAD
             versionItem->setCheckState(NAME_COLUMN, shouldCheck ? Qt::Checked : Qt::Unchecked);
-=======
-            versionItem->setCheckState(0, shouldCheck ? Qt::Checked : Qt::Unchecked);
-
-            // Column 1 (status):
-            const QString status = i.isExistingBuild ? tr("Import", "Is this an import of an existing build or a new one?") :
-                                                       tr("New", "Is this an import of an existing build or a new one?");
-            versionItem->setText(1, status);
-            versionItem->setToolTip(1, status);
-
-            // Column 2 (directory):
-            buildDir = QDir::toNativeSeparators(buildDir);
-            versionItem->setText(2, buildDir);
-            versionItem->setToolTip(2, buildDir);
->>>>>>> b7af9e06
         }
     }
 
@@ -521,7 +491,6 @@
     QTC_ASSERT(taskHub, return qMakePair(QIcon(), QString()));
 
     QList<ProjectExplorer::Task> issues = version->reportIssues(m_proFilePath, buildDir);
-
 
     QString text;
     QIcon icon;
@@ -548,7 +517,18 @@
 void TargetSetupPage::updateVersionItem(QTreeWidgetItem *versionItem, int index)
 {
     ImportInfo &info = m_infos[index];
-    QPair<QIcon, QString> issues = reportIssues(info.version);
+    const QString target = versionItem->parent()->data(NAME_COLUMN, Qt::UserRole).toString();
+    QString dir;
+    if (info.directory.isEmpty()) {
+        Q_ASSERT(!info.isTemporary && !info.isExistingBuild);
+        if (info.isShadowBuild)
+            dir = Qt4Target::defaultShadowBuildDirectory(Qt4Project::defaultTopLevelBuildDirectory(m_proFilePath), target);
+        else
+            dir = Qt4Project::projectDirectory(m_proFilePath);
+    } else {
+        dir = info.directory;
+    }
+    QPair<QIcon, QString> issues = reportIssues(info.version, dir);
 
     //: We are going to build debug and release
     QString buildType = tr("debug and release");
@@ -560,8 +540,8 @@
             //: release build
             buildType = tr("release");
     }
-    QString toolTip = QLatin1String("<nobr>");
-    toolTip = toolTip.append(info.version->displayName());
+
+    QString toolTip = info.version->displayName();
     //: %1: qmake used (incl. full path), %2: "debug", "release" or "debug and release"
     toolTip.append(tr("<br>using %1 (%2)").
             arg(QDir::toNativeSeparators(info.version->qmakeCommand())).
@@ -587,18 +567,6 @@
 
     // Column 2 (directory):
     Q_ASSERT(versionItem->parent());
-    const QString target = versionItem->parent()->data(NAME_COLUMN, Qt::UserRole).toString();
-    QString dir;
-    if (info.directory.isEmpty()) {
-        Q_ASSERT(!info.isTemporary && !info.isExistingBuild);
-        if (info.isShadowBuild)
-            dir = QDir::toNativeSeparators(Qt4Target::defaultShadowBuildDirectory(Qt4Project::defaultTopLevelBuildDirectory(m_proFilePath), target));
-        else
-            dir = QDir::toNativeSeparators(Qt4Project::projectDirectory(m_proFilePath));
-    } else {
-        Q_ASSERT(info.isExistingBuild);
-        dir = QDir::toNativeSeparators(info.directory);
-    }
-    versionItem->setText(DIRECTORY_COLUMN, dir);
-    versionItem->setToolTip(DIRECTORY_COLUMN, dir);
+    versionItem->setText(DIRECTORY_COLUMN, QDir::toNativeSeparators(dir));
+    versionItem->setToolTip(DIRECTORY_COLUMN, QDir::toNativeSeparators(dir));
 }