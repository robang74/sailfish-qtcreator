--- conflicted
+++ resolved
@@ -107,12 +107,8 @@
 
 void MobileLibraryParameters::writeMaemoProFile(QTextStream &str) const
 {
-<<<<<<< HEAD
     str << "\n"
            "unix:!symbian {\n"
-=======
-    str << " else:unix {\n"
->>>>>>> d7fec2ae
            "    maemo5 {\n"
            "        target.path = /opt/usr/lib\n"
            "    } else {\n"
