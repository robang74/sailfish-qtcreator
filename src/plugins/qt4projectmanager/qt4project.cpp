/**************************************************************************
**
** This file is part of Qt Creator
**
** Copyright (c) 2009 Nokia Corporation and/or its subsidiary(-ies).
**
** Contact: Nokia Corporation (qt-info@nokia.com)
**
** Commercial Usage
**
** Licensees holding valid Qt Commercial licenses may use this file in
** accordance with the Qt Commercial License Agreement provided with the
** Software or, alternatively, in accordance with the terms contained in
** a written agreement between you and Nokia.
**
** GNU Lesser General Public License Usage
**
** Alternatively, this file may be used under the terms of the GNU Lesser
** General Public License version 2.1 as published by the Free Software
** Foundation and appearing in the file LICENSE.LGPL included in the
** packaging of this file.  Please review the following information to
** ensure the GNU Lesser General Public License version 2.1 requirements
** will be met: http://www.gnu.org/licenses/old-licenses/lgpl-2.1.html.
**
** If you are unsure which license is appropriate for your use, please
** contact the sales department at http://qt.nokia.com/contact.
**
**************************************************************************/

#include "qt4project.h"

#include "qt4projectmanager.h"
#include "profilereader.h"
#include "prowriter.h"
#include "makestep.h"
#include "qmakestep.h"
#include "deployhelper.h"
#include "qt4runconfiguration.h"
#include "qt4nodes.h"
#include "qt4projectconfigwidget.h"
#include "qt4buildenvironmentwidget.h"
#include "qt4projectmanagerconstants.h"
#include "projectloadwizard.h"
#include "qtversionmanager.h"

#ifdef QTCREATOR_WITH_S60
#include "qt-s60/gccetoolchain.h"
#include "qt-s60/rvcttoolchain.h"
#endif

#include <coreplugin/icore.h>
#include <coreplugin/messagemanager.h>
#include <coreplugin/coreconstants.h>
#include <extensionsystem/pluginmanager.h>
#include <projectexplorer/nodesvisitor.h>
#include <projectexplorer/project.h>
#include <projectexplorer/customexecutablerunconfiguration.h>
#include <utils/qtcassert.h>

#include <QtCore/QDebug>
#include <QtCore/QDir>
#include <QtGui/QFileDialog>
#include <QtGui/QInputDialog>

using namespace Qt4ProjectManager;
using namespace Qt4ProjectManager::Internal;
using namespace ProjectExplorer;

enum { debug = 0 };

namespace {
    const char * const KEY_QT_VERSION_ID = "QtVersionId";
}

namespace Qt4ProjectManager {
namespace Internal {

// Qt4ProjectFiles: Struct for (Cached) lists of files in a project
struct Qt4ProjectFiles {
    void clear();
    bool equals(const Qt4ProjectFiles &f) const;

    QStringList files[ProjectExplorer::FileTypeSize];
    QStringList generatedFiles[ProjectExplorer::FileTypeSize];
    QStringList proFiles;
};

void Qt4ProjectFiles::clear()
{
    for (int i = 0; i < FileTypeSize; ++i) {
        files[i].clear();
        generatedFiles[i].clear();
    }
    proFiles.clear();
}

bool Qt4ProjectFiles::equals(const Qt4ProjectFiles &f) const
{
    for (int i = 0; i < FileTypeSize; ++i)
        if (files[i] != f.files[i] || generatedFiles[i] != f.generatedFiles[i])
            return false;
    if (proFiles != f.proFiles)
        return false;
    return true;
}

inline bool operator==(const Qt4ProjectFiles &f1, const Qt4ProjectFiles &f2)
{       return f1.equals(f2); }

inline bool operator!=(const Qt4ProjectFiles &f1, const Qt4ProjectFiles &f2)
{       return !f1.equals(f2); }

QDebug operator<<(QDebug d, const  Qt4ProjectFiles &f)
{
    QDebug nsp = d.nospace();
    nsp << "Qt4ProjectFiles: proFiles=" <<  f.proFiles << '\n';
    for (int i = 0; i < FileTypeSize; ++i)
        nsp << "Type " << i << " files=" << f.files[i] <<  " generated=" << f.generatedFiles[i] << '\n';
    return d;
}

// A visitor to collect all files of a project in a Qt4ProjectFiles struct
class ProjectFilesVisitor : public ProjectExplorer::NodesVisitor
{
    Q_DISABLE_COPY(ProjectFilesVisitor)
    ProjectFilesVisitor(Qt4ProjectFiles *files);
public:

    static void findProjectFiles(Qt4ProFileNode *rootNode, Qt4ProjectFiles *files);

    void visitProjectNode(ProjectNode *projectNode);
    void visitFolderNode(FolderNode *folderNode);

private:
    Qt4ProjectFiles *m_files;
};

ProjectFilesVisitor::ProjectFilesVisitor(Qt4ProjectFiles *files) :
    m_files(files)
{
}

void ProjectFilesVisitor::findProjectFiles(Qt4ProFileNode *rootNode, Qt4ProjectFiles *files)
{
    files->clear();
    ProjectFilesVisitor visitor(files);
    rootNode->accept(&visitor);
    for (int i = 0; i < FileTypeSize; ++i) {
        qSort(files->files[i]);
        qSort(files->generatedFiles[i]);
    }
    qSort(files->proFiles);
}

void ProjectFilesVisitor::visitProjectNode(ProjectNode *projectNode)
{
    const QString path = projectNode->path();
    if (!m_files->proFiles.contains(path))
        m_files->proFiles.append(path);
    visitFolderNode(projectNode);
}

void ProjectFilesVisitor::visitFolderNode(FolderNode *folderNode)
{
    foreach (FileNode *fileNode, folderNode->fileNodes()) {
        const QString path = fileNode->path();
        const int type = fileNode->fileType();
        QStringList &targetList = fileNode->isGenerated() ? m_files->generatedFiles[type] : m_files->files[type];
        if (!targetList.contains(path))
            targetList.push_back(path);
    }
}

}
}

// ----------- Qt4ProjectFile
Qt4ProjectFile::Qt4ProjectFile(Qt4Project *project, const QString &filePath, QObject *parent)
    : Core::IFile(parent),
      m_mimeType(QLatin1String(Qt4ProjectManager::Constants::PROFILE_MIMETYPE)),
      m_project(project),
      m_filePath(filePath)
{
}

bool Qt4ProjectFile::save(const QString &)
{
    // This is never used
    return false;
}

QString Qt4ProjectFile::fileName() const
{
    return m_filePath;
}

QString Qt4ProjectFile::defaultPath() const
{
    return QString();
}

QString Qt4ProjectFile::suggestedFileName() const
{
    return QString();
}

QString Qt4ProjectFile::mimeType() const
{
    return m_mimeType;
}

bool Qt4ProjectFile::isModified() const
{
    return false; // we save after changing anyway
}

bool Qt4ProjectFile::isReadOnly() const
{
    QFileInfo fi(m_filePath);
    return !fi.isWritable();
}

bool Qt4ProjectFile::isSaveAsAllowed() const
{
    return false;
}

void Qt4ProjectFile::modified(Core::IFile::ReloadBehavior *)
{
}


/*!
  \class Qt4BuildConfigurationFactory
*/

Qt4BuildConfigurationFactory::Qt4BuildConfigurationFactory(Qt4Project *project)
    : IBuildConfigurationFactory(project),
    m_project(project)
{
    update();
}

Qt4BuildConfigurationFactory::~Qt4BuildConfigurationFactory()
{
}

void Qt4BuildConfigurationFactory::update()
{

    m_versions.clear();
    m_versions.insert(QLatin1String("DefaultQt"), VersionInfo(tr("Using Default Qt Version"), 0));
    QtVersionManager *vm = QtVersionManager::instance();
    foreach (const QtVersion *version, vm->versions()) {
        m_versions.insert(QString::fromLatin1("Qt%1").arg(version->uniqueId()),
                          VersionInfo(tr("Using Qt Version \"%1\"").arg(version->name()), version->uniqueId()));
    }
    emit availableCreationTypesChanged();
}

QStringList Qt4BuildConfigurationFactory::availableCreationTypes() const
{
    return m_versions.keys();
}

QString Qt4BuildConfigurationFactory::displayNameForType(const QString &type) const
{
    if (m_versions.contains(type))
        return m_versions.value(type).displayName;
    return QString();
}

bool Qt4BuildConfigurationFactory::create(const QString &type) const
{
    QTC_ASSERT(m_versions.contains(type), return false);
    const VersionInfo &info = m_versions.value(type);
    QtVersion *version = QtVersionManager::instance()->version(info.versionId);
    if (!version)
        return false;
    bool ok;
    QString buildConfigurationName = QInputDialog::getText(0,
                          tr("New configuration"),
                          tr("New Configuration Name:"),
                          QLineEdit::Normal,
                          version->name(),
                          &ok);
    if (!ok || buildConfigurationName.isEmpty())
        return false;

    m_project->addQt4BuildConfiguration(tr("%1 Debug").arg(buildConfigurationName),
                                     version,
                                     (QtVersion::QmakeBuildConfig)(version->defaultBuildConfig() | QtVersion::DebugBuild));
    m_project->addQt4BuildConfiguration(tr("%1 Release").arg(buildConfigurationName),
                                     version,
                                     (QtVersion::QmakeBuildConfig)(version->defaultBuildConfig() & ~QtVersion::DebugBuild));
    return true;
}

/*!
  \class Qt4Project

  Qt4Project manages information about an individual Qt 4 (.pro) project file.
  */

Qt4Project::Qt4Project(Qt4Manager *manager, const QString& fileName) :
    m_manager(manager),
    m_rootProjectNode(0),
    m_nodesWatcher(new Internal::Qt4NodesWatcher(this)),
    m_buildConfigurationFactory(new Qt4BuildConfigurationFactory(this)),
    m_fileInfo(new Qt4ProjectFile(this, fileName, this)),
    m_isApplication(true),
    m_projectFiles(new Qt4ProjectFiles)
{
    m_manager->registerProject(this);

    m_updateCodeModelTimer.setSingleShot(true);
    m_updateCodeModelTimer.setInterval(20);
    connect(&m_updateCodeModelTimer, SIGNAL(timeout()), this, SLOT(updateCodeModel()));
}

Qt4Project::~Qt4Project()
{
    m_manager->unregisterProject(this);
    delete m_projectFiles;
}

void Qt4Project::defaultQtVersionChanged()
{
    if (qtVersionId(activeBuildConfiguration()) == 0)
        m_rootProjectNode->update();
}

void Qt4Project::qtVersionsChanged()
{
    QtVersionManager *vm = QtVersionManager::instance();
    foreach (BuildConfiguration *bc, buildConfigurations()) {
        if (!vm->version(qtVersionId(bc))->isValid()) {
            setQtVersion(bc, 0);
            if (bc == activeBuildConfiguration())
                m_rootProjectNode->update();
        }
    }
    m_buildConfigurationFactory->update();
}

void Qt4Project::updateFileList()
{
    Qt4ProjectFiles newFiles;
    ProjectFilesVisitor::findProjectFiles(m_rootProjectNode, &newFiles);
    if (newFiles != *m_projectFiles) {
        *m_projectFiles = newFiles;
        emit fileListChanged();
        if (debug)
            qDebug() << Q_FUNC_INFO << *m_projectFiles;
    }
}

bool Qt4Project::restoreSettingsImpl(PersistentSettingsReader &settingsReader)
{
    Project::restoreSettingsImpl(settingsReader);

    addDefaultBuild();

    // Ensure that the qt version and tool chain in each build configuration is valid
    // or if not, is reset to the default

    foreach (BuildConfiguration *bc, buildConfigurations()) {
        qtVersionId(bc);
        toolChainType(bc);
    }

    m_rootProjectNode = new Qt4ProFileNode(this, m_fileInfo->fileName(), this);
    m_rootProjectNode->registerWatcher(m_nodesWatcher);
    connect(m_nodesWatcher, SIGNAL(foldersAdded()), this, SLOT(updateFileList()));
    connect(m_nodesWatcher, SIGNAL(foldersRemoved()), this, SLOT(updateFileList()));
    connect(m_nodesWatcher, SIGNAL(filesAdded()), this, SLOT(updateFileList()));
    connect(m_nodesWatcher, SIGNAL(filesRemoved()), this, SLOT(updateFileList()));
    connect(m_nodesWatcher, SIGNAL(proFileUpdated(Qt4ProjectManager::Internal::Qt4ProFileNode *)),
            this, SLOT(scheduleUpdateCodeModel(Qt4ProjectManager::Internal::Qt4ProFileNode *)));

    update();

    // restored old runconfigurations
    if (runConfigurations().isEmpty()) {
        // Oha no runConfigurations, add some
        QList<Qt4ProFileNode *> list;
        collectApplicationProFiles(list, m_rootProjectNode);

        if (!list.isEmpty()) {
            foreach (Qt4ProFileNode *node, list) {
                QSharedPointer<RunConfiguration> rc(new Qt4RunConfiguration(this, node->path()));
                addRunConfiguration(rc);
            }
            setActiveRunConfiguration(runConfigurations().first());
        } else {
            QSharedPointer<RunConfiguration> rc(new ProjectExplorer::CustomExecutableRunConfiguration(this));
            addRunConfiguration(rc);
            setActiveRunConfiguration(rc);
            m_isApplication = false;
        }
    }

    // Now connect
    QtVersionManager *vm = QtVersionManager::instance();
    connect(vm, SIGNAL(defaultQtVersionChanged()),
            this, SLOT(defaultQtVersionChanged()));
    connect(vm, SIGNAL(qtVersionsChanged()),
            this, SLOT(qtVersionsChanged()));


    connect(m_nodesWatcher, SIGNAL(foldersAboutToBeAdded(FolderNode *, const QList<FolderNode*> &)),
            this, SLOT(foldersAboutToBeAdded(FolderNode *, const QList<FolderNode*> &)));
    connect(m_nodesWatcher, SIGNAL(foldersAdded()), this, SLOT(checkForNewApplicationProjects()));

    connect(m_nodesWatcher, SIGNAL(foldersRemoved()), this, SLOT(checkForDeletedApplicationProjects()));

    connect(m_nodesWatcher, SIGNAL(projectTypeChanged(Qt4ProjectManager::Internal::Qt4ProFileNode *,
                                                      const Qt4ProjectManager::Internal::Qt4ProjectType,
                                                      const Qt4ProjectManager::Internal::Qt4ProjectType)),
            this, SLOT(projectTypeChanged(Qt4ProjectManager::Internal::Qt4ProFileNode *,
                                          const Qt4ProjectManager::Internal::Qt4ProjectType,
                                          const Qt4ProjectManager::Internal::Qt4ProjectType)));

    connect(m_nodesWatcher, SIGNAL(proFileUpdated(Qt4ProjectManager::Internal::Qt4ProFileNode *)),
            this, SLOT(proFileUpdated(Qt4ProjectManager::Internal::Qt4ProFileNode *)));
    return true;
}

void Qt4Project::saveSettingsImpl(ProjectExplorer::PersistentSettingsWriter &writer)
{
    Project::saveSettingsImpl(writer);
}

ProjectExplorer::IBuildConfigurationFactory *Qt4Project::buildConfigurationFactory() const
{
    return m_buildConfigurationFactory;
}

void Qt4Project::addQt4BuildConfiguration(QString buildConfigurationName, QtVersion *qtversion,
                                          QtVersion::QmakeBuildConfig qmakeBuildConfiguration,
                                          QStringList additionalArguments)
{
    QMakeStep *qmake = qmakeStep();
    MakeStep *make = makeStep();

    bool debug = qmakeBuildConfiguration & QtVersion::DebugBuild;

    // Add the buildconfiguration
    ProjectExplorer::BuildConfiguration *bc = new ProjectExplorer::BuildConfiguration(buildConfigurationName);
    addBuildConfiguration(bc);
    const QString &finalBuildConfigurationName = bc->name();
    if (!additionalArguments.isEmpty())
        qmake->setValue(finalBuildConfigurationName, "qmakeArgs", additionalArguments);

    // set some options for qmake and make
    if (qmakeBuildConfiguration & QtVersion::BuildAll) // debug_and_release => explicit targets
        make->setValue(finalBuildConfigurationName, "makeargs", QStringList() << (debug ? "debug" : "release"));

    bc->setValue("buildConfiguration", int(qmakeBuildConfiguration));

    // Finally set the qt version
    bool defaultQtVersion = (qtversion == 0);
    if (defaultQtVersion)
        setQtVersion(bc, 0);
    else
        setQtVersion(bc, qtversion->uniqueId());
}

namespace {
    class FindQt4ProFiles: protected ProjectExplorer::NodesVisitor {
        QList<Qt4ProFileNode *> m_proFiles;

    public:
        QList<Qt4ProFileNode *> operator()(ProjectNode *root)
        {
            m_proFiles.clear();
            root->accept(this);
            return m_proFiles;
        }

    protected:
        virtual void visitProjectNode(ProjectNode *projectNode)
        {
            if (Qt4ProFileNode *pro = qobject_cast<Qt4ProFileNode *>(projectNode))
                m_proFiles.append(pro);
        }
    };
}

void Qt4Project::scheduleUpdateCodeModel(Qt4ProjectManager::Internal::Qt4ProFileNode *pro)
{
    m_updateCodeModelTimer.start();
    m_proFilesForCodeModelUpdate.append(pro);
}

ProjectExplorer::ToolChain *Qt4Project::toolChain(BuildConfiguration *configuration) const
{
    ToolChain::ToolChainType tct = toolChainType(configuration);
    return qtVersion(configuration)->toolChain(tct);
}

QString Qt4Project::makeCommand(BuildConfiguration *configuration) const
{
    ToolChain *tc = toolChain(configuration);
    return tc ? tc->makeCommand() : "make";
}

QString Qt4Project::defaultMakeTarget(BuildConfiguration *configuration) const
{
#ifdef QTCREATOR_WITH_S60
    ToolChain *tc = toolChain(configuration);
    if (!tc)
        return QString::null;
    QtVersion::QmakeBuildConfig buildConfig
            = QtVersion::QmakeBuildConfig(activeBuildConfiguration()->value("buildConfiguration").toInt());

    if (tc->type() == ToolChain::GCCE) {
        if (!(buildConfig & QtVersion::DebugBuild)) {
            return "release-gcce";
        }
        return "debug-gcce";
    } else if (tc->type() == ToolChain::RVCT_ARMV5) {
        return (buildConfig & QtVersion::DebugBuild ? "debug-" : "release-") + QLatin1String("armv5");
    } else if (tc->type() == ToolChain::RVCT_ARMV6) {
        return (buildConfig & QtVersion::DebugBuild ? "debug-" : "release-") + QLatin1String("armv6");
    }
#else
    Q_UNUSED(configuration);
#endif
    return QString::null;
}

void Qt4Project::updateCodeModel()
{
    if (debug)
        qDebug()<<"Qt4Project::updateCodeModel()";

    CppTools::CppModelManagerInterface *modelmanager =
        ExtensionSystem::PluginManager::instance()
            ->getObject<CppTools::CppModelManagerInterface>();

    if (!modelmanager)
        return;

    QStringList predefinedIncludePaths;
    QStringList predefinedFrameworkPaths;
    QByteArray predefinedMacros;

    ToolChain *tc = toolChain(activeBuildConfiguration());
    QList<HeaderPath> allHeaderPaths;
    if (tc) {
        predefinedMacros = tc->predefinedMacros();
        allHeaderPaths = tc->systemHeaderPaths();
        //qDebug()<<"Predifined Macros";
        //qDebug()<<tc->predefinedMacros();
        //qDebug()<<"";
        //qDebug()<<"System Header Paths";
        //foreach(const HeaderPath &hp, tc->systemHeaderPaths())
        //    qDebug()<<hp.path();
    }
    foreach (HeaderPath headerPath, allHeaderPaths) {
        if (headerPath.kind() == HeaderPath::FrameworkHeaderPath)
            predefinedFrameworkPaths.append(headerPath.path());
        else
            predefinedIncludePaths.append(headerPath.path());
    }

    const QHash<QString, QString> versionInfo = qtVersion(activeBuildConfiguration())->versionInfo();
    const QString newQtIncludePath = versionInfo.value(QLatin1String("QT_INSTALL_HEADERS"));

    predefinedIncludePaths.append(newQtIncludePath);
    QDir dir(newQtIncludePath);
    foreach (QFileInfo info, dir.entryInfoList(QDir::Dirs)) {
        const QString path = info.fileName();

        if (path == QLatin1String("Qt"))
            continue; // skip $QT_INSTALL_HEADERS/Qt. There's no need to include it.
        else if (path.startsWith(QLatin1String("Qt")) || path == QLatin1String("phonon"))
            predefinedIncludePaths.append(info.absoluteFilePath());
    }

    FindQt4ProFiles findQt4ProFiles;
    QList<Qt4ProFileNode *> proFiles = findQt4ProFiles(rootProjectNode());
    QByteArray definedMacros = predefinedMacros;
    QStringList allIncludePaths = predefinedIncludePaths;
    QStringList allFrameworkPaths = predefinedFrameworkPaths;

#ifdef Q_OS_MAC
<<<<<<< HEAD
    const QString newQtLibsPath = versionInfo.value(QLatin1String("QT_INSTALL_LIBS"));
    allFrameworkPaths.prepend(newQtLibsPath);
=======
    allFrameworkPaths.append(newQtLibsPath);
>>>>>>> 2a7439cd
    // put QtXXX.framework/Headers directories in include path since that qmake's behavior
    QDir frameworkDir(newQtLibsPath);
    foreach (QFileInfo info, frameworkDir.entryInfoList(QDir::Dirs)) {
        if (! info.fileName().startsWith(QLatin1String("Qt")))
            continue;
        allIncludePaths.append(info.absoluteFilePath()+"/Headers");
    }
#endif

    foreach (Qt4ProFileNode *pro, proFiles) {
        Internal::CodeModelInfo info;
        info.defines = predefinedMacros;
        info.includes = predefinedIncludePaths;
        info.frameworkPaths = predefinedFrameworkPaths;

        // Add custom defines
        foreach (const QString def, pro->variableValue(DefinesVar)) {
            definedMacros += "#define ";
            info.defines += "#define ";
            const int index = def.indexOf(QLatin1Char('='));
            if (index == -1) {
                definedMacros += def.toLatin1();
                definedMacros += " 1\n";
                info.defines += def.toLatin1();
                info.defines += " 1\n";
            } else {
                const QString name = def.left(index);
                const QString value = def.mid(index + 1);
                definedMacros += name.toLatin1();
                definedMacros += ' ';
                definedMacros += value.toLocal8Bit();
                definedMacros += '\n';
                info.defines += name.toLatin1();
                info.defines += ' ';
                info.defines += value.toLocal8Bit();
                info.defines += '\n';
            }
        }

        const QStringList proIncludePaths = pro->variableValue(IncludePathVar);
        foreach (const QString &includePath, proIncludePaths) {
            if (!allIncludePaths.contains(includePath))
                allIncludePaths.append(includePath);
            if (!info.includes.contains(includePath))
                info.includes.append(includePath);
        }

        { // Pkg Config support
            QStringList pkgConfig = pro->variableValue(PkgConfigVar);
            if (!pkgConfig.isEmpty()) {
                pkgConfig.prepend("--cflags-only-I");
                QProcess process;
                process.start("pkg-config", pkgConfig);
                process.waitForFinished();
                QString result = process.readAllStandardOutput();
                foreach(const QString &part, result.trimmed().split(' ', QString::SkipEmptyParts)) {
                    info.includes.append(part.mid(2)); // Chop off "-I"
                }
            }
        }

        // Add mkspec directory
        info.includes.append(qtVersion(activeBuildConfiguration())->mkspecPath());

        info.frameworkPaths = allFrameworkPaths;

        foreach (FileNode *fileNode, pro->fileNodes()) {
            const QString path = fileNode->path();
            const int type = fileNode->fileType();
            if (type == HeaderType || type == SourceType) {
                m_codeModelInfo.insert(path, info);
            }
        }
    }

    // Add mkspec directory
    allIncludePaths.append(qtVersion(activeBuildConfiguration())->mkspecPath());

    // Dump things out
    // This is debugging output...
//    qDebug()<<"CodeModel stuff:";
//    QMap<QString, CodeModelInfo>::const_iterator it, end;
//    end = m_codeModelInfo.constEnd();
//    for(it = m_codeModelInfo.constBegin(); it != end; ++it) {
//        qDebug()<<"File: "<<it.key()<<"\nIncludes:"<<it.value().includes<<"\nDefines"<<it.value().defines<<"\n";
//    }
//    qDebug()<<"----------------------------";

    QStringList files;
    files += m_projectFiles->files[HeaderType];
    files += m_projectFiles->generatedFiles[HeaderType];
    files += m_projectFiles->files[SourceType];
    files += m_projectFiles->generatedFiles[SourceType];

    CppTools::CppModelManagerInterface::ProjectInfo pinfo = modelmanager->projectInfo(this);

    if (pinfo.defines == predefinedMacros             &&
            pinfo.includePaths == allIncludePaths     &&
            pinfo.frameworkPaths == allFrameworkPaths &&
            pinfo.sourceFiles == files) {
        // Nothing to update...
    } else {
        if (pinfo.defines != predefinedMacros         ||
            pinfo.includePaths != allIncludePaths     ||
            pinfo.frameworkPaths != allFrameworkPaths) {
            pinfo.sourceFiles.append(QLatin1String("<configuration>"));
        }


        pinfo.defines = predefinedMacros;
        // pinfo.defines += definedMacros;   // ### FIXME: me
        pinfo.includePaths = allIncludePaths;
        pinfo.frameworkPaths = allFrameworkPaths;
        pinfo.sourceFiles = files;

        modelmanager->updateProjectInfo(pinfo);
        modelmanager->updateSourceFiles(pinfo.sourceFiles);
    }

    // TODO use this information
    // These are the pro files that were actually changed
    // if the list is empty we are at the initial stage
    // TODO check that this also works if pro files get added
    // and removed
    m_proFilesForCodeModelUpdate.clear();
}

QByteArray Qt4Project::predefinedMacros(const QString &fileName) const
{
    QMap<QString, CodeModelInfo>::const_iterator it = m_codeModelInfo.constFind(fileName);
    if (it == m_codeModelInfo.constEnd())
        return QByteArray();
    else
        return (*it).defines;
}

QStringList Qt4Project::includePaths(const QString &fileName) const
{
    QMap<QString, CodeModelInfo>::const_iterator it = m_codeModelInfo.constFind(fileName);
    if (it == m_codeModelInfo.constEnd())
        return QStringList();
    else
        return (*it).includes;
}

QStringList Qt4Project::frameworkPaths(const QString &fileName) const
{
    QMap<QString, CodeModelInfo>::const_iterator it = m_codeModelInfo.constFind(fileName);
    if (it == m_codeModelInfo.constEnd())
        return QStringList();
    else
        return (*it).frameworkPaths;
}

///*!
//  Updates complete project
//  */
void Qt4Project::update()
{
    // TODO Maybe remove this method completely?
    m_rootProjectNode->update();
    //updateCodeModel();
}

/*!
  Returns whether the project is an application, or has an application as a subproject.
 */
bool Qt4Project::isApplication() const
{
    return m_isApplication;
}

ProjectExplorer::ProjectExplorerPlugin *Qt4Project::projectExplorer() const
{
    return m_manager->projectExplorer();
}

ProjectExplorer::IProjectManager *Qt4Project::projectManager() const
{
    return m_manager;
}

Qt4Manager *Qt4Project::qt4ProjectManager() const
{
    return m_manager;
}

QString Qt4Project::name() const
{
    return QFileInfo(file()->fileName()).completeBaseName();
}

Core::IFile *Qt4Project::file() const
{
    return m_fileInfo;
}

QStringList Qt4Project::files(FilesMode fileMode) const
{
    QStringList files;
    for (int i = 0; i < FileTypeSize; ++i) {
        files += m_projectFiles->files[i];
        if (fileMode == AllFiles)
            files += m_projectFiles->generatedFiles[i];
    }
    return files;
}

QList<ProjectExplorer::Project*> Qt4Project::dependsOn()
{
    // NBS implement dependsOn
    return QList<Project *>();
}

void Qt4Project::addDefaultBuild()
{
    if (buildConfigurations().isEmpty()) {
        // We don't have any buildconfigurations, so this is a new project
        // The Project Load Wizard is a work of art
        // It will ask the user what kind of build setup he want
        // It will add missing Qt Versions
        // And get the project into a buildable state

        //TODO have a better check wheter there is already a configuration?
        QMakeStep *qmakeStep = 0;
        MakeStep *makeStep = 0;

        qmakeStep = new QMakeStep(this);
        qmakeStep->setValue("mkspec", "");
        insertBuildStep(1, qmakeStep);

        makeStep = new MakeStep(this);
        insertBuildStep(2, makeStep);

        MakeStep* cleanStep = new MakeStep(this);
        cleanStep->setValue("clean", true);
        insertCleanStep(1, cleanStep);

        ProjectLoadWizard wizard(this);
        wizard.execDialog();
    } else {
        // Migrate settings
        QMakeStep *qs = qmakeStep();
        foreach (BuildConfiguration *bc, buildConfigurations()) {
            QVariant v = qs ? qs->value(bc->name(), "buildConfiguration") : QVariant();
            if (v.isValid()) {
                qs->setValue(bc->name(), "buildConfiguration", QVariant());
                bc->setValue("buildConfiguration", v);
            } else if (!bc->value("buildConfiguration").isValid()) {
                if (QtVersion *version = qtVersion(bc))
                    bc->setValue("buildConfiguration", version->defaultBuildConfig());
                else
                    bc->setValue("buildConfiguration", int(QtVersion::BuildAll & QtVersion::DebugBuild));
            }
        }


        // Restoring configuration
        foreach(BuildConfiguration *bc, buildConfigurations()) {
            bc->setValue("addQDumper", QVariant());
        }
    }
}

void Qt4Project::proFileParseError(const QString &errorMessage)
{
    Core::ICore::instance()->messageManager()->printToOutputPane(errorMessage);
}

Qt4ProFileNode *Qt4Project::rootProjectNode() const
{
    return m_rootProjectNode;
}

QString Qt4Project::buildDirectory(BuildConfiguration *configuration) const
{
    QString workingDirectory;
    if (configuration->value("useShadowBuild").toBool())
        workingDirectory = configuration->value("buildDirectory").toString();
    if (workingDirectory.isEmpty())
        workingDirectory = QFileInfo(file()->fileName()).absolutePath();
    return workingDirectory;
}

ProjectExplorer::Environment Qt4Project::baseEnvironment(BuildConfiguration *configuration) const
{
    Environment env = useSystemEnvironment(configuration) ? Environment::systemEnvironment() : Environment();
    qtVersion(configuration)->addToEnvironment(env);
    ToolChain *tc = toolChain(configuration);
    if (tc)
        tc->addToEnvironment(env);
    return env;
}

ProjectExplorer::Environment Qt4Project::environment(BuildConfiguration *configuration) const
{
    Environment env = baseEnvironment(configuration);
    env.modify(userEnvironmentChanges(configuration));
    return env;
}

void Qt4Project::setUseSystemEnvironment(BuildConfiguration *configuration, bool b)
{
    if (useSystemEnvironment(configuration) == b)
        return;
    configuration->setValue("clearSystemEnvironment", !b);
    emit environmentChanged(configuration->name());
}

bool Qt4Project::useSystemEnvironment(BuildConfiguration *configuration) const
{
    bool b = !(configuration->value("clearSystemEnvironment").isValid()
               && configuration->value("clearSystemEnvironment").toBool());
    return b;
}

QList<ProjectExplorer::EnvironmentItem> Qt4Project::userEnvironmentChanges(BuildConfiguration *configuration) const
{
    return EnvironmentItem::fromStringList(configuration->value("userEnvironmentChanges").toStringList());
}

void Qt4Project::setUserEnvironmentChanges(BuildConfiguration *configuration, const QList<ProjectExplorer::EnvironmentItem> &diff)
{
    QStringList list = EnvironmentItem::toStringList(diff);
    if (list == configuration->value("userEnvironmentChanges").toStringList())
        return;
    configuration->setValue("userEnvironmentChanges", list);
    emit environmentChanged(configuration->name());
}

QString Qt4Project::qtDir(BuildConfiguration *configuration) const
{
    QtVersion *version = qtVersion(configuration);
    if (version)
        return version->versionInfo().value("QT_INSTALL_DATA");
    return QString::null;
}

QtVersion *Qt4Project::qtVersion(BuildConfiguration *configuration) const
{
    return QtVersionManager::instance()->version(qtVersionId(configuration));
}

int Qt4Project::qtVersionId(BuildConfiguration *configuration) const
{
    QtVersionManager *vm = QtVersionManager::instance();
    if (debug)
        qDebug()<<"Looking for qtVersion ID of "<<configuration->name();
    int id = 0;
    QVariant vid = configuration->value(KEY_QT_VERSION_ID);
    if (vid.isValid()) {
        id = vid.toInt();
        if (vm->version(id)->isValid()) {
            return id;
        } else {
            configuration->setValue(KEY_QT_VERSION_ID, 0);
            return 0;
        }
    } else {
        // Backward compatibilty, we might have just the name:
        QString vname = configuration->value("QtVersion").toString();
        if (debug)
            qDebug()<<"  Backward compatibility reading QtVersion"<<vname;
        if (!vname.isEmpty()) {
            const QList<QtVersion *> &versions = vm->versions();
            foreach (const QtVersion * const version, versions) {
                if (version->name() == vname) {
                    if (debug)
                        qDebug()<<"found name in versions";
                    configuration->setValue(KEY_QT_VERSION_ID, version->uniqueId());
                    return version->uniqueId();
                }
            }
        }
    }
    if (debug)
        qDebug()<<"  using qtversion with id ="<<id;
    // Nothing found, reset to default
    configuration->setValue(KEY_QT_VERSION_ID, id);
    return id;
}

void Qt4Project::setQtVersion(BuildConfiguration *configuration, int id)
{
    configuration->setValue(KEY_QT_VERSION_ID, id);
    emit qtVersionChanged(configuration);
    updateActiveRunConfiguration();
}

void Qt4Project::setToolChainType(BuildConfiguration *configuration, ProjectExplorer::ToolChain::ToolChainType type)
{
    configuration->setValue("ToolChain", (int)type);
    updateActiveRunConfiguration();
}

void Qt4Project::updateActiveRunConfiguration()
{
    emit runConfigurationsEnabledStateChanged();
    emit targetInformationChanged();
}

ProjectExplorer::ToolChain::ToolChainType Qt4Project::toolChainType(BuildConfiguration *configuration) const
{
    ToolChain::ToolChainType originalType = ToolChain::ToolChainType(configuration->value("ToolChain").toInt());
    ToolChain::ToolChainType type = originalType;
    const QtVersion *version = qtVersion(configuration);
    if (!version->possibleToolChainTypes().contains(type)) // use default tool chain
        type = version->defaultToolchainType();
    if (type != originalType)
        const_cast<Qt4Project *>(this)->setToolChainType(configuration, type);
    return type;
}

BuildConfigWidget *Qt4Project::createConfigWidget()
{
    return new Qt4ProjectConfigWidget(this);
}

QList<BuildConfigWidget*> Qt4Project::subConfigWidgets()
{
    QList<BuildConfigWidget*> subWidgets;
    subWidgets << new Qt4BuildEnvironmentWidget(this);
    return subWidgets;
}

void Qt4Project::collectApplicationProFiles(QList<Qt4ProFileNode *> &list, Qt4ProFileNode *node)
{
    if (node->projectType() == Internal::ApplicationTemplate
        || node->projectType() == Internal::ScriptTemplate) {
        list.append(node);
    }
    foreach (ProjectNode *n, node->subProjectNodes()) {
        Qt4ProFileNode *qt4ProFileNode = qobject_cast<Qt4ProFileNode *>(n);
        if (qt4ProFileNode)
            collectApplicationProFiles(list, qt4ProFileNode);
    }
}

void Qt4Project::foldersAboutToBeAdded(FolderNode *, const QList<FolderNode*> &nodes)
{
    QList<Qt4ProFileNode *> list;
    foreach (FolderNode *node, nodes) {
        Qt4ProFileNode *qt4ProFileNode = qobject_cast<Qt4ProFileNode *>(node);
        if (qt4ProFileNode)
            collectApplicationProFiles(list, qt4ProFileNode);
    }
    m_applicationProFileChange = list;
}

void Qt4Project::checkForNewApplicationProjects()
{
    // Check all new project nodes
    // against all runConfigurations

    foreach (Qt4ProFileNode *qt4proFile, m_applicationProFileChange) {
        bool found = false;
        foreach (QSharedPointer<RunConfiguration> rc, runConfigurations()) {
            QSharedPointer<Qt4RunConfiguration> qtrc = rc.objectCast<Qt4RunConfiguration>();
            if (qtrc && qtrc->proFilePath() == qt4proFile->path()) {
                found = true;
                break;
            }
        }
        if (!found) {
            QSharedPointer<Qt4RunConfiguration> newRc(new Qt4RunConfiguration(this, qt4proFile->path()));
            addRunConfiguration(newRc);
            m_isApplication = true;
        }
    }
}

void Qt4Project::checkForDeletedApplicationProjects()
{
    QStringList paths;
    foreach (Qt4ProFileNode * node, applicationProFiles())
        paths.append(node->path());

//    qDebug()<<"Still existing paths :"<<paths;

    QList<QSharedPointer<Qt4RunConfiguration> > removeList;
    foreach (QSharedPointer<RunConfiguration> rc, runConfigurations()) {
        if (QSharedPointer<Qt4RunConfiguration> qt4rc = rc.objectCast<Qt4RunConfiguration>()) {
            if (!paths.contains(qt4rc->proFilePath())) {
                removeList.append(qt4rc);
//                qDebug()<<"Removing runConfiguration for "<<qt4rc->proFilePath();
            }
        }
    }

    bool resetActiveRunConfiguration = false;
    QSharedPointer<RunConfiguration> rc(new ProjectExplorer::CustomExecutableRunConfiguration(this));
    foreach (QSharedPointer<Qt4RunConfiguration> qt4rc, removeList) {
        removeRunConfiguration(qt4rc);
        if (activeRunConfiguration() == qt4rc)
            resetActiveRunConfiguration = true;
    }

    if (runConfigurations().isEmpty()) {
        QSharedPointer<RunConfiguration> rc(new ProjectExplorer::CustomExecutableRunConfiguration(this));
        addRunConfiguration(rc);
        setActiveRunConfiguration(rc);
        m_isApplication = false;
    } else if (resetActiveRunConfiguration) {
        setActiveRunConfiguration(runConfigurations().first());
    }
}

QList<Qt4ProFileNode *> Qt4Project::applicationProFiles() const
{
    QList<Qt4ProFileNode *> list;
    collectApplicationProFiles(list, rootProjectNode());
    return list;
}

void Qt4Project::projectTypeChanged(Qt4ProFileNode *node, const Qt4ProjectType oldType, const Qt4ProjectType newType)
{
    if (oldType == Internal::ApplicationTemplate
        || oldType == Internal::ScriptTemplate) {
        // check wheter we need to delete a Run Configuration
        checkForDeletedApplicationProjects();
    }

    if (newType == Internal::ApplicationTemplate
        || newType == Internal::ScriptTemplate) {
        // add a new Run Configuration
        m_applicationProFileChange.clear();
        m_applicationProFileChange.append(node);
        checkForNewApplicationProjects();
    }
}

void Qt4Project::proFileUpdated(Qt4ProjectManager::Internal::Qt4ProFileNode *node)
{
    foreach (QSharedPointer<RunConfiguration> rc, runConfigurations()) {
        if (QSharedPointer<Qt4RunConfiguration> qt4rc = rc.objectCast<Qt4RunConfiguration>()) {
            if (qt4rc->proFilePath() == node->path()) {
                qt4rc->invalidateCachedTargetInformation();
            }
        }
    }
}

QMakeStep *Qt4Project::qmakeStep() const
{
    QMakeStep *qs = 0;
    foreach(BuildStep *bs, buildSteps())
        if ((qs = qobject_cast<QMakeStep *>(bs)) != 0)
            return qs;
    return 0;
}

MakeStep *Qt4Project::makeStep() const
{
    MakeStep *qs = 0;
    foreach(BuildStep *bs, buildSteps())
        if ((qs = qobject_cast<MakeStep *>(bs)) != 0)
            return qs;
    return 0;
}

bool Qt4Project::hasSubNode(Qt4PriFileNode *root, const QString &path)
{
    if (root->path() == path)
        return true;
    foreach (FolderNode *fn, root->subFolderNodes()) {
        if (qobject_cast<Qt4ProFileNode *>(fn)) {
            // we aren't interested in pro file nodes
        } else if (Qt4PriFileNode *qt4prifilenode = qobject_cast<Qt4PriFileNode *>(fn)) {
            if (hasSubNode(qt4prifilenode, path))
                return true;
        }
    }
    return false;
}

void Qt4Project::findProFile(const QString& fileName, Qt4ProFileNode *root, QList<Qt4ProFileNode *> &list)
{
    if (hasSubNode(root, fileName))
        list.append(root);

    foreach (FolderNode *fn, root->subFolderNodes())
        if (Qt4ProFileNode *qt4proFileNode =  qobject_cast<Qt4ProFileNode *>(fn))
            findProFile(fileName, qt4proFileNode, list);
}

void Qt4Project::notifyChanged(const QString &name)
{
    if (files(Qt4Project::ExcludeGeneratedFiles).contains(name)) {
        QList<Qt4ProFileNode *> list;
        findProFile(name, rootProjectNode(), list);
        foreach(Qt4ProFileNode *node, list)
            node->update();
    }
}

void Qt4Project::invalidateCachedTargetInformation()
{
    emit targetInformationChanged();
}

void Qt4Project::emitBuildDirectoryChanged()
{
    emit buildDirectoryChanged();
}

// We match -spec and -platfrom separetly
// We ignore -cache, because qmake contained a bug that it didn't
// mention the -cache in the Makefile
// That means changing the -cache option in the additional arguments
// does not automatically rerun qmake. Alas, we could try more
// intelligent matching for -cache, but i guess people rarely
// do use that.

QStringList Qt4Project::removeSpecFromArgumentList(const QStringList &old)
{
    if (!old.contains("-spec") && !old.contains("-platform") && !old.contains("-cache"))
        return old;
    QStringList newList;
    bool ignoreNext = false;
    foreach(const QString &item, old) {
        if (ignoreNext) {
            ignoreNext = false;
        } else if (item == "-spec" || item == "-platform" || item == "-cache") {
            ignoreNext = true;
        } else {
            newList << item;
        }
    }
    return newList;
}

// returns true if both are equal
bool Qt4Project::compareBuildConfigurationToImportFrom(BuildConfiguration *configuration, const QString &workingDirectory)
{
    QMakeStep *qs = qmakeStep();
    if (QDir(workingDirectory).exists(QLatin1String("Makefile")) && qs) {
        QString qmakePath = QtVersionManager::findQMakeBinaryFromMakefile(workingDirectory);
        QtVersion *version = qtVersion(configuration);
        if (version->qmakeCommand() == qmakePath) {
            // same qtversion
            QPair<QtVersion::QmakeBuildConfig, QStringList> result =
                    QtVersionManager::scanMakeFile(workingDirectory, version->defaultBuildConfig());
            if (QtVersion::QmakeBuildConfig(configuration->value("buildConfiguration").toInt()) == result.first) {
                // The QMake Build Configuration are the same,
                // now compare arguments lists
                // we have to compare without the spec/platform cmd argument
                // and compare that on its own

                QStringList actualArgs = removeSpecFromArgumentList(qs->value(configuration->name(), "qmakeArgs").toStringList());
                QStringList parsedArgs = removeSpecFromArgumentList(result.second);
                if (debug) {
                    qDebug()<<"Actual args:"<<actualArgs;
                    qDebug()<<"Parsed args:"<<parsedArgs;
                }

                if (actualArgs == parsedArgs)
                    return true;
            }
        }
    }
    return false;
}


/*!
  Handle special case were a subproject of the qt directory is opened, and
  qt was configured to be built as a shadow build -> also build in the sub-
  project in the correct shadow build directory.
  */

// TODO this function should be called on project first load
// and it should check against all configured qt versions ?
//void Qt4Project::detectQtShadowBuild(const QString &buildConfiguration) const
//{
//    if (project()->activeBuildConfiguration() == buildConfiguration)
//        return;
//
//    const QString currentQtDir = static_cast<Qt4Project *>(project())->qtDir(buildConfiguration);
//    const QString qtSourceDir = static_cast<Qt4Project *>(project())->qtVersion(buildConfiguration)->sourcePath();
//
//    // if the project is a sub-project of Qt and Qt was shadow-built then automatically
//    // adjust the build directory of the sub-project.
//    if (project()->file()->fileName().startsWith(qtSourceDir) && qtSourceDir != currentQtDir) {
//        project()->setValue(buildConfiguration, "useShadowBuild", true);
//        QString buildDir = QFileInfo(project()->file()->fileName()).absolutePath();
//        buildDir.replace(qtSourceDir, currentQtDir);
//        project()->setValue(buildConfiguration, "buildDirectory", buildDir);
//        project()->setValue(buildConfiguration, "autoShadowBuild", true);
//    }
//}

<|MERGE_RESOLUTION|>--- conflicted
+++ resolved
@@ -586,12 +586,8 @@
     QStringList allFrameworkPaths = predefinedFrameworkPaths;
 
 #ifdef Q_OS_MAC
-<<<<<<< HEAD
     const QString newQtLibsPath = versionInfo.value(QLatin1String("QT_INSTALL_LIBS"));
-    allFrameworkPaths.prepend(newQtLibsPath);
-=======
     allFrameworkPaths.append(newQtLibsPath);
->>>>>>> 2a7439cd
     // put QtXXX.framework/Headers directories in include path since that qmake's behavior
     QDir frameworkDir(newQtLibsPath);
     foreach (QFileInfo info, frameworkDir.entryInfoList(QDir::Dirs)) {
