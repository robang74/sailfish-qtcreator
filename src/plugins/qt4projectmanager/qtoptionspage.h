--- conflicted
+++ resolved
@@ -109,12 +109,8 @@
     void buildQmlDebuggingLibrary();
     void buildQmlObserver();
     void slotShowDebuggingBuildLog();
-<<<<<<< HEAD
-    void debuggingHelperBuildFinished(int qtVersionId, DebuggingHelperBuildTask::Tools tools, const QString &output);
+    void debuggingHelperBuildFinished(int qtVersionId, const QString &output, DebuggingHelperBuildTask::Tools tools);
     void cleanUpQtVersions();
-=======
-    void debuggingHelperBuildFinished(int qtVersionId, const QString &output, DebuggingHelperBuildTask::Tools tools);
->>>>>>> da0e926a
 
 private:
     void updateDescriptionLabel();
