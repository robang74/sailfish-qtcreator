--- conflicted
+++ resolved
@@ -231,12 +231,8 @@
                                    const QStringList &args)
 {
     IDocument *res = m_mainWindow->openFiles(
-<<<<<<< HEAD
-                args, ICore::OpenFilesFlags(ICore::SwitchMode | ICore::CanContainLineAndColumnNumbers));
-=======
-                args, ICore::OpenFilesFlags(ICore::SwitchMode | ICore::CanContainLineNumbers),
+                args, ICore::OpenFilesFlags(ICore::SwitchMode | ICore::CanContainLineAndColumnNumbers),
                 workingDirectory);
->>>>>>> b201c9be
     m_mainWindow->raiseWindow();
     return res;
 }
