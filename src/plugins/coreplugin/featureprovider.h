--- conflicted
+++ resolved
@@ -80,19 +80,9 @@
     FeatureSet(const FeatureSet &other) = default;
     FeatureSet &operator=(const FeatureSet &other) = default;
 
-<<<<<<< HEAD
-    using QSet<Feature>::isEmpty;
-
-    FeatureSet &operator=(const FeatureSet &other)
-    {
-       QSet<Feature>::operator=(other);
-       return *this;
-    }
-=======
     static FeatureSet versionedFeatures(const QByteArray &prefix, int major, int minor = -1);
 
     using QSet<Feature>::isEmpty;
->>>>>>> 1eb29292
 
     bool contains(const Feature &feature) const
     {
