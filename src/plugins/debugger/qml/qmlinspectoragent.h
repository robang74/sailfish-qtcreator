--- conflicted
+++ resolved
@@ -128,11 +128,7 @@
     void enableTools(const bool enable);
 
 private:
-<<<<<<< HEAD
-    QmlEngine *m_qmlEngine;
-=======
-    QPointer<DebuggerEngine> m_debuggerEngine;
->>>>>>> a80f4d17
+    QPointer<QmlEngine> m_qmlEngine;
     QmlDebug::BaseEngineDebugClient *m_engineClient;
 
     quint32 m_engineQueryId;
