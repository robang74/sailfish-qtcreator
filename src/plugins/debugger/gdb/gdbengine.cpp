--- conflicted
+++ resolved
@@ -1121,43 +1121,23 @@
         }
     }
 
-<<<<<<< HEAD
-    if (isStoppedReason(reason) || reason.isEmpty()) {
-        if (initHelpers && m_debuggingHelperState != DebuggingHelperUninitialized)
-            initHelpers = false;
-        // Don't load helpers on stops triggered by signals unless it's
-        // an intentional trap.
-        if (initHelpers && reason == "signal-received") {
-            QByteArray name = data.findChild("signal-name").data();
-            if (name != STOP_SIGNAL
-                && (startParameters().startMode != StartRemote
-                    || name != CROSS_STOP_SIGNAL))
-                initHelpers = false;
-        }
-
-        if (initHelpers) {
-            tryLoadDebuggingHelpers();
-            QVariant var = QVariant::fromValue<GdbMi>(data);
-            postCommand(_("p 4"), CB(handleStop1), var);  // dummy
-        } else {
-            handleStop1(data);
-        }
-        return;
-=======
     if (initHelpers && m_debuggingHelperState != DebuggingHelperUninitialized)
         initHelpers = false;
     // Don't load helpers on stops triggered by signals unless it's
     // an intentional trap.
-    if (initHelpers && reason == "signal-received"
-            && data.findChild("signal-name").data() != "SIGTRAP")
-        initHelpers = false;
+    if (initHelpers && reason == "signal-received") {
+        QByteArray name = data.findChild("signal-name").data();
+        if (name != STOP_SIGNAL
+            && (startParameters().startMode != StartRemote
+                || name != CROSS_STOP_SIGNAL))
+            initHelpers = false;
+    }
     if (initHelpers) {
         tryLoadDebuggingHelpers();
         QVariant var = QVariant::fromValue<GdbMi>(data);
         postCommand(_("p 4"), CB(handleStop1), var);  // dummy
     } else {
         handleStop1(data);
->>>>>>> 3c0ca8c1
     }
 }
 
@@ -3861,12 +3841,7 @@
     postCommand(_("call (void)dlopen(\"") + GdbMi::escapeCString(dlopenLib)
                 + _("\", " STRINGIFY(RTLD_NOW) ")"),
         CB(handleDebuggingHelperSetup));
-<<<<<<< HEAD
     //postCommand(_("sharedlibrary ") + dotEscape(dlopenLib));
-    m_debuggingHelperState = DebuggingHelperLoadTried;
-=======
-    //postCommand(_("sharedlibrary ") + dotEscape(lib));
->>>>>>> 3c0ca8c1
 #else
     //postCommand(_("p dlopen"));
     postCommand(_("sharedlibrary libc")); // for malloc
