/**************************************************************************
**
** This file is part of Qt Creator
**
** Copyright (c) 2009 Nokia Corporation and/or its subsidiary(-ies).
**
** Contact: Nokia Corporation (qt-info@nokia.com)
**
** Commercial Usage
**
** Licensees holding valid Qt Commercial licenses may use this file in
** accordance with the Qt Commercial License Agreement provided with the
** Software or, alternatively, in accordance with the terms contained in
** a written agreement between you and Nokia.
**
** GNU Lesser General Public License Usage
**
** Alternatively, this file may be used under the terms of the GNU Lesser
** General Public License version 2.1 as published by the Free Software
** Foundation and appearing in the file LICENSE.LGPL included in the
** packaging of this file.  Please review the following information to
** ensure the GNU Lesser General Public License version 2.1 requirements
** will be met: http://www.gnu.org/licenses/old-licenses/lgpl-2.1.html.
**
** If you are unsure which license is appropriate for your use, please
** contact the sales department at http://qt.nokia.com/contact.
**
**************************************************************************/

#define QT_NO_CAST_FROM_ASCII

#include "gdbengine.h"
#include "gdboptionspage.h"
#include "trkoptions.h"
#include "trkoptionspage.h"

#include "attachgdbadapter.h"
#include "coregdbadapter.h"
#include "plaingdbadapter.h"
#include "termgdbadapter.h"
#include "remotegdbadapter.h"
#include "trkgdbadapter.h"

#include "watchutils.h"
#include "debuggeractions.h"
#include "debuggeragents.h"
#include "debuggerconstants.h"
#include "debuggermanager.h"
#include "debuggertooltip.h"
#include "debuggerstringutils.h"
#include "gdbmi.h"

#include "breakhandler.h"
#include "moduleshandler.h"
#include "registerhandler.h"
#include "stackhandler.h"
#include "watchhandler.h"
#include "sourcefileswindow.h"

#include "debuggerdialogs.h"

#include <utils/qtcassert.h>
#include <utils/fancymainwindow.h>
#include <texteditor/itexteditor.h>
#include <projectexplorer/toolchain.h>
#include <coreplugin/icore.h>

#include <QtCore/QDebug>
#include <QtCore/QDir>
#include <QtCore/QFileInfo>
#include <QtCore/QMetaObject>
#include <QtCore/QTime>
#include <QtCore/QTimer>
#include <QtCore/QTextStream>

#include <QtGui/QAction>
#include <QtCore/QCoreApplication>
#include <QtGui/QLabel>
#include <QtGui/QMainWindow>
#include <QtGui/QMessageBox>
#include <QtGui/QDialogButtonBox>
#include <QtGui/QPushButton>
#ifdef Q_OS_WIN
#    include "shared/sharedlibraryinjector.h"
#endif

#ifdef Q_OS_UNIX
#include <unistd.h>
#include <dlfcn.h>
#endif
#include <ctype.h>

namespace Debugger {
namespace Internal {

//#define DEBUG_PENDING  1
//#define DEBUG_SUBITEM  1

#if DEBUG_PENDING
#   define PENDING_DEBUG(s) qDebug() << s
#else
#   define PENDING_DEBUG(s)
#endif
#define PENDING_DEBUGX(s) qDebug() << s

#define CB(callback) &GdbEngine::callback, STRINGIFY(callback)

static bool stateAcceptsGdbCommands(DebuggerState state)
{
    switch (state) {
    case AdapterStarting:
    case AdapterStarted:
    case AdapterStartFailed:
    case InferiorUnrunnable:
    case InferiorStarting:
    case InferiorStartFailed:
    case InferiorRunningRequested:
    case InferiorRunningRequested_Kill:
    case InferiorRunning:
    case InferiorStopping:
    case InferiorStopping_Kill:
    case InferiorStopped:
    case InferiorShuttingDown:
    case InferiorShutDown:
    case InferiorShutdownFailed:
        return true;
    case DebuggerNotReady:
    case EngineStarting:
    case InferiorStopFailed:
    case EngineShuttingDown:
        break;
    }
    return false;
}

static int &currentToken()
{
    static int token = 0;
    return token;
}

// reads a MI-encoded item frome the consolestream
static bool parseConsoleStream(const GdbResponse &response, GdbMi *contents)
{
    GdbMi output = response.data.findChild("consolestreamoutput");
    QByteArray out = output.data();

    int markerPos = out.indexOf('"') + 1; // position of 'success marker'
    if (markerPos == 0 || out.at(markerPos) == 'f') {  // 't' or 'f'
        // custom dumper produced no output
        return false;
    }

    out = out.mid(markerPos +  1);
    out = out.left(out.lastIndexOf('"'));
    // optimization: dumper output never needs real C unquoting
    out.replace('\\', "");
    out = "dummy={" + out + "}";

    contents->fromString(out);
    //qDebug() << "CONTENTS" << contents->toString(true);
    return contents->isValid();
}

static QByteArray parsePlainConsoleStream(const GdbResponse &response)
{
    GdbMi output = response.data.findChild("consolestreamoutput");
    QByteArray out = output.data();
    // FIXME: proper decoding needed
    if (out.endsWith("\\n"))
        out.chop(2);
    while (out.endsWith('\n') || out.endsWith(' '))
        out.chop(1);
    int pos = out.indexOf(" = ");
    return out.mid(pos + 3);
}

///////////////////////////////////////////////////////////////////////
//
// GdbEngine
//
///////////////////////////////////////////////////////////////////////

GdbEngine::GdbEngine(DebuggerManager *manager) :
    IDebuggerEngine(manager),
#ifdef Q_OS_WIN // Do injection loading with MinGW (call loading does not work with 64bit)
    m_dumperInjectionLoad(true)
#else
    m_dumperInjectionLoad(false)
#endif
{
    m_trkOptions = QSharedPointer<TrkOptions>(new TrkOptions);
    m_trkOptions->fromSettings(Core::ICore::instance()->settings());
    m_gdbAdapter = 0;

    // Needs no resetting in initializeVariables()
    m_busy = false;

    connect(theDebuggerAction(AutoDerefPointers), SIGNAL(valueChanged(QVariant)),
            this, SLOT(setAutoDerefPointers(QVariant)));
}

void GdbEngine::connectDebuggingHelperActions()
{
    connect(theDebuggerAction(UseDebuggingHelpers), SIGNAL(valueChanged(QVariant)),
            this, SLOT(setUseDebuggingHelpers(QVariant)));
    connect(theDebuggerAction(DebugDebuggingHelpers), SIGNAL(valueChanged(QVariant)),
            this, SLOT(setDebugDebuggingHelpers(QVariant)));
    connect(theDebuggerAction(RecheckDebuggingHelpers), SIGNAL(triggered()),
            this, SLOT(recheckDebuggingHelperAvailability()));
}
   
void GdbEngine::disconnectDebuggingHelperActions()
{
    disconnect(theDebuggerAction(UseDebuggingHelpers), 0, this, 0);
    disconnect(theDebuggerAction(DebugDebuggingHelpers), 0, this, 0);
    disconnect(theDebuggerAction(RecheckDebuggingHelpers), 0, this, 0);
}

DebuggerStartMode GdbEngine::startMode() const
{
    QTC_ASSERT(!m_startParameters.isNull(), return NoStartMode);
    return m_startParameters->startMode;
}

QMainWindow *GdbEngine::mainWindow() const
{
    return m_manager->mainWindow();
}

GdbEngine::~GdbEngine()
{
    // prevent sending error messages afterwards
    disconnect(&m_gdbProc, 0, this, 0);
    delete m_gdbAdapter;
    m_gdbAdapter = 0;
}

void GdbEngine::connectAdapter()
{
    connect(m_gdbAdapter, SIGNAL(adapterStarted()),
        this, SLOT(handleAdapterStarted()));
    connect(m_gdbAdapter, SIGNAL(adapterStartFailed(QString,QString)),
        this, SLOT(handleAdapterStartFailed(QString,QString)));

    connect(m_gdbAdapter, SIGNAL(inferiorPrepared()),
        this, SLOT(handleInferiorPrepared()));

    connect(m_gdbAdapter, SIGNAL(inferiorStartFailed(QString)),
        this, SLOT(handleInferiorStartFailed(QString)));

    connect(m_gdbAdapter, SIGNAL(adapterCrashed(QString)),
        this, SLOT(handleAdapterCrashed(QString)));
}

void GdbEngine::initializeVariables()
{
    m_debuggingHelperState = DebuggingHelperUninitialized;
    m_gdbVersion = 100;
    m_gdbBuildVersion = -1;
    m_isMacGdb = false;
    m_isSynchroneous = false;
    m_registerNamesListed = false;

    m_fullToShortName.clear();
    m_shortToFullName.clear();
    m_varToType.clear();

    m_modulesListOutdated = m_sourcesListOutdated = true;
    m_sourcesListUpdating = false;
    m_oldestAcceptableToken = -1;
    m_outputCodec = QTextCodec::codecForLocale();
    m_pendingRequests = 0;
    m_commandsDoneCallback = 0;
    m_commandsToRunOnTemporaryBreak.clear();
    m_cookieForToken.clear();

    m_pendingConsoleStreamOutput.clear();
    m_pendingLogStreamOutput.clear();

    m_inbuffer.clear();

    // ConverterState has no reset() function.
    m_outputCodecState.~ConverterState();
    new (&m_outputCodecState) QTextCodec::ConverterState();

    m_currentFunctionArgs.clear();
    m_currentFrame.clear();
    m_dumperHelper.clear();
#ifdef Q_OS_LINUX
    m_entryPoint.clear();
#endif
}

QString GdbEngine::errorMessage(QProcess::ProcessError error)
{
    switch (error) {
        case QProcess::FailedToStart:
            return tr("The Gdb process failed to start. Either the "
                "invoked program '%1' is missing, or you may have insufficient "
                "permissions to invoke the program.")
                .arg(theDebuggerStringSetting(GdbLocation));
        case QProcess::Crashed:
            return tr("The Gdb process crashed some time after starting "
                "successfully.");
        case QProcess::Timedout:
            return tr("The last waitFor...() function timed out. "
                "The state of QProcess is unchanged, and you can try calling "
                "waitFor...() again.");
        case QProcess::WriteError:
            return tr("An error occurred when attempting to write "
                "to the Gdb process. For example, the process may not be running, "
                "or it may have closed its input channel.");
        case QProcess::ReadError:
            return tr("An error occurred when attempting to read from "
                "the Gdb process. For example, the process may not be running.");
        default:
            return tr("An unknown error in the Gdb process occurred. ");
    }
}

#if 0
static void dump(const char *first, const char *middle, const QString & to)
{
    QByteArray ba(first, middle - first);
    Q_UNUSED(to)
    // note that qDebug cuts off output after a certain size... (bug?)
    qDebug("\n>>>>> %s\n%s\n====\n%s\n<<<<<\n",
        qPrintable(currentTime()),
        qPrintable(QString(ba).trimmed()),
        qPrintable(to.trimmed()));
    //qDebug() << "";
    //qDebug() << qPrintable(currentTime())
    //    << " Reading response:  " << QString(ba).trimmed() << "\n";
}
#endif

void GdbEngine::readDebugeeOutput(const QByteArray &data)
{
    m_manager->showApplicationOutput(m_outputCodec->toUnicode(
            data.constData(), data.length(), &m_outputCodecState));
}

void GdbEngine::debugMessage(const QString &msg)
{
    gdbOutputAvailable(LogDebug, msg);
}

void GdbEngine::handleResponse(const QByteArray &buff)
{
    static QTime lastTime;

    if (theDebuggerBoolSetting(LogTimeStamps))
        gdbOutputAvailable(LogTime, currentTime());
    gdbOutputAvailable(LogOutput, QString::fromLocal8Bit(buff, buff.length()));

#if 0
    qDebug() // << "#### start response handling #### "
        << currentTime()
        << lastTime.msecsTo(QTime::currentTime()) << "ms,"
        << "buf:" << buff.left(1500) << "..."
        //<< "buf:" << buff
        << "size:" << buff.size();
#else
    //qDebug() << "buf:" << buff;
#endif

    lastTime = QTime::currentTime();

    if (buff.isEmpty() || buff == "(gdb) ")
        return;

    const char *from = buff.constData();
    const char *to = from + buff.size();
    const char *inner;

    int token = -1;
    // token is a sequence of numbers
    for (inner = from; inner != to; ++inner)
        if (*inner < '0' || *inner > '9')
            break;
    if (from != inner) {
        token = QByteArray(from, inner - from).toInt();
        from = inner;
        //qDebug() << "found token" << token;
    }

    // next char decides kind of response
    const char c = *from++;
    //qDebug() << "CODE:" << c;
    switch (c) {
        case '*':
        case '+':
        case '=': {
            QByteArray asyncClass;
            for (; from != to; ++from) {
                const char c = *from;
                if (!isNameChar(c))
                    break;
                asyncClass += *from;
            }
            //qDebug() << "ASYNCCLASS" << asyncClass;

            GdbMi result;
            while (from != to) {
                GdbMi data;
                if (*from != ',') {
                    // happens on archer where we get 
                    // 23^running <NL> *running,thread-id="all" <NL> (gdb) 
                    result.m_type = GdbMi::Tuple;
                    break;
                }
                ++from; // skip ','
                data.parseResultOrValue(from, to);
                if (data.isValid()) {
                    //qDebug() << "parsed result:" << data.toString();
                    result.m_children += data;
                    result.m_type = GdbMi::Tuple;
                }
            }
            if (asyncClass == "stopped") {
                handleStopResponse(result);
            } else if (asyncClass == "running") {
                // Archer has 'thread-id="all"' here
            } else if (asyncClass == "library-loaded") {
                // Archer has 'id="/usr/lib/libdrm.so.2",
                // target-name="/usr/lib/libdrm.so.2",
                // host-name="/usr/lib/libdrm.so.2",
                // symbols-loaded="0"
                QByteArray id = result.findChild("id").data();
                if (!id.isEmpty())
                    showStatusMessage(tr("Library %1 loaded.").arg(_(id)));
                m_modulesListOutdated = m_sourcesListOutdated = true;
            } else if (asyncClass == "library-unloaded") {
                // Archer has 'id="/usr/lib/libdrm.so.2",
                // target-name="/usr/lib/libdrm.so.2",
                // host-name="/usr/lib/libdrm.so.2"
                QByteArray id = result.findChild("id").data();
                showStatusMessage(tr("Library %1 unloaded.").arg(_(id)));
                m_modulesListOutdated = m_sourcesListOutdated = true;
            } else if (asyncClass == "thread-group-created") {
                // Archer has "{id="28902"}" 
                QByteArray id = result.findChild("id").data();
                showStatusMessage(tr("Thread group %1 created.").arg(_(id)));
                int pid = id.toInt();
                if (pid != inferiorPid())
                    handleInferiorPidChanged(pid);
            } else if (asyncClass == "thread-created") {
                //"{id="1",group-id="28902"}" 
                QByteArray id = result.findChild("id").data();
                showStatusMessage(tr("Thread %1 created.").arg(_(id)));
            } else if (asyncClass == "thread-group-exited") {
                // Archer has "{id="28902"}" 
                QByteArray id = result.findChild("id").data();
                showStatusMessage(tr("Thread group %1 exited.").arg(_(id)));
            } else if (asyncClass == "thread-exited") {
                //"{id="1",group-id="28902"}" 
                QByteArray id = result.findChild("id").data();
                QByteArray groupid = result.findChild("group-id").data();
                showStatusMessage(tr("Thread %1 in group %2 exited.")
                    .arg(_(id)).arg(_(groupid)));
            } else if (asyncClass == "thread-selected") {
                QByteArray id = result.findChild("id").data();
                showStatusMessage(tr("Thread %1 selected.").arg(_(id)));
                //"{id="2"}" 
            #if defined(Q_OS_MAC)
            } else if (asyncClass == "shlibs-updated") {
                // MAC announces updated libs
                m_modulesListOutdated = m_sourcesListOutdated = true;
            } else if (asyncClass == "shlibs-added") {
                // MAC announces added libs
                // {shlib-info={num="2", name="libmathCommon.A_debug.dylib",
                // kind="-", dyld-addr="0x7f000", reason="dyld", requested-state="Y",
                // state="Y", path="/usr/lib/system/libmathCommon.A_debug.dylib",
                // description="/usr/lib/system/libmathCommon.A_debug.dylib",
                // loaded_addr="0x7f000", slide="0x7f000", prefix=""}}
                m_modulesListOutdated = m_sourcesListOutdated = true;
            #endif
            } else {
                qDebug() << "IGNORED ASYNC OUTPUT"
                    << asyncClass << result.toString();
            }
            break;
        }

        case '~': {
            QByteArray data = GdbMi::parseCString(from, to);
            m_pendingConsoleStreamOutput += data;

            // Parse pid from noise.
            if (!inferiorPid()) {
                // Linux/Mac gdb: [New [Tt]hread 0x545 (LWP 4554)]
                static QRegExp re1(_("New .hread 0x[0-9a-f]+ \\(LWP ([0-9]*)\\)"));
                // MinGW 6.8: [New thread 2437.0x435345]
                static QRegExp re2(_("New .hread ([0-9]+)\\.0x[0-9a-f]*"));
                // Mac: [Switching to process 9294 local thread 0x2e03] or
                // [Switching to process 31773]
                static QRegExp re3(_("Switching to process ([0-9]+)"));
                QTC_ASSERT(re1.isValid() && re2.isValid(), return);
                if (re1.indexIn(_(data)) != -1)
                    maybeHandleInferiorPidChanged(re1.cap(1));
                else if (re2.indexIn(_(data)) != -1)
                    maybeHandleInferiorPidChanged(re2.cap(1));
                else if (re3.indexIn(_(data)) != -1)
                    maybeHandleInferiorPidChanged(re3.cap(1));
            }

            // Show some messages to give the impression something happens.
            if (data.startsWith("Reading symbols from ")) {
                showStatusMessage(tr("Reading %1...").arg(_(data.mid(21))), 1000);
                m_modulesListOutdated = m_sourcesListOutdated = true;
            } else if (data.startsWith("[New ") || data.startsWith("[Thread ")) {
                if (data.endsWith('\n'))
                    data.chop(1);
                showStatusMessage(_(data), 1000);
            }
            break;
        }

        case '@': {
            readDebugeeOutput(GdbMi::parseCString(from, to));
            break;
        }

        case '&': {
            QByteArray data = GdbMi::parseCString(from, to);
            m_pendingLogStreamOutput += data;
            // On Windows, the contents seem to depend on the debugger
            // version and/or OS version used.
            if (data.startsWith("warning:"))
                manager()->showApplicationOutput(_(data.mid(9))); // cut "warning: "
            break;
        }

        case '^': {
            GdbResponse response;

            response.token = token;

            for (inner = from; inner != to; ++inner)
                if (*inner < 'a' || *inner > 'z')
                    break;

            QByteArray resultClass = QByteArray::fromRawData(from, inner - from);
            if (resultClass == "done") {
                response.resultClass = GdbResultDone;
            } else if (resultClass == "running") {
                if (state() == InferiorStopped) { // Result of manual command.
                    m_manager->resetLocation();
                    setTokenBarrier();
                    setState(InferiorRunningRequested);
                }
                setState(InferiorRunning);
                showStatusMessage(tr("Running..."));
                response.resultClass = GdbResultRunning;
            } else if (resultClass == "connected") {
                response.resultClass = GdbResultConnected;
            } else if (resultClass == "error") {
                response.resultClass = GdbResultError;
            } else if (resultClass == "exit") {
                response.resultClass = GdbResultExit;
            } else {
                response.resultClass = GdbResultUnknown;
            }

            from = inner;
            if (from != to) {
                if (*from == ',') {
                    ++from;
                    response.data.parseTuple_helper(from, to);
                    response.data.m_type = GdbMi::Tuple;
                    response.data.m_name = "data";
                } else {
                    // Archer has this
                    response.data.m_type = GdbMi::Tuple;
                    response.data.m_name = "data";
                }
            }

            //qDebug() << "\nLOG STREAM:" + m_pendingLogStreamOutput;
            //qDebug() << "\nCONSOLE STREAM:" + m_pendingConsoleStreamOutput;
            response.data.setStreamOutput("logstreamoutput",
                m_pendingLogStreamOutput);
            response.data.setStreamOutput("consolestreamoutput",
                m_pendingConsoleStreamOutput);
            m_pendingLogStreamOutput.clear();
            m_pendingConsoleStreamOutput.clear();

            handleResultRecord(&response);
            break;
        }
        default: {
            qDebug() << "UNKNOWN RESPONSE TYPE" << c;
            break;
        }
    }
}

void GdbEngine::readGdbStandardError()
{
    QByteArray err = m_gdbProc.readAllStandardError();
    if (err == "Undefined command: \"bb\".  Try \"help\".\n")
        return;
    qWarning() << "Unexpected gdb stderr:" << err;
}

void GdbEngine::readGdbStandardOutput()
{
    int newstart = 0;
    int scan = m_inbuffer.size();

    m_inbuffer.append(m_gdbProc.readAllStandardOutput());

    // This can trigger when a dialog starts a nested event loop
    if (m_busy)
        return;

    while (newstart < m_inbuffer.size()) {
        int start = newstart;
        int end = m_inbuffer.indexOf('\n', scan);
        if (end < 0) {
            m_inbuffer.remove(0, start);
            return;
        }
        newstart = end + 1;
        scan = newstart;
        if (end == start)
            continue;
        #if defined(Q_OS_WIN)
        if (m_inbuffer.at(end - 1) == '\r') {
            --end;
            if (end == start)
                continue;
        }
        #endif
        m_busy = true;
        handleResponse(QByteArray::fromRawData(m_inbuffer.constData() + start, end - start));
        m_busy = false;
    }
    m_inbuffer.clear();
}

void GdbEngine::interruptInferior()
{
    QTC_ASSERT(state() == InferiorRunning, qDebug() << state(); return);

    setState(InferiorStopping);
    showStatusMessage(tr("Stop requested..."), 5000);

    debugMessage(_("TRYING TO INTERRUPT INFERIOR"));
    m_gdbAdapter->interruptInferior();
}

void GdbEngine::interruptInferiorTemporarily()
{
    interruptInferior();
    foreach (const GdbCommand &cmd, m_commandsToRunOnTemporaryBreak)
        if (cmd.flags & LosesChild) {
            setState(InferiorStopping_Kill);
            break;
        }
}

void GdbEngine::maybeHandleInferiorPidChanged(const QString &pid0)
{
    const qint64 pid = pid0.toLongLong();
    if (pid == 0) {
        debugMessage(_("Cannot parse PID from %1").arg(pid0));
        return;
    }
    if (pid == inferiorPid())
        return;
    debugMessage(_("FOUND PID %1").arg(pid));    

    handleInferiorPidChanged(pid);
    if (m_dumperInjectionLoad)
        tryLoadDebuggingHelpers();
}

void GdbEngine::postCommand(const QString &command, AdapterCallback callback,
                            const char *callbackName, const QVariant &cookie)
{
    postCommand(command, NoFlags, callback, callbackName, cookie);
}

void GdbEngine::postCommand(const QString &command, GdbCommandFlags flags,
                            AdapterCallback callback,
                            const char *callbackName, const QVariant &cookie)
{
    GdbCommand cmd;
    cmd.command = command;
    cmd.flags = flags;
    cmd.adapterCallback = callback;
    cmd.callbackName = callbackName;
    cmd.cookie = cookie;
    postCommandHelper(cmd);
}

void GdbEngine::postCommand(const QString &command, GdbCommandCallback callback,
                            const char *callbackName, const QVariant &cookie)
{
    postCommand(command, NoFlags, callback, callbackName, cookie);
}

void GdbEngine::postCommand(const QString &command, GdbCommandFlags flags,
                            GdbCommandCallback callback, const char *callbackName,
                            const QVariant &cookie)
{
    GdbCommand cmd;
    cmd.command = command;
    cmd.flags = flags;
    cmd.callback = callback;
    cmd.callbackName = callbackName;
    cmd.cookie = cookie;
    postCommandHelper(cmd);
}

void GdbEngine::postCommandHelper(const GdbCommand &cmd)
{
    if (!stateAcceptsGdbCommands(state())) {
        PENDING_DEBUG(_("NO GDB PROCESS RUNNING, CMD IGNORED: ") + cmd.command);
        debugMessage(_("NO GDB PROCESS RUNNING, CMD IGNORED: %1 %2")
            .arg(cmd.command).arg(state()));
        return;
    }

    if (cmd.flags & RebuildModel) {
        ++m_pendingRequests;
        PENDING_DEBUG("   MODEL:" << cmd.command << "=>" << cmd.callbackName
                      << "INCREMENTS PENDING TO" << m_pendingRequests);
    } else {
        PENDING_DEBUG("   OTHER (IN):" << cmd.command << "=>" << cmd.callbackName
                      << "LEAVES PENDING AT" << m_pendingRequests);
    }

    if ((cmd.flags & NeedsStop) || !m_commandsToRunOnTemporaryBreak.isEmpty()) {
        if (state() == InferiorStopped
            || state() == InferiorStarting || state() == AdapterStarted) {
            // Can be safely sent now.
            flushCommand(cmd);
        } else {
            // Queue the commands that we cannot send at once.
            debugMessage(_("QUEUING COMMAND ") + cmd.command);
            m_commandsToRunOnTemporaryBreak.append(cmd);
            if (state() == InferiorStopping) {
                if (cmd.flags & LosesChild)
                    setState(InferiorStopping_Kill);
                debugMessage(_("CHILD ALREADY BEING INTERRUPTED"));
            } else if (state() == InferiorStopping_Kill) {
                debugMessage(_("CHILD ALREADY BEING INTERRUPTED (KILL PENDING)"));
            } else if (state() == InferiorRunningRequested) {
                if (cmd.flags & LosesChild)
                    setState(InferiorRunningRequested_Kill);
                debugMessage(_("RUNNING REQUESTED; POSTPONING INTERRUPT"));
            } else if (state() == InferiorRunningRequested_Kill) {
                debugMessage(_("RUNNING REQUESTED; POSTPONING INTERRUPT (KILL PENDING)"));
            } else if (state() == InferiorRunning) {
                showStatusMessage(tr("Stopping temporarily."), 1000);
                interruptInferiorTemporarily();
            } else {
                qDebug() << "ATTEMPTING TO QUEUE COMMAND IN INAPPROPRIATE STATE" << state();
            }
        }
    } else if (!cmd.command.isEmpty()) {
        flushCommand(cmd);
    }
}

void GdbEngine::flushQueuedCommands()
{
    showStatusMessage(tr("Processing queued commands."), 1000);
    while (!m_commandsToRunOnTemporaryBreak.isEmpty()) {
        GdbCommand cmd = m_commandsToRunOnTemporaryBreak.takeFirst();
        debugMessage(_("RUNNING QUEUED COMMAND %1 %2")
            .arg(cmd.command).arg(_(cmd.callbackName)));
        flushCommand(cmd);
    }
}

void GdbEngine::flushCommand(const GdbCommand &cmd0)
{
    GdbCommand cmd = cmd0;
    if (state() == DebuggerNotReady) {
        gdbInputAvailable(LogInput, cmd.command);
        debugMessage(_("GDB PROCESS NOT RUNNING, PLAIN CMD IGNORED: ") + cmd.command);
        return;
    }

    ++currentToken();
    cmd.postTime = QTime::currentTime();
    m_cookieForToken[currentToken()] = cmd;
    cmd.command = QString::number(currentToken()) + cmd.command;
    if (cmd.flags & EmbedToken)
        cmd.command = cmd.command.arg(currentToken());
    gdbInputAvailable(LogInput, cmd.command);

    m_gdbAdapter->write(cmd.command.toLatin1() + "\r\n");

    if (cmd.flags & LosesChild)
        setState(InferiorShuttingDown);
}

void GdbEngine::handleResultRecord(GdbResponse *response)
{
    //qDebug() << "TOKEN:" << response.token
    //    << " ACCEPTABLE:" << m_oldestAcceptableToken;
    //qDebug() << "\nRESULT" << response.token << response.toString();

    int token = response->token;
    if (token == -1)
        return;

    if (!m_cookieForToken.contains(token)) {
        // In theory this should not happen (rather the error should be
        // reported in the "first" response to the command) in practice it
        // does. We try to handle a few situations we are aware of gracefully.
        // Ideally, this code should not be present at all.
        debugMessage(_("COOKIE FOR TOKEN %1 ALREADY EATEN. "
            "TWO RESPONSES FOR ONE COMMAND?").arg(token));
        if (response->resultClass == GdbResultError) {
            QByteArray msg = response->data.findChild("msg").data();
            if (msg == "Cannot find new threads: generic error") {
                // Handle a case known to occur on Linux/gdb 6.8 when debugging moc
                // with helpers enabled. In this case we get a second response with
                // msg="Cannot find new threads: generic error"
                debugMessage(_("APPLYING WORKAROUND #1"));
                showMessageBox(QMessageBox::Critical,
                    tr("Executable failed"), QString::fromLocal8Bit(msg));
                showStatusMessage(tr("Process failed to start."));
                shutdown();
            } else if (msg == "\"finish\" not meaningful in the outermost frame.") { 
                // Handle a case known to appear on gdb 6.4 symbianelf when
                // the stack is cut due to access to protected memory.
                debugMessage(_("APPLYING WORKAROUND #2"));
                setState(InferiorStopping);
                setState(InferiorStopped);
            } else if (msg.startsWith("Cannot find bounds of current function")) {
                // Happens when running "-exec-next" in a function for which
                // there is no debug information. Divert to "-exec-next-step"
                debugMessage(_("APPLYING WORKAROUND #3"));
                setState(InferiorStopping);
                setState(InferiorStopped);
                nextIExec();
            } else if (msg.startsWith("Couldn't get registers: No such process.")) {
                // Happens on archer-tromey-python 6.8.50.20090910-cvs
                // There might to be a race between a process shutting down
                // and library load messages.
                debugMessage(_("APPLYING WORKAROUND #4"));
                setState(InferiorStopping);
                setState(InferiorStopped);
                setState(InferiorShuttingDown);
                setState(InferiorShutDown);
                showStatusMessage(tr("Executable failed: %1")
                    .arg(QString::fromLocal8Bit(msg)));
                shutdown();
                showMessageBox(QMessageBox::Critical,
                    tr("Executable failed"), QString::fromLocal8Bit(msg));
            } else {
                showMessageBox(QMessageBox::Critical,
                    tr("Executable failed"), QString::fromLocal8Bit(msg));
                showStatusMessage(tr("Executable failed: %1")
                    .arg(QString::fromLocal8Bit(msg)));
            }
        }
        return;
    }

    GdbCommand cmd = m_cookieForToken.take(token);
    if (theDebuggerBoolSetting(LogTimeStamps)) {
        gdbOutputAvailable(LogTime, _("Response time: %1: %2 s")
            .arg(cmd.command)
            .arg(cmd.postTime.msecsTo(QTime::currentTime()) / 1000.));
    }

    if (response->token < m_oldestAcceptableToken && (cmd.flags & Discardable)) {
        //debugMessage(_("### SKIPPING OLD RESULT") + response.toString());
        return;
    }

    response->cookie = cmd.cookie;

    if (response->resultClass != GdbResultError &&
        response->resultClass != ((cmd.flags & RunRequest) ? GdbResultRunning :
                                  (cmd.flags & ExitRequest) ? GdbResultExit :
                                  GdbResultDone)) {
        QString rsp = _(GdbResponse::stringFromResultClass(response->resultClass));
        qWarning() << "UNEXPECTED RESPONSE " << rsp << " TO COMMAND" << cmd.command << " AT " __FILE__ ":" STRINGIFY(__LINE__);
        debugMessage(_("UNEXPECTED RESPONSE %1 TO COMMAND %2").arg(rsp).arg(cmd.command));
    } else {
        if (cmd.callback)
            (this->*cmd.callback)(*response);
        else if (cmd.adapterCallback)
            (m_gdbAdapter->*cmd.adapterCallback)(*response);
    }

    if (cmd.flags & RebuildModel) {
        --m_pendingRequests;
        PENDING_DEBUG("   WATCH" << cmd.command << "=>" << cmd.callbackName
                      << "DECREMENTS PENDING TO" << m_pendingRequests);
        if (m_pendingRequests <= 0) {
            PENDING_DEBUG("\n\n ... AND TRIGGERS MODEL UPDATE\n");
            rebuildModel();
        }
    } else {
        PENDING_DEBUG("   OTHER (OUT):" << cmd.command << "=>" << cmd.callbackName
                      << "LEAVES PENDING AT" << m_pendingRequests);
    }

    // Commands were queued, but we were in RunningRequested state, so the interrupt
    // was postponed.
    // This is done after the command callbacks so the running-requesting commands
    // can assert on the right state.
    if (state() == InferiorRunning && !m_commandsToRunOnTemporaryBreak.isEmpty())
        interruptInferiorTemporarily();

    // Continue only if there are no commands wire anymore, so this will
    // be fully synchroneous.
    // This is somewhat inefficient, as it makes the last command synchronous.
    // An optimization would be requesting the continue immediately when the
    // event loop is entered, and let individual commands have a flag to suppress
    // that behavior.
    if (m_commandsDoneCallback && m_cookieForToken.isEmpty()) {
        debugMessage(_("ALL COMMANDS DONE; INVOKING CALLBACK"));
        CommandsDoneCallback cont = m_commandsDoneCallback;
        m_commandsDoneCallback = 0;
        (this->*cont)();
    } else {
        PENDING_DEBUG("MISSING TOKENS: " << m_cookieForToken.keys());
    }
}

void GdbEngine::executeDebuggerCommand(const QString &command)
{
    if (state() == DebuggerNotReady) {
        debugMessage(_("GDB PROCESS NOT RUNNING, PLAIN CMD IGNORED: ") + command);
        return;
    }

    m_gdbAdapter->write(command.toLatin1() + "\r\n");
}

// Called from CoreAdapter and AttachAdapter
void GdbEngine::updateAll()
{
    QTC_ASSERT(state() == InferiorUnrunnable || state() == InferiorStopped, /**/);
    tryLoadDebuggingHelpers();
    reloadModulesInternal();
    postCommand(_("-stack-list-frames"), WatchUpdate, CB(handleStackListFrames),
        QVariant::fromValue<StackCookie>(StackCookie(false, true)));
    manager()->stackHandler()->setCurrentIndex(0);
    if (supportsThreads())
        postCommand(_("-thread-list-ids"), WatchUpdate, CB(handleStackListThreads), 0);
    manager()->reloadRegisters();
    updateLocals(); 
}

void GdbEngine::handleQuerySources(const GdbResponse &response)
{
    if (response.resultClass == GdbResultDone) {
        QMap<QString, QString> oldShortToFull = m_shortToFullName;
        m_shortToFullName.clear();
        m_fullToShortName.clear();
        // "^done,files=[{file="../../../../bin/gdbmacros/gdbmacros.cpp",
        // fullname="/data5/dev/ide/main/bin/gdbmacros/gdbmacros.cpp"},
        GdbMi files = response.data.findChild("files");
        foreach (const GdbMi &item, files.children()) {
            GdbMi fullName = item.findChild("fullname");
            if (fullName.isValid()) {
                QString full = cleanupFullName(QString::fromLocal8Bit(fullName.data()));
                QString fileName = QString::fromLocal8Bit(item.findChild("file").data());
                m_shortToFullName[fileName] = full;
                m_fullToShortName[full] = fileName;
            }
        }
        if (m_shortToFullName != oldShortToFull)
            manager()->sourceFileWindow()->setSourceFiles(m_shortToFullName);
    }
}

#if 0
void GdbEngine::handleExecJumpToLine(const GdbResponse &response)
{
    // FIXME: remove this special case as soon as 'jump'
    // is supported by MI
    // "&"jump /home/apoenitz/dev/work/test1/test1.cpp:242"
    // ~"Continuing at 0x4058f3."
    // ~"run1 (argc=1, argv=0x7fffb213a478) at test1.cpp:242"
    // ~"242\t x *= 2;"
    //109^done"
    setState(InferiorStopped);
    showStatusMessage(tr("Jumped. Stopped."));
    QByteArray output = response.data.findChild("logstreamoutput").data();
    if (output.isEmpty())
        return;
    int idx1 = output.indexOf(' ') + 1;
    if (idx1 > 0) {
        int idx2 = output.indexOf(':', idx1);
        if (idx2 > 0) {
            QString file = QString::fromLocal8Bit(output.mid(idx1, idx2 - idx1));
            int line = output.mid(idx2 + 1).toInt();
            gotoLocation(file, line, true);
        }
    }
}
#endif

//void GdbEngine::handleExecRunToFunction(const GdbResponse &response)
//{
//    // FIXME: remove this special case as soon as there's a real
//    // reason given when the temporary breakpoint is hit.
//    // reight now we get:
//    // 14*stopped,thread-id="1",frame={addr="0x0000000000403ce4",
//    // func="foo",args=[{name="str",value="@0x7fff0f450460"}],
//    // file="main.cpp",fullname="/tmp/g/main.cpp",line="37"}
//    QTC_ASSERT(state() == InferiorStopping, qDebug() << state())
//    setState(InferiorStopped);
//    showStatusMessage(tr("Function reached. Stopped."));
//    GdbMi frame = response.data.findChild("frame");
//    StackFrame f = parseStackFrame(frame, 0);
//    gotoLocation(f, true);
//}

static bool isExitedReason(const QByteArray &reason)
{
    return reason == "exited-normally"   // inferior exited normally
        || reason == "exited-signalled"  // inferior exited because of a signal
        //|| reason == "signal-received" // inferior received signal
        || reason == "exited";           // inferior exited
}

#if 0
void GdbEngine::handleAqcuiredInferior()
{
    // Reverse debugging. FIXME: Should only be used when available.
    //if (theDebuggerBoolSetting(EnableReverseDebugging))
    //    postCommand(_("target response"));

    tryLoadDebuggingHelpers();

    #ifndef Q_OS_MAC
    // intentionally after tryLoadDebuggingHelpers(),
    // otherwise we'd interupt solib loading.
    if (theDebuggerBoolSetting(AllPluginBreakpoints)) {
        postCommand(_("set auto-solib-add on"));
        postCommand(_("set stop-on-solib-events 0"));
        postCommand(_("sharedlibrary .*"));
    } else if (theDebuggerBoolSetting(SelectedPluginBreakpoints)) {
        postCommand(_("set auto-solib-add on"));
        postCommand(_("set stop-on-solib-events 1"));
        postCommand(_("sharedlibrary ")
          + theDebuggerStringSetting(SelectedPluginBreakpointsPattern));
    } else if (theDebuggerBoolSetting(NoPluginBreakpoints)) {
        // should be like that already
        if (!m_dumperInjectionLoad)
            postCommand(_("set auto-solib-add off"));
        postCommand(_("set stop-on-solib-events 0"));
    }
    #endif

    // It's nicer to see a bit of the world we live in.
    reloadModulesInternal();
    attemptBreakpointSynchronization();
}
#endif

#ifdef Q_OS_UNIX
# define STOP_SIGNAL "SIGINT"
# define CROSS_STOP_SIGNAL "SIGTRAP"
#else
# define STOP_SIGNAL "SIGTRAP"
# define CROSS_STOP_SIGNAL "SIGINT"
#endif

void GdbEngine::handleStopResponse(const GdbMi &data)
{
    // This is gdb 7+'s initial *stopped in response to attach.
    // For consistency, we just discard it.
    if (state() == InferiorStarting)
        return;

    const QByteArray reason = data.findChild("reason").data();

    if (isExitedReason(reason)) {
        if (state() == InferiorRunning) {
            setState(InferiorStopping);
        } else {
            // The user triggered a stop, but meanwhile the app simply exited ...
            QTC_ASSERT(state() == InferiorStopping, qDebug() << state());
        }
        setState(InferiorStopped);
        QString msg;
        if (reason == "exited") {
            msg = tr("Program exited with exit code %1.")
                .arg(_(data.findChild("exit-code").toString()));
        } else if (reason == "exited-signalled" || reason == "signal-received") {
            msg = tr("Program exited after receiving signal %1.")
                .arg(_(data.findChild("signal-name").toString()));
        } else {
            msg = tr("Program exited normally.");
        }
        showStatusMessage(msg);
        setState(InferiorShuttingDown);
        setState(InferiorShutDown);
        shutdown();
        return;
    }

    if (!m_commandsToRunOnTemporaryBreak.isEmpty()) {
        QTC_ASSERT(state() == InferiorStopping || state() == InferiorStopping_Kill,
                   qDebug() << state())
        setState(InferiorStopped);
        flushQueuedCommands();
        if (state() == InferiorStopped) {
            QTC_ASSERT(m_commandsDoneCallback == 0, /**/);
            m_commandsDoneCallback = &GdbEngine::autoContinueInferior;
        } else {
            QTC_ASSERT(state() == InferiorShuttingDown, qDebug() << state())
        }
        return;
    }

    if (state() == InferiorRunning) {
        // Stop triggered by a breakpoint or otherwise not directly
        // initiated by the user.
        setState(InferiorStopping);
    } else {
        QTC_ASSERT(state() == InferiorStopping, qDebug() << state());
    }
    setState(InferiorStopped);

#ifdef Q_OS_LINUX
    // For some reason, attaching to a stopped process causes *two* stops
    // when trying to continue (kernel i386 2.6.24-23-ubuntu, gdb 6.8).
    // Interestingly enough, on MacOSX no signal is delivered at all.
    if (!m_entryPoint.isEmpty()) {
        if (reason == "signal-received"
            && data.findChild("signal-name").data() == "SIGSTOP") {
            GdbMi frameData = data.findChild("frame");
            if (frameData.findChild("addr").data() == m_entryPoint) {
                continueInferiorInternal();
                return;
            }
        }
        // We are past the initial stops. No need to waste time on further checks.
        m_entryPoint.clear();
    }
#endif

#if 0
    // The related code (handleAqcuiredInferior()) is disabled as well.
    // When re-enabling, try something to avoid spurious source list updates
    // due to unrelated no-reason stops.
    const QByteArray &msg = data.findChild("consolestreamoutput").data();
    if (msg.contains("Stopped due to shared library event") || reason.isEmpty()) {
        m_modulesListOutdated = m_sourcesListOutdated = true;
        if (theDebuggerBoolSetting(SelectedPluginBreakpoints)) {
            QString dataStr = _(data.toString());
            debugMessage(_("SHARED LIBRARY EVENT: ") + dataStr);
            QString pat = theDebuggerStringSetting(SelectedPluginBreakpointsPattern);
            debugMessage(_("PATTERN: ") + pat);
            postCommand(_("sharedlibrary ") + pat);
            continueInferiorInternal();
            showStatusMessage(tr("Loading %1...").arg(dataStr));
            return;
        }
        // fall through
    }
#endif

    // seen on XP after removing a breakpoint while running
    //  >945*stopped,reason="signal-received",signal-name="SIGTRAP",
    //  signal-meaning="Trace/breakpoint trap",thread-id="2",
    //  frame={addr="0x7c91120f",func="ntdll!DbgUiConnectToDbg",
    //  args=[],from="C:\\WINDOWS\\system32\\ntdll.dll"}
    //if (reason == "signal-received"
    //      && data.findChild("signal-name").data() == "SIGTRAP") {
    //    continueInferiorInternal();
    //    return;
    //}

    // jump over well-known frames
    static int stepCounter = 0;
    if (theDebuggerBoolSetting(SkipKnownFrames)) {
        if (reason == "end-stepping-range" || reason == "function-finished") {
            GdbMi frame = data.findChild("frame");
            //debugMessage(frame.toString());
            QString funcName = _(frame.findChild("func").data());
            QString fileName = QString::fromLocal8Bit(frame.findChild("file").data());
            if (isLeavableFunction(funcName, fileName)) {
                //debugMessage(_("LEAVING ") + funcName);
                ++stepCounter;
                m_manager->stepOutExec();
                //stepExec();
                return;
            }
            if (isSkippableFunction(funcName, fileName)) {
                //debugMessage(_("SKIPPING ") + funcName);
                ++stepCounter;
                m_manager->stepExec();
                return;
            }
            //if (stepCounter)
            //    qDebug() << "STEPCOUNTER:" << stepCounter;
            stepCounter = 0;
        }
    }

    bool initHelpers = m_debuggingHelperState == DebuggingHelperUninitialized
                       || m_debuggingHelperState == DebuggingHelperLoadTried;
    // Don't load helpers on stops triggered by signals unless it's
    // an intentional trap.
    if (initHelpers && reason == "signal-received") {
        QByteArray name = data.findChild("signal-name").data();
        if (name != STOP_SIGNAL
            && (startParameters().startMode != StartRemote
                || name != CROSS_STOP_SIGNAL))
            initHelpers = false;
    }
    if (isSynchroneous())
        initHelpers = false;
    if (initHelpers) {
        tryLoadDebuggingHelpers();
        QVariant var = QVariant::fromValue<GdbMi>(data);
        postCommand(_("p 4"), CB(handleStop1), var);  // dummy
    } else {
        handleStop1(data);
    }
    // Dumper loading is sequenced, as otherwise the display functions
    // will start requesting data without knowing that dumpers are available.
}

void GdbEngine::handleStop1(const GdbResponse &response)
{
    handleStop1(response.cookie.value<GdbMi>());
}

void GdbEngine::handleStop1(const GdbMi &data)
{
    if (m_modulesListOutdated)
        reloadModulesInternal(); // This is for display only
    if (m_sourcesListOutdated)
        reloadSourceFilesInternal(); // This needs to be done before fullName() may need it

    QByteArray reason = data.findChild("reason").data();
    if (reason == "breakpoint-hit") {
        showStatusMessage(tr("Stopped at breakpoint."));
    } else {
        if (reason == "signal-received"
            && theDebuggerBoolSetting(UseMessageBoxForSignals)) {
            QByteArray name = data.findChild("signal-name").data();
            // Ignore these as they are showing up regularly when
            // stopping debugging.
            if (name != STOP_SIGNAL
                && (startParameters().startMode != StartRemote
                    || name != CROSS_STOP_SIGNAL)) {
                QByteArray meaning = data.findChild("signal-meaning").data();
                QString msg = tr("<p>The inferior stopped because it received a "
                    "signal from the Operating System.<p>"
                    "<table><tr><td>Signal name : </td><td>%1</td></tr>"
                    "<tr><td>Signal meaning : </td><td>%2</td></tr></table>")
                    .arg(name.isEmpty() ? tr(" <Unknown> ") : _(name))
                    .arg(meaning.isEmpty() ? tr(" <Unknown> ") : _(meaning));
                showMessageBox(QMessageBox::Information,
                    tr("Signal received"), msg);
            }
        }

        if (reason.isEmpty())
            showStatusMessage(tr("Stopped."));
        else
            showStatusMessage(tr("Stopped: \"%1\"").arg(_(reason)));
    }

    const GdbMi gdbmiFrame = data.findChild("frame");

    m_currentFrame = _(gdbmiFrame.findChild("addr").data() + '%' +
         gdbmiFrame.findChild("func").data() + '%');

    // Quick shot: Jump to stack frame #0.
    StackFrame frame;
    if (gdbmiFrame.isValid()) {
        frame = parseStackFrame(gdbmiFrame, 0);
        gotoLocation(frame, true);
    }

    //
    // Stack
    //
    manager()->stackHandler()->setCurrentIndex(0);
    updateLocals(qVariantFromValue(frame)); // Quick shot

    reloadStack(false);

    if (supportsThreads()) {
        int currentId = data.findChild("thread-id").data().toInt();
        postCommand(_("-thread-list-ids"), WatchUpdate,
            CB(handleStackListThreads), currentId);
    }

    //
    // Registers
    //
    manager()->reloadRegisters();
}

void GdbEngine::handleShowVersion(const GdbResponse &response)
{
    //qDebug () << "VERSION 2:" << response.data.findChild("consolestreamoutput").data();
    //qDebug () << "VERSION:" << response.toString();
    debugMessage(_("VERSION: " + response.toString()));
    if (response.resultClass == GdbResultDone) {
        m_gdbVersion = 100;
        m_gdbBuildVersion = -1;
        m_isMacGdb = false;
        QString msg = QString::fromLocal8Bit(response.data.findChild("consolestreamoutput").data());
        QRegExp supported(_("GNU gdb(.*) (\\d+)\\.(\\d+)(\\.(\\d+))?(-(\\d+))?"));
        if (supported.indexIn(msg) == -1) {
            debugMessage(_("UNSUPPORTED GDB VERSION ") + msg);
#if 0
            QStringList list = msg.split(_c('\n'));
            while (list.size() > 2)
                list.removeLast();
            msg = tr("The debugger you are using identifies itself as:")
                + _("<p><p>") + list.join(_("<br>")) + _("<p><p>")
                + tr("This version is not officially supported by Qt Creator.\n"
                     "Debugging will most likely not work well.\n"
                     "Using gdb 6.7 or later is strongly recommended.");
#if 0
            // ugly, but 'Show again' check box...
            static QErrorMessage *err = new QErrorMessage(mainWindow());
            err->setMinimumSize(400, 300);
            err->showMessage(msg);
#else
            //showMessageBox(QMessageBox::Information, tr("Warning"), msg);
#endif
#endif
        } else {
            m_gdbVersion = 10000 * supported.cap(2).toInt()
                         +   100 * supported.cap(3).toInt()
                         +     1 * supported.cap(5).toInt();
            m_gdbBuildVersion = supported.cap(7).toInt();
            m_isMacGdb = msg.contains(__("Apple version"));
            debugMessage(_("GDB VERSION: %1, BUILD: %2%3").arg(m_gdbVersion)
                .arg(m_gdbBuildVersion).arg(_(m_isMacGdb ? " (APPLE)" : "")));
        }
        //qDebug () << "VERSION 3:" << m_gdbVersion << m_gdbBuildVersion;
    }
}

void GdbEngine::handleIsSynchroneous(const GdbResponse &response)
{
    Q_UNUSED(response);
    if (response.resultClass == GdbResultDone) {
        m_isSynchroneous = true;
    } else {
        m_isSynchroneous = false;
    }
}

void GdbEngine::handleExecContinue(const GdbResponse &response)
{
    if (response.resultClass == GdbResultRunning) {
        // The "running" state is picked up in handleResponse()
        QTC_ASSERT(state() == InferiorRunning, /**/);
    } else {
        if (state() == InferiorRunningRequested_Kill) {
            setState(InferiorStopped);
            m_commandsToRunOnTemporaryBreak.clear();
            shutdown();
            return;
        }
        QTC_ASSERT(state() == InferiorRunningRequested, /**/);
        setState(InferiorStopped);
        QByteArray msg = response.data.findChild("msg").data();
        if (msg.startsWith("Cannot find bounds of current function")) {
            if (!m_commandsToRunOnTemporaryBreak.isEmpty())
                flushQueuedCommands();
            showStatusMessage(tr("Stopped."), 5000);
            //showStatusMessage(tr("No debug information available. "
            //  "Leaving function..."));
            //stepOutExec();
        } else {
            showMessageBox(QMessageBox::Critical, tr("Execution Error"),
                           tr("Cannot continue debugged process:\n") + QString::fromLocal8Bit(msg));
            m_commandsToRunOnTemporaryBreak.clear();
            shutdown();
        }
    }
}

QString GdbEngine::fullName(const QString &fileName)
{
    if (fileName.isEmpty())
        return QString();
    QTC_ASSERT(!m_sourcesListOutdated, /* */)
    QTC_ASSERT(!m_sourcesListUpdating, /* */)
    return m_shortToFullName.value(fileName, QString());
}

#ifdef Q_OS_WIN
QString GdbEngine::cleanupFullName(const QString &fileName)
{
    QTC_ASSERT(!fileName.isEmpty(), return QString())
    // Gdb on windows often delivers "fullnames" which
    // a) have no drive letter and b) are not normalized.
    QFileInfo fi(fileName);
    if (!fi.isReadable())
        return QString();
    return QDir::cleanPath(fi.absoluteFilePath());
}
#endif

void GdbEngine::shutdown()
{
    debugMessage(_("INITIATE GDBENGINE SHUTDOWN"));
    switch (state()) {
    case DebuggerNotReady: // Nothing to do! :)
    case EngineStarting: // We can't get here, really
    case InferiorShuttingDown: // Will auto-trigger further shutdown steps
    case EngineShuttingDown: // Do not disturb! :)
    case InferiorRunningRequested_Kill:
    case InferiorStopping_Kill:
        break;
    case AdapterStarting: // GDB is up, adapter is "doing something"
        setState(AdapterStartFailed);
        m_gdbAdapter->shutdown();
        // fall-through
    case AdapterStartFailed: // Adapter "did something", but it did not help
        // FIXME set some timeout?
        if (m_gdbProc.state() == QProcess::Running) {
            postCommand(_("-gdb-exit"), GdbEngine::ExitRequest, CB(handleGdbExit));
        } else {
            setState(DebuggerNotReady);
        }
        break;
    case InferiorRunningRequested:
    case InferiorRunning:
    case InferiorStopping:
    case InferiorStopped:
        // FIXME set some timeout?
        postCommand(_(m_gdbAdapter->inferiorShutdownCommand()),
                    NeedsStop | LosesChild, CB(handleInferiorShutdown));
        break;
    case AdapterStarted: // We can't get here, really
    case InferiorStartFailed:
    case InferiorShutDown:
    case InferiorShutdownFailed: // Whatever
    case InferiorUnrunnable:
        // FIXME set some timeout?
        postCommand(_("-gdb-exit"), GdbEngine::ExitRequest, CB(handleGdbExit));
        setState(EngineShuttingDown); // Do it after posting the command!
        break;
    case InferiorStarting: // This may take some time, so just short-circuit it
        setState(InferiorStartFailed);
        // fall-through
    case InferiorStopFailed: // Tough luck, I guess. But unreachable as of now anyway.
        setState(EngineShuttingDown);
        m_gdbProc.kill();
        break;
    }
}

void GdbEngine::handleInferiorShutdown(const GdbResponse &response)
{
    QTC_ASSERT(state() == InferiorShuttingDown, qDebug() << state());
    if (response.resultClass == GdbResultDone) {
        debugMessage(_("INFERIOR SUCCESSFULLY SHUT DOWN"));
        setState(InferiorShutDown);
    } else {
        debugMessage(_("INFERIOR SHUTDOWN FAILED"));
        setState(InferiorShutdownFailed);
        QString msg = m_gdbAdapter->msgInferiorStopFailed(_(response.data.findChild("msg").data()));
        showMessageBox(QMessageBox::Critical, tr("Inferior shutdown failed"), msg);
    }
    shutdown(); // re-iterate...
}

void GdbEngine::handleGdbExit(const GdbResponse &response)
{
    if (response.resultClass == GdbResultExit) {
        debugMessage(_("GDB CLAIMS EXIT; WAITING"));
        // don't set state here, this will be handled in handleGdbFinished()
    } else {
        QString msg = m_gdbAdapter->msgGdbStopFailed(_(response.data.findChild("msg").data()));
        debugMessage(_("GDB WON'T EXIT (%1); KILLING IT").arg(msg));
        m_gdbProc.kill();
    }
}

void GdbEngine::detachDebugger()
{
    QTC_ASSERT(state() == InferiorStopped, /**/);
    QTC_ASSERT(startMode() != AttachCore, /**/);
    postCommand(_("detach")); 
    setState(InferiorShuttingDown);
    setState(InferiorShutDown);
    shutdown();
}

void GdbEngine::exitDebugger() // called from the manager
{
    disconnectDebuggingHelperActions();
    shutdown();
}

int GdbEngine::currentFrame() const
{
    return manager()->stackHandler()->currentIndex();
}

bool GdbEngine::checkConfiguration(int toolChain, QString *errorMessage, QString *settingsPage) const
{
    switch (toolChain) {
    case ProjectExplorer::ToolChain::WINSCW: // S60
    case ProjectExplorer::ToolChain::GCCE:
    case ProjectExplorer::ToolChain::RVCT_ARMV5:
    case ProjectExplorer::ToolChain::RVCT_ARMV6:
        if (!m_trkOptions->check(errorMessage)) {
            if (settingsPage)
                *settingsPage = TrkOptionsPage::settingsId();
            return false;
        }
    default:
        break;
    }
    return true;
}

AbstractGdbAdapter *GdbEngine::createAdapter(const DebuggerStartParametersPtr &sp)
{
    switch (sp->toolChainType) {
    case ProjectExplorer::ToolChain::WINSCW: // S60
    case ProjectExplorer::ToolChain::GCCE:
    case ProjectExplorer::ToolChain::RVCT_ARMV5:
    case ProjectExplorer::ToolChain::RVCT_ARMV6:
        return new TrkGdbAdapter(this, m_trkOptions);
    default:
        break;
    }
    // @todo: remove testing hack
    if (sp->processArgs.size() == 3 && sp->processArgs.at(0) == _("@sym@"))
        return new TrkGdbAdapter(this, m_trkOptions);
    switch (sp->startMode) {
    case AttachCore:
        return new CoreGdbAdapter(this);
    case StartRemote:
        return new RemoteGdbAdapter(this, sp->toolChainType);
    case AttachExternal:
        return new AttachGdbAdapter(this);
    default:
        if (sp->useTerminal)
            return new TermGdbAdapter(this);
        return new PlainGdbAdapter(this);
    }
}

void GdbEngine::startDebugger(const DebuggerStartParametersPtr &sp)
{
    QTC_ASSERT(state() == EngineStarting, qDebug() << state());
    // This should be set by the constructor or in exitDebugger() 
    // via initializeVariables()
    //QTC_ASSERT(m_debuggingHelperState == DebuggingHelperUninitialized,
    //    initializeVariables());
    //QTC_ASSERT(m_gdbAdapter == 0, delete m_gdbAdapter; m_gdbAdapter = 0);

    initializeVariables();

    m_startParameters = sp;

    delete m_gdbAdapter;
    m_gdbAdapter = createAdapter(sp);
    connectAdapter();

    if (m_gdbAdapter->dumperHandling() != AbstractGdbAdapter::DumperNotAvailable)
        connectDebuggingHelperActions();

    m_gdbAdapter->startAdapter();
}

void GdbEngine::continueInferiorInternal()
{
    QTC_ASSERT(state() == InferiorStopped || state() == InferiorStarting,
               qDebug() << state());
    setState(InferiorRunningRequested);
    postCommand(_("-exec-continue"), RunRequest, CB(handleExecContinue));
}

void GdbEngine::autoContinueInferior()
{
    continueInferiorInternal();
    showStatusMessage(tr("Continuing after temporary stop..."), 1000);
}

void GdbEngine::continueInferior()
{
    m_manager->resetLocation();
    setTokenBarrier();
    continueInferiorInternal();
    showStatusMessage(tr("Running requested..."), 5000);
}

void GdbEngine::stepExec()
{
    QTC_ASSERT(state() == InferiorStopped, qDebug() << state());
    setTokenBarrier();
    setState(InferiorRunningRequested);
    showStatusMessage(tr("Step requested..."), 5000);
    if (manager()->isReverseDebugging())
        postCommand(_("-reverse-step"), RunRequest, CB(handleExecContinue));
    else
        postCommand(_("-exec-step"), RunRequest, CB(handleExecContinue));
}

void GdbEngine::stepIExec()
{
    QTC_ASSERT(state() == InferiorStopped, qDebug() << state());
    setTokenBarrier();
    setState(InferiorRunningRequested);
    showStatusMessage(tr("Step by instruction requested..."), 5000);
    if (manager()->isReverseDebugging())
        postCommand(_("-reverse-stepi"), RunRequest, CB(handleExecContinue));
    else
        postCommand(_("-exec-step-instruction"), RunRequest, CB(handleExecContinue));
}

void GdbEngine::stepOutExec()
{
    QTC_ASSERT(state() == InferiorStopped, qDebug() << state());
    setTokenBarrier();
    setState(InferiorRunningRequested);
    showStatusMessage(tr("Finish function requested..."), 5000);
    postCommand(_("-exec-finish"), RunRequest, CB(handleExecContinue));
}

void GdbEngine::nextExec()
{
    QTC_ASSERT(state() == InferiorStopped, qDebug() << state());
    setTokenBarrier();
    setState(InferiorRunningRequested);
    showStatusMessage(tr("Step next requested..."), 5000);
    if (manager()->isReverseDebugging())
        postCommand(_("-reverse-next"), RunRequest, CB(handleExecContinue));
    else {
#if 1
        postCommand(_("-exec-next"), RunRequest, CB(handleExecContinue));
#else
        postCommand(_("tbreak \"%2\":%1").arg(lastLine + 1).arg(breakLocation(lastFile)));
        postCommand(_("-exec-continue"), RunRequest, CB(handleExecContinue));
#endif
    }
}

void GdbEngine::nextIExec()
{
    QTC_ASSERT(state() == InferiorStopped, qDebug() << state());
    setTokenBarrier();
    setState(InferiorRunningRequested);
    showStatusMessage(tr("Step next instruction requested..."), 5000);
    if (manager()->isReverseDebugging())
        postCommand(_("-reverse-nexti"), RunRequest, CB(handleExecContinue));
    else
        postCommand(_("-exec-next-instruction"), RunRequest, CB(handleExecContinue));
}

void GdbEngine::runToLineExec(const QString &fileName, int lineNumber)
{
    QTC_ASSERT(state() == InferiorStopped, qDebug() << state());
    setTokenBarrier();
    setState(InferiorRunningRequested);
    showStatusMessage(tr("Run to line %1 requested...").arg(lineNumber), 5000);
    postCommand(_("-exec-until \"%2\":%1").arg(lineNumber).arg(breakLocation(fileName)),
                RunRequest, CB(handleExecContinue));
}

void GdbEngine::runToFunctionExec(const QString &functionName)
{
    QTC_ASSERT(state() == InferiorStopped, qDebug() << state());
    setTokenBarrier();
    postCommand(_("-break-insert -t ") + functionName);
    continueInferiorInternal();
    //setState(InferiorRunningRequested);
    //postCommand(_("-exec-continue"), handleExecRunToFunction);
    showStatusMessage(tr("Run to function %1 requested...").arg(functionName), 5000);
}

void GdbEngine::jumpToLineExec(const QString &fileName, int lineNumber)
{
    QTC_ASSERT(state() == InferiorStopped, qDebug() << state());
    StackFrame frame;
    frame.file = fileName;
    frame.line = lineNumber;
#if 1
    QString loc = breakLocation(fileName);
    postCommand(_("tbreak \"%2\":%1").arg(lineNumber).arg(loc));
    setState(InferiorRunningRequested);
    postCommand(_("jump \"%2\":%1").arg(lineNumber).arg(loc), RunRequest);
    // will produce something like
    //  &"jump \"/home/apoenitz/dev/work/test1/test1.cpp\":242"
    //  ~"Continuing at 0x4058f3."
    //  ~"run1 (argc=1, argv=0x7fffbf1f5538) at test1.cpp:242"
    //  ~"242\t x *= 2;"
    //  23^done"
    gotoLocation(frame, true);
    //setBreakpoint();
    //postCommand(_("jump ") + fileName + ':' + QString::number(lineNumber));
#else
    gotoLocation(frame,  true);
    setBreakpoint(fileName, lineNumber);
    setState(InferiorRunningRequested);
    postCommand(_("jump ") + fileName + ':' + QString::number(lineNumber), RunRequest);
#endif
}

/*!
    \fn void GdbEngine::setTokenBarrier()
    \brief Discard the results of all pending watch-updating commands.

    This method is called at the beginning of all step/next/finish etc.
    debugger functions.
    If non-watch-updating commands with call-backs are still in the pipe,
    it will complain.
*/

void GdbEngine::setTokenBarrier()
{
    foreach (const GdbCommand &cookie, m_cookieForToken) {
        QTC_ASSERT(!cookie.callback || (cookie.flags & Discardable),
            qDebug() << "CMD:" << cookie.command << " CALLBACK:" << cookie.callbackName;
            return
        );
    }
    PENDING_DEBUG("\n--- token barrier ---\n");
    gdbInputAvailable(LogMisc, _("--- token barrier ---"));
    m_oldestAcceptableToken = currentToken();
}

void GdbEngine::setDebugDebuggingHelpers(const QVariant &on)
{
    if (on.toBool()) {
        debugMessage(_("SWITCHING ON DUMPER DEBUGGING"));
        postCommand(_("set unwindonsignal off"));
        m_manager->breakByFunction(_("qDumpObjectData440"));
        //updateLocals();
    } else {
        debugMessage(_("SWITCHING OFF DUMPER DEBUGGING"));
        postCommand(_("set unwindonsignal on"));
    }
}


//////////////////////////////////////////////////////////////////////
//
// Breakpoint specific stuff
//
//////////////////////////////////////////////////////////////////////

void GdbEngine::breakpointDataFromOutput(BreakpointData *data, const GdbMi &bkpt)
{
    if (!bkpt.isValid())
        return;
    if (!data)
        return;
    data->pending = false;
    data->bpMultiple = false;
    data->bpEnabled = true;
    data->bpCondition.clear();
    QByteArray file, fullName;
    foreach (const GdbMi &child, bkpt.children()) {
        if (child.hasName("number")) {
            data->bpNumber = _(child.data());
        } else if (child.hasName("func")) {
            data->bpFuncName = _(child.data());
        } else if (child.hasName("addr")) {
            // <MULTIPLE> happens in constructors. In this case there are
            // _two_ fields named "addr" in the response. On Linux that is...
            if (child.data() == "<MULTIPLE>")
                data->bpMultiple = true;
            else
                data->bpAddress = _(child.data());
        } else if (child.hasName("file")) {
            file = child.data();
        } else if (child.hasName("fullname")) {
            fullName = child.data();
        } else if (child.hasName("line")) {
            data->bpLineNumber = _(child.data());
            if (child.data().toInt())
                data->markerLineNumber = child.data().toInt();
        } else if (child.hasName("cond")) {
            data->bpCondition = _(child.data());
            // gdb 6.3 likes to "rewrite" conditions. Just accept that fact.
            if (data->bpCondition != data->condition && data->conditionsMatch())
                data->condition = data->bpCondition;
        } else if (child.hasName("enabled")) {
            data->bpEnabled = (child.data() == "y");
        } else if (child.hasName("pending")) {
            data->pending = true;
            // Any content here would be interesting only if we did accept
            // spontaneously appearing breakpoints (user using gdb commands).
        } else if (child.hasName("at")) {
            // Happens with (e.g.?) gdb 6.4 symbianelf
            QByteArray ba = child.data();
            if (ba.startsWith('<') && ba.endsWith('>'))
                ba = ba.mid(1, ba.size() - 2);
            data->bpFuncName = _(ba);
        }
    }
    // This field is not present.  Contents needs to be parsed from
    // the plain "ignore" response.
    //else if (child.hasName("ignore"))
    //    data->bpIgnoreCount = child.data();

    QString name;
    if (!fullName.isEmpty()) {
        name = cleanupFullName(QFile::decodeName(fullName));
        if (data->markerFileName.isEmpty())
            data->markerFileName = name;
    } else {
        name = QFile::decodeName(file);
        // Use fullName() once we have a mapping which is more complete than gdb's own ...
        // No point in assigning markerFileName for now.
    }
    data->bpFileName = name;
}

QString GdbEngine::breakLocation(const QString &file) const
{
    QTC_ASSERT(!m_sourcesListOutdated, /* */)
    QTC_ASSERT(!m_sourcesListUpdating, /* */)
    QString where = m_fullToShortName.value(file);
    if (where.isEmpty())
        return QFileInfo(file).fileName();
    return where;
}

void GdbEngine::sendInsertBreakpoint(int index)
{
    const BreakpointData *data = manager()->breakHandler()->at(index);
    QString where;
    if (data->funcName.isEmpty()) {
        where = data->useFullPath ? data->fileName : breakLocation(data->fileName);
        // The argument is simply a C-quoted version of the argument to the
        // non-MI "break" command, including the "original" quoting it wants.
        where = _("\"\\\"%2\\\":%1\"").arg(data->lineNumber).arg(GdbMi::escapeCString(where));
    } else {
        where = data->funcName;
    }

    // set up fallback in case of pending breakpoints which aren't handled
    // by the MI interface
    QString cmd;
    if (m_isMacGdb)
        cmd = _("-break-insert -l -1 -f ");
    else if (m_gdbVersion >= 60800) // Probably some earlier version would work as well ...
        cmd = _("-break-insert -f ");
    else
        cmd = _("-break-insert ");
    //if (!data->condition.isEmpty())
    //    cmd += _("-c ") + data->condition + _c(' ');
    cmd += where;
    postCommand(cmd, NeedsStop, CB(handleBreakInsert), index);
}

void GdbEngine::handleBreakList(const GdbResponse &response)
{
    m_sourcesListUpdating = false;

    // 45^done,BreakpointTable={nr_rows="2",nr_cols="6",hdr=[
    // {width="3",alignment="-1",col_name="number",colhdr="Num"}, ...
    // body=[bkpt={number="1",type="breakpoint",disp="keep",enabled="y",
    //  addr="0x000000000040109e",func="main",file="app.cpp",
    //  fullname="/home/apoenitz/dev/work/plugintest/app/app.cpp",
    //  line="11",times="1"},
    //  bkpt={number="2",type="breakpoint",disp="keep",enabled="y",
    //  addr="<PENDING>",pending="plugin.cpp:7",times="0"}] ... }

    if (response.resultClass == GdbResultDone) {
        GdbMi table = response.data.findChild("BreakpointTable");
        if (table.isValid())
            handleBreakList(table);
    }
}

void GdbEngine::handleBreakList(const GdbMi &table)
{
    GdbMi body = table.findChild("body");
    QList<GdbMi> bkpts;
    if (body.isValid()) {
        // Non-Mac
        bkpts = body.children();
    } else {
        // Mac
        bkpts = table.children();
        // Remove the 'hdr' and artificial items.
        for (int i = bkpts.size(); --i >= 0; ) {
            int num = bkpts.at(i).findChild("number").data().toInt();
            if (num <= 0)
                bkpts.removeAt(i);
        }
        //qDebug() << "LEFT" << bkpts.size() << "BREAKPOINTS";
    }

    BreakHandler *handler = manager()->breakHandler();
    for (int index = 0; index != bkpts.size(); ++index) {
        BreakpointData temp(handler);
        breakpointDataFromOutput(&temp, bkpts.at(index));
        int found = handler->findBreakpoint(temp);
        if (found != -1)
            breakpointDataFromOutput(handler->at(found), bkpts.at(index));
        //else
            //qDebug() << "CANNOT HANDLE RESPONSE" << bkpts.at(index).toString();
    }

    attemptBreakpointSynchronization();
}

void GdbEngine::handleBreakIgnore(const GdbResponse &response)
{
    int index = response.cookie.toInt();
    // gdb 6.8:
    // ignore 2 0:
    // ~"Will stop next time breakpoint 2 is reached.\n"
    // 28^done
    // ignore 2 12:
    // &"ignore 2 12\n"
    // ~"Will ignore next 12 crossings of breakpoint 2.\n"
    // 29^done
    //
    // gdb 6.3 does not produce any console output
    BreakHandler *handler = manager()->breakHandler();
    if (response.resultClass == GdbResultDone && index < handler->size()) {
        QString msg = _(response.data.findChild("consolestreamoutput").data());
        BreakpointData *data = handler->at(index);
        //if (msg.contains(__("Will stop next time breakpoint"))) {
        //    data->bpIgnoreCount = _("0");
        //} else if (msg.contains(__("Will ignore next"))) {
        //    data->bpIgnoreCount = data->ignoreCount;
        //}
        // FIXME: this assumes it is doing the right thing...
        data->bpIgnoreCount = data->ignoreCount;
        handler->updateMarkers();
    }
}

void GdbEngine::handleBreakCondition(const GdbResponse &response)
{
    int index = response.cookie.toInt();
    BreakHandler *handler = manager()->breakHandler();
    if (response.resultClass == GdbResultDone) {
        // We just assume it was successful. Otherwise we had to parse
        // the output stream data.
        BreakpointData *data = handler->at(index);
        //qDebug() << "HANDLE BREAK CONDITION" << index << data->condition;
        data->bpCondition = data->condition;
    } else {
        QByteArray msg = response.data.findChild("msg").data();
        // happens on Mac
        if (1 || msg.startsWith("Error parsing breakpoint condition. "
                " Will try again when we hit the breakpoint.")) {
            BreakpointData *data = handler->at(index);
            //qDebug() << "ERROR BREAK CONDITION" << index << data->condition;
            data->bpCondition = data->condition;
        }
    }
    handler->updateMarkers();
}

void GdbEngine::handleBreakInsert(const GdbResponse &response)
{
    int index = response.cookie.toInt();
    BreakHandler *handler = manager()->breakHandler();
    if (response.resultClass == GdbResultDone) {
//#if defined(Q_OS_MAC)
        // Interesting only on Mac?
        BreakpointData *data = handler->at(index);
        GdbMi bkpt = response.data.findChild("bkpt");
        breakpointDataFromOutput(data, bkpt);
//#endif
        attemptBreakpointSynchronization();
    } else {
        if (m_gdbVersion < 60800 && !m_isMacGdb) {
            // This gdb version doesn't "do" pending breakpoints.
        } else {
            QTC_ASSERT(false, /**/);
        }
    }
}

void GdbEngine::extractDataFromInfoBreak(const QString &output, BreakpointData *data)
{
    data->bpFileName = _("<MULTIPLE>");

    //qDebug() << output;
    if (output.isEmpty())
        return;
    // "Num     Type           Disp Enb Address            What
    // 4       breakpoint     keep y   <MULTIPLE>         0x00000000004066ad
    // 4.1                         y     0x00000000004066ad in CTorTester
    //  at /data5/dev/ide/main/tests/manual/gdbdebugger/simple/app.cpp:124
    // - or -
    // everything on a single line on Windows for constructors of classes
    // within namespaces.
    // Sometimes the path is relative too.

    // 2    breakpoint     keep y   <MULTIPLE> 0x0040168e
    // 2.1    y     0x0040168e in MainWindow::MainWindow(QWidget*) at mainwindow.cpp:7
    // 2.2    y     0x00401792 in MainWindow::MainWindow(QWidget*) at mainwindow.cpp:7

    // tested in ../../../tests/auto/debugger/
    QRegExp re(_("MULTIPLE.*(0x[0-9a-f]+) in (.*)\\s+at (.*):([\\d]+)([^\\d]|$)"));
    re.setMinimal(true);

    if (re.indexIn(output) != -1) {
        data->bpAddress = re.cap(1);
        data->bpFuncName = re.cap(2).trimmed();
        data->bpLineNumber = re.cap(4);
        QString full = fullName(re.cap(3));
        if (full.isEmpty()) {
            qDebug() << "NO FULL NAME KNOWN FOR" << re.cap(3);
            full = cleanupFullName(re.cap(3));
            if (full.isEmpty()) {
                qDebug() << "FILE IS NOT RESOLVABLE" << re.cap(3);
                full = re.cap(3); // FIXME: wrong, but prevents recursion
            }
        }
        data->markerLineNumber = data->bpLineNumber.toInt();
        data->markerFileName = full;
        data->bpFileName = full;
    } else {
        qDebug() << "COULD NOT MATCH " << re.pattern() << " AND " << output;
        data->bpNumber = _("<unavailable>");
    }
}

void GdbEngine::handleBreakInfo(const GdbResponse &response)
{
    int bpNumber = response.cookie.toInt();
    BreakHandler *handler = manager()->breakHandler();
    if (response.resultClass == GdbResultDone) {
        // Old-style output for multiple breakpoints, presumably in a
        // constructor
        int found = handler->findBreakpoint(bpNumber);
        if (found != -1) {
            QString str = QString::fromLocal8Bit(response.data.findChild("consolestreamoutput").data());
            extractDataFromInfoBreak(str, handler->at(found));
            attemptBreakpointSynchronization(); // trigger "ready"
        }
    }
}

void GdbEngine::handleBreakInsert1(const GdbResponse &response)
{
    int index = response.cookie.toInt();
    BreakHandler *handler = manager()->breakHandler();
    if (response.resultClass == GdbResultDone) {
        // Pending breakpoints in dylibs on Mac only?
        BreakpointData *data = handler->at(index);
        GdbMi bkpt = response.data.findChild("bkpt");
        breakpointDataFromOutput(data, bkpt);
    } else {
        qDebug() << "INSERTING BREAKPOINT WITH BASE NAME FAILED. GIVING UP";
        BreakpointData *data = handler->at(index);
        data->bpNumber = _("<unavailable>");
    }
    attemptBreakpointSynchronization(); // trigger "ready"
}

void GdbEngine::attemptBreakpointSynchronization()
{
    switch (state()) {
    case InferiorStarting:
    case InferiorRunningRequested:
    case InferiorRunning:
    case InferiorStopping:
    case InferiorStopped:
        break;
    default:
        //qDebug() << "attempted breakpoint sync in state" << state();
        return;
    }

    // For best results, we rely on an up-to-date fullname mapping.
    // The listing completion will retrigger us, so no futher action is needed.
    if (m_sourcesListOutdated) {
        reloadSourceFilesInternal();
        return;
    } else if (m_sourcesListUpdating) {
        return;
    }

    BreakHandler *handler = manager()->breakHandler();

    foreach (BreakpointData *data, handler->takeDisabledBreakpoints()) {
        QString bpNumber = data->bpNumber;
        if (!bpNumber.trimmed().isEmpty()) {
            postCommand(_("-break-disable ") + bpNumber, NeedsStop);
            data->bpEnabled = false;
        }
    }

    foreach (BreakpointData *data, handler->takeEnabledBreakpoints()) {
        QString bpNumber = data->bpNumber;
        if (!bpNumber.trimmed().isEmpty()) {
            postCommand(_("-break-enable ") + bpNumber, NeedsStop);
            data->bpEnabled = true;
        }
    }

    foreach (BreakpointData *data, handler->takeRemovedBreakpoints()) {
        QString bpNumber = data->bpNumber;
        debugMessage(_("DELETING BP %1 IN %2").arg(bpNumber)
            .arg(data->markerFileName));
        if (!bpNumber.trimmed().isEmpty())
            postCommand(_("-break-delete ") + bpNumber, NeedsStop);
        delete data;
    }

    for (int index = 0; index != handler->size(); ++index) {
        BreakpointData *data = handler->at(index);
        if (data->bpNumber.isEmpty()) { // unset breakpoint?
            data->bpNumber = _(" "); // Sent, but no feedback yet
            sendInsertBreakpoint(index);
        } else if (data->bpNumber.toInt()) {
            if (data->bpMultiple && data->bpFileName.isEmpty()) {
                postCommand(_("info break %1").arg(data->bpNumber),
                    CB(handleBreakInfo), data->bpNumber.toInt());
                continue;
            }
            // update conditions if needed
            if (data->condition != data->bpCondition && !data->conditionsMatch())
                postCommand(_("condition %1 %2").arg(data->bpNumber).arg(data->condition),
                            CB(handleBreakCondition), index);
            // update ignorecount if needed
            if (data->ignoreCount != data->bpIgnoreCount)
                postCommand(_("ignore %1 %2").arg(data->bpNumber).arg(data->ignoreCount),
                            CB(handleBreakIgnore), index);
            if (!data->enabled && data->bpEnabled) {
                postCommand(_("-break-disable ") + data->bpNumber, NeedsStop);
                data->bpEnabled = false;
            }
        }
    }

    handler->updateMarkers();
}


//////////////////////////////////////////////////////////////////////
//
// Modules specific stuff
//
//////////////////////////////////////////////////////////////////////

void GdbEngine::loadSymbols(const QString &moduleName)
{
    // FIXME: gdb does not understand quoted names here (tested with 6.8)
    postCommand(_("sharedlibrary ") + dotEscape(moduleName));
    reloadModulesInternal();
}

void GdbEngine::loadAllSymbols()
{
    postCommand(_("sharedlibrary .*"));
    reloadModulesInternal();
}

QList<Symbol> GdbEngine::moduleSymbols(const QString &moduleName)
{
    QList<Symbol> rc;
    bool success = false;
    QString errorMessage;
    do {
        const QString nmBinary = _("nm");
        QProcess proc;
        proc.start(nmBinary, QStringList() << _("-D") << moduleName);
        if (!proc.waitForFinished()) {
            errorMessage = tr("Unable to run '%1': %2").arg(nmBinary, proc.errorString());
            break;
        }
        const QString contents = QString::fromLocal8Bit(proc.readAllStandardOutput());
        const QRegExp re(_("([0-9a-f]+)?\\s+([^\\s]+)\\s+([^\\s]+)"));
        Q_ASSERT(re.isValid());
        foreach (const QString &line, contents.split(_c('\n'))) {
            if (re.indexIn(line) != -1) {
                Symbol symbol;
                symbol.address = re.cap(1);
                symbol.state = re.cap(2);
                symbol.name = re.cap(3);
                rc.push_back(symbol);
            } else {
                qWarning("moduleSymbols: unhandled: %s", qPrintable(line));
            }
        }
        success = true;
    } while (false);
    if (!success)
        qWarning("moduleSymbols: %s\n", qPrintable(errorMessage));
    return rc;
}

void GdbEngine::reloadModules()
{
    if (state() == InferiorRunning || state() == InferiorStopped)
        reloadModulesInternal();
}

void GdbEngine::reloadModulesInternal()
{
    m_modulesListOutdated = false;
    postCommand(_("info shared"), NeedsStop, CB(handleModulesList));
}

void GdbEngine::handleModulesList(const GdbResponse &response)
{
    QList<Module> modules;
    if (response.resultClass == GdbResultDone) {
        // That's console-based output, likely Linux or Windows,
        // but we can avoid the #ifdef here.
        QString data = QString::fromLocal8Bit(response.data.findChild("consolestreamoutput").data());
        QTextStream ts(&data, QIODevice::ReadOnly);
        while (!ts.atEnd()) {
            QString line = ts.readLine();
            Module module;
            QString symbolsRead;
            QTextStream ts(&line, QIODevice::ReadOnly);
            if (line.startsWith(__("0x"))) {
                ts >> module.startAddress >> module.endAddress >> symbolsRead;
                module.moduleName = ts.readLine().trimmed();
                module.symbolsRead = (symbolsRead == __("Yes"));
                modules.append(module);
            } else if (line.trimmed().startsWith(__("No"))) {
                // gdb 6.4 symbianelf
                ts >> symbolsRead;
                QTC_ASSERT(symbolsRead == __("No"), continue);
                module.moduleName = ts.readLine().trimmed();
                modules.append(module);
            }
        }
        if (modules.isEmpty()) {
            // Mac has^done,shlib-info={num="1",name="dyld",kind="-",
            // dyld-addr="0x8fe00000",reason="dyld",requested-state="Y",
            // state="Y",path="/usr/lib/dyld",description="/usr/lib/dyld",
            // loaded_addr="0x8fe00000",slide="0x0",prefix="__dyld_"},
            // shlib-info={...}...
            foreach (const GdbMi &item, response.data.children()) {
                Module module;
                module.moduleName = QString::fromLocal8Bit(item.findChild("path").data());
                module.symbolsRead = (item.findChild("state").data() == "Y");
                module.startAddress = _(item.findChild("loaded_addr").data());
                //: End address of loaded module
                module.endAddress = tr("<unknown>");
                modules.append(module);
            }
        }
    }
    manager()->modulesHandler()->setModules(modules);
}


//////////////////////////////////////////////////////////////////////
//
// Source files specific stuff
//
//////////////////////////////////////////////////////////////////////

void GdbEngine::reloadSourceFiles()
{
    if ((state() == InferiorRunning || state() == InferiorStopped)
        && !m_sourcesListUpdating)
        reloadSourceFilesInternal();
}

void GdbEngine::reloadSourceFilesInternal()
{
    m_sourcesListUpdating = true;
    m_sourcesListOutdated = false;
    postCommand(_("-file-list-exec-source-files"), NeedsStop, CB(handleQuerySources));
    postCommand(_("-break-list"), CB(handleBreakList));
}


//////////////////////////////////////////////////////////////////////
//
// Stack specific stuff
//
//////////////////////////////////////////////////////////////////////

void GdbEngine::selectThread(int index)
{
    ThreadsHandler *threadsHandler = manager()->threadsHandler();
    threadsHandler->setCurrentThread(index);

    QList<ThreadData> threads = threadsHandler->threads();
    QTC_ASSERT(index < threads.size(), return);
    int id = threads.at(index).id;
    showStatusMessage(tr("Retrieving data for stack view..."), 10000);
    postCommand(_("-thread-select %1").arg(id), CB(handleStackSelectThread));
}

void GdbEngine::handleStackSelectThread(const GdbResponse &)
{
    QTC_ASSERT(state() == InferiorUnrunnable || state() == InferiorStopped, /**/);
    //qDebug("FIXME: StackHandler::handleOutput: SelectThread");
    showStatusMessage(tr("Retrieving data for stack view..."), 3000);
    manager()->reloadRegisters();
    reloadStack(true);
    updateLocals(); 
}

void GdbEngine::reloadFullStack()
{
    QString cmd = _("-stack-list-frames");
    postCommand(cmd, WatchUpdate, CB(handleStackListFrames),
        QVariant::fromValue<StackCookie>(StackCookie(true, true)));
}

void GdbEngine::reloadStack(bool forceGotoLocation)
{
    QString cmd = _("-stack-list-frames");
    int stackDepth = theDebuggerAction(MaximalStackDepth)->value().toInt();
    if (stackDepth && !m_gdbAdapter->isTrkAdapter())
        cmd += _(" 0 ") + QString::number(stackDepth);
    // FIXME: gdb 6.4 symbianelf likes to be asked twice. The first time it
    // returns with "^error,msg="Previous frame identical to this frame
    // (corrupt stack?)". Might be related to the fact that we can't
    // access the memory belonging to the lower frames. But as we know
    // this sometimes happens, ask the second time immediately instead
    // of waiting for the first request to fail.
    if (m_gdbAdapter->isTrkAdapter())
        postCommand(cmd, WatchUpdate);
    postCommand(cmd, WatchUpdate, CB(handleStackListFrames),
        QVariant::fromValue<StackCookie>(StackCookie(false, forceGotoLocation)));
}

StackFrame GdbEngine::parseStackFrame(const GdbMi &frameMi, int level)
{
    //qDebug() << "HANDLING FRAME:" << frameMi.toString();
    StackFrame frame;
    frame.level = level;
    GdbMi fullName = frameMi.findChild("fullname");
    if (fullName.isValid())
        frame.file = cleanupFullName(QFile::decodeName(fullName.data()));
    else
        frame.file = QFile::decodeName(frameMi.findChild("file").data());
    frame.function = _(frameMi.findChild("func").data());
    frame.from = _(frameMi.findChild("from").data());
    frame.line = frameMi.findChild("line").data().toInt();
    frame.address = _(frameMi.findChild("addr").data());
    return frame;
}

void GdbEngine::handleStackListFrames(const GdbResponse &response)
{
    bool handleIt = (m_isMacGdb || response.resultClass == GdbResultDone);
    if (!handleIt) {
        // That always happens on symbian gdb with
        // ^error,data={msg="Previous frame identical to this frame (corrupt stack?)"
        // logstreamoutput="Previous frame identical to this frame (corrupt stack?)\n"
        //qDebug() << "LISTING STACK FAILED: " << response.toString();
        return;
    }

    StackCookie cookie = response.cookie.value<StackCookie>();
    QList<StackFrame> stackFrames;

    GdbMi stack = response.data.findChild("stack");
    if (!stack.isValid()) {
        qDebug() << "FIXME: stack:" << stack.toString();
        return;
    }

    int targetFrame = -1;

    int n = stack.childCount();
    for (int i = 0; i != n; ++i) {
        stackFrames.append(parseStackFrame(stack.childAt(i), i));
        const StackFrame &frame = stackFrames.back();

        #if defined(Q_OS_WIN)
        const bool isBogus =
            // Assume this is wrong and points to some strange stl_algobase
            // implementation. Happens on Karsten's XP system with Gdb 5.50
            (frame.file.endsWith(__("/bits/stl_algobase.h")) && frame.line == 150)
            // Also wrong. Happens on Vista with Gdb 5.50
               || (frame.function == __("operator new") && frame.line == 151);

        // Immediately leave bogus frames.
        if (targetFrame == -1 && isBogus) {
            setTokenBarrier();
            setState(InferiorRunningRequested);
            postCommand(_("-exec-finish"), RunRequest, CB(handleExecContinue));
            showStatusMessage(tr("Jumping out of bogus frame..."), 1000);
            return;
        }
        #endif

        // Initialize top frame to the first valid frame.
        const bool isValid = frame.isUsable() && !frame.function.isEmpty();
        if (isValid && targetFrame == -1)
            targetFrame = i;
    }

    bool canExpand = !cookie.isFull 
        && (n >= theDebuggerAction(MaximalStackDepth)->value().toInt());
    theDebuggerAction(ExpandStack)->setEnabled(canExpand);
    manager()->stackHandler()->setFrames(stackFrames, canExpand);

    // We can't jump to any file if we don't have any frames.
    if (stackFrames.isEmpty())
        return;

    // targetFrame contains the top most frame for which we have source
    // information. That's typically the frame we'd like to jump to, with
    // a few exceptions:

    // Always jump to frame #0 when stepping by instruction.
    if (theDebuggerBoolSetting(OperateByInstruction))
        targetFrame = 0;

    // If there is no frame with source, jump to frame #0.
    if (targetFrame == -1)
        targetFrame = 0;

    // Mac gdb does not add the location to the "stopped" message,
    // so the early gotoLocation() was not triggered. Force it here.
    // For targetFrame == 0 we already issued a 'gotoLocation'
    // when reading the *stopped message.
    bool jump = (m_isMacGdb || targetFrame != 0);
  
    manager()->stackHandler()->setCurrentIndex(targetFrame);
    if (jump || cookie.gotoLocation) {
        const StackFrame &frame = manager()->stackHandler()->currentFrame();
        //qDebug() << "GOTO, 2ND ATTEMPT: " << frame.toString() << targetFrame;
        gotoLocation(frame, true);
    }
}

void GdbEngine::activateFrame(int frameIndex)
{
    m_manager->resetLocation();
    if (state() != InferiorStopped && state() != InferiorUnrunnable)
        return;

    StackHandler *stackHandler = manager()->stackHandler();
    int oldIndex = stackHandler->currentIndex();

    if (frameIndex == stackHandler->stackSize()) {
        reloadFullStack();
        return;
    }

    QTC_ASSERT(frameIndex < stackHandler->stackSize(), return);

    if (oldIndex != frameIndex) {
        setTokenBarrier();

        // Assuming the command always succeeds this saves a roundtrip.
        // Otherwise the lines below would need to get triggered
        // after a response to this -stack-select-frame here.
        postCommand(_("-stack-select-frame ") + QString::number(frameIndex));

        stackHandler->setCurrentIndex(frameIndex);
        updateLocals();
        reloadRegisters();
    }

    gotoLocation(stackHandler->currentFrame(), true);
}

void GdbEngine::handleStackListThreads(const GdbResponse &response)
{
    int id = response.cookie.toInt();
    // "72^done,{thread-ids={thread-id="2",thread-id="1"},number-of-threads="2"}
    const QList<GdbMi> items = response.data.findChild("thread-ids").children();
    QList<ThreadData> threads;
    int currentIndex = -1;
    for (int index = 0, n = items.size(); index != n; ++index) {
        ThreadData thread;
        thread.id = items.at(index).data().toInt();
        threads.append(thread);
        if (thread.id == id) {
            //qDebug() << "SETTING INDEX TO:" << index << " ID:"
            // << id << " RECOD:" << response.toString();
            currentIndex = index;
        }
    }
    ThreadsHandler *threadsHandler = manager()->threadsHandler();
    threadsHandler->setThreads(threads);
    threadsHandler->setCurrentThread(currentIndex);
}


//////////////////////////////////////////////////////////////////////
//
// Register specific stuff
//
//////////////////////////////////////////////////////////////////////

void GdbEngine::reloadRegisters()
{
    if (!m_registerNamesListed) {
        postCommand(_("-data-list-register-names"), CB(handleRegisterListNames));
        m_registerNamesListed = true;
    }

    if (m_gdbAdapter->isTrkAdapter()) {
        // FIXME: remove that special case. This is only to prevent
        // gdb from asking for the values of the fixed point registers
        postCommand(_("-data-list-register-values x 0 1 2 3 4 5 6 7 8 9 "
                      "10 11 12 13 14 15 25"),
                    Discardable, CB(handleRegisterListValues));
    } else {
        postCommand(_("-data-list-register-values x"),
                    Discardable, CB(handleRegisterListValues));
    }
}

void GdbEngine::setRegisterValue(int nr, const QString &value)
{
    Register reg = manager()->registerHandler()->registers().at(nr);
    //qDebug() << "NOT IMPLEMENTED: CHANGE REGISTER " << nr << reg.name << ":"
    //    << value;
    postCommand(_("-var-delete \"R@\""));
    postCommand(_("-var-create \"R@\" * $%1").arg(reg.name));
    postCommand(_("-var-assign \"R@\" %1").arg(value));
    postCommand(_("-var-delete \"R@\""));
    //postCommand(_("-data-list-register-values d"),
    //            Discardable, CB(handleRegisterListValues));
    reloadRegisters();
}

void GdbEngine::handleRegisterListNames(const GdbResponse &response)
{
    if (response.resultClass != GdbResultDone) {
        m_registerNamesListed = false;
        return;
    }

    QList<Register> registers;
    foreach (const GdbMi &item, response.data.findChild("register-names").children())
        registers.append(Register(_(item.data())));

    manager()->registerHandler()->setRegisters(registers);
}

void GdbEngine::handleRegisterListValues(const GdbResponse &response)
{
    if (response.resultClass != GdbResultDone)
        return;

    QList<Register> registers = manager()->registerHandler()->registers();

    // 24^done,register-values=[{number="0",value="0xf423f"},...]
    foreach (const GdbMi &item, response.data.findChild("register-values").children()) {
        int index = item.findChild("number").data().toInt();
        if (index < registers.size()) {
            Register &reg = registers[index];
            QString value = _(item.findChild("value").data());
            reg.changed = (value != reg.value);
            if (reg.changed)
                reg.value = value;
        }
    }
    manager()->registerHandler()->setRegisters(registers);
}


//////////////////////////////////////////////////////////////////////
//
// Thread specific stuff
//
//////////////////////////////////////////////////////////////////////

bool GdbEngine::supportsThreads() const
{
    // FSF gdb 6.3 crashes happily on -thread-list-ids. So don't use it.
    // The test below is a semi-random pick, 6.8 works fine
    return m_isMacGdb || m_gdbVersion > 60500;
}


//////////////////////////////////////////////////////////////////////
//
// Tooltip specific stuff
//
//////////////////////////////////////////////////////////////////////

static QString m_toolTipExpression;
static QPoint m_toolTipPos;

static QString tooltipINameForExpression(const QString &exp)
{
    // FIXME: 'exp' can contain illegal characters
    //return QLatin1String("tooltip.") + exp;
    Q_UNUSED(exp)
    return QLatin1String("tooltip.x");
}

bool GdbEngine::showToolTip()
{
    WatchHandler *handler = manager()->watchHandler();
    WatchModel *model = handler->model(TooltipsWatch);
    QString iname = tooltipINameForExpression(m_toolTipExpression);
    WatchItem *item = model->findItem(iname, model->rootItem());
    if (!item) {
        hideDebuggerToolTip();
        return false;
    }
    QModelIndex index = model->watchIndex(item);
    showDebuggerToolTip(m_toolTipPos, model, index, m_toolTipExpression);
    return true;
}

void GdbEngine::setToolTipExpression(const QPoint &mousePos,
    TextEditor::ITextEditor *editor, int cursorPos)
{
    if (state() != InferiorStopped || !isCppEditor(editor)) {
        //qDebug() << "SUPPRESSING DEBUGGER TOOLTIP, INFERIOR NOT STOPPED/Non Cpp editor";
        return;
    }

    if (theDebuggerBoolSetting(DebugDebuggingHelpers)) {
        // minimize interference
        return;
    }

    m_toolTipPos = mousePos;
    int line, column;
    QString exp = cppExpressionAt(editor, cursorPos, &line, &column);
    m_toolTipExpression = exp;

    // FIXME: enable caching
    //if (showToolTip())
    //    return;

    if (exp.isEmpty() || exp.startsWith(_c('#')))  {
        //QToolTip::hideText();
        return;
    }

    if (!hasLetterOrNumber(exp)) {
        //QToolTip::showText(m_toolTipPos,
        //    tr("'%1' contains no identifier").arg(exp));
        return;
    }

    if (isKeyWord(exp))
        return;

    if (exp.startsWith(_c('"')) && exp.endsWith(_c('"')))  {
        //QToolTip::showText(m_toolTipPos, tr("String literal %1").arg(exp));
        return;
    }

    if (exp.startsWith(__("++")) || exp.startsWith(__("--")))
        exp = exp.mid(2);

    if (exp.endsWith(__("++")) || exp.endsWith(__("--")))
        exp = exp.mid(2);

    if (exp.startsWith(_c('<')) || exp.startsWith(_c('[')))
        return;

    if (hasSideEffects(exp)) {
        //QToolTip::showText(m_toolTipPos,
        //    tr("Cowardly refusing to evaluate expression '%1' "
        //       "with potential side effects").arg(exp));
        return;
    }

    // Gdb crashes when creating a variable object with the name
    // of the type of 'this'
/*
    for (int i = 0; i != m_currentLocals.childCount(); ++i) {
        if (m_currentLocals.childAt(i).exp == "this") {
            qDebug() << "THIS IN ROW" << i;
            if (m_currentLocals.childAt(i).type.startsWith(exp)) {
                QToolTip::showText(m_toolTipPos,
                    tr("%1: type of current 'this'").arg(exp));
                qDebug() << " TOOLTIP CRASH SUPPRESSED";
                return;
            }
            break;
        }
    }
*/

    WatchData toolTip;
    toolTip.exp = exp;
    toolTip.name = exp;
    toolTip.iname = tooltipINameForExpression(exp);
    manager()->watchHandler()->removeData(toolTip.iname);
    manager()->watchHandler()->insertData(toolTip);
}


//////////////////////////////////////////////////////////////////////
//
// Watch specific stuff
//
//////////////////////////////////////////////////////////////////////

static void setWatchDataValue(WatchData &data, const GdbMi &mi,
    int encoding = 0)
{
    if (mi.isValid())
        data.setValue(decodeData(mi.data(), encoding));
    else
        data.setValueNeeded();
}

static void setWatchDataEditValue(WatchData &data, const GdbMi &mi)
{
    if (mi.isValid())
        data.editvalue = mi.data();
}

static void setWatchDataValueToolTip(WatchData &data, const GdbMi &mi,
        int encoding = 0)
{
    if (mi.isValid())
        data.setValueToolTip(decodeData(mi.data(), encoding));
}

static void setWatchDataChildCount(WatchData &data, const GdbMi &mi)
{
    if (mi.isValid())
        data.setHasChildren(mi.data().toInt() > 0);
}

static void setWatchDataValueEnabled(WatchData &data, const GdbMi &mi)
{
    if (mi.data() == "true")
        data.valueEnabled = true;
    else if (mi.data() == "false")
        data.valueEnabled = false;
}

static void setWatchDataValueEditable(WatchData &data, const GdbMi &mi)
{
    if (mi.data() == "true")
        data.valueEditable = true;
    else if (mi.data() == "false")
        data.valueEditable = false;
}

static void setWatchDataExpression(WatchData &data, const GdbMi &mi)
{
    if (mi.isValid())
        data.exp = _('(' + mi.data() + ')');
}

static void setWatchDataAddress(WatchData &data, const GdbMi &mi)
{
    if (mi.isValid()) {
        data.addr = _(mi.data());
        if (data.exp.isEmpty() && !data.addr.startsWith(_("$")))
            data.exp = _("(*(") + gdbQuoteTypes(data.type) + _("*)") + data.addr + _c(')');
    }
}

static void setWatchDataSAddress(WatchData &data, const GdbMi &mi)
{
    if (mi.isValid())
        data.saddr = _(mi.data());
}

void GdbEngine::setUseDebuggingHelpers(const QVariant &on)
{
    //qDebug() << "SWITCHING ON/OFF DUMPER DEBUGGING:" << on;
    Q_UNUSED(on)
    setTokenBarrier();
    updateLocals();
}

void GdbEngine::setAutoDerefPointers(const QVariant &on)
{
    Q_UNUSED(on)
    setTokenBarrier();
    updateLocals();
}

bool GdbEngine::hasDebuggingHelperForType(const QString &type) const
{
    if (!theDebuggerBoolSetting(UseDebuggingHelpers))
        return false;

    if (m_gdbAdapter->dumperHandling() == AbstractGdbAdapter::DumperNotAvailable) {
        // "call" is not possible in gdb when looking at core files
        return type == __("QString") || type.endsWith(__("::QString"))
            || type == __("QStringList") || type.endsWith(__("::QStringList"));
    }

    if (theDebuggerBoolSetting(DebugDebuggingHelpers)
            && manager()->stackHandler()->isDebuggingDebuggingHelpers())
        return false;

    if (m_debuggingHelperState != DebuggingHelperAvailable)
        return false;

    // simple types
    return m_dumperHelper.type(type) != QtDumperHelper::UnknownType;
}

static inline QString msgRetrievingWatchData(int pending)
{
    return GdbEngine::tr("Retrieving data for watch view (%n requests pending)...", 0, pending);
}

void GdbEngine::runDirectDebuggingHelper(const WatchData &data, bool dumpChildren)
{
    Q_UNUSED(dumpChildren)
    QString type = data.type;
    QString cmd;

    if (type == __("QString") || type.endsWith(__("::QString")))
        cmd = _("qdumpqstring (&") + data.exp + _c(')');
    else if (type == __("QStringList") || type.endsWith(__("::QStringList")))
        cmd = _("qdumpqstringlist (&") + data.exp + _c(')');

    QVariant var;
    var.setValue(data);
    postCommand(cmd, WatchUpdate, CB(handleDebuggingHelperValue3), var);

    showStatusMessage(msgRetrievingWatchData(m_pendingRequests + 1), 10000);
}

void GdbEngine::runDebuggingHelper(const WatchData &data0, bool dumpChildren)
{
    if (m_debuggingHelperState != DebuggingHelperAvailable) {
        runDirectDebuggingHelper(data0, dumpChildren);
        return;
    }
    WatchData data = data0;

    // Avoid endless loops created by faulty dumpers.
    QString processedName = QString(_("%1-%2").arg(dumpChildren).arg(data.iname));
    if (m_processedNames.contains(processedName)) {
        gdbInputAvailable(LogStatus,
            _("<Breaking endless loop for %1>").arg(data.iname));
        data.setAllUnneeded();
        data.setValue(_("<unavailable>"));
        data.setHasChildren(false);
        insertData(data);
        return; 
    }
    m_processedNames.insert(processedName);

    QByteArray params;
    QStringList extraArgs;
    const QtDumperHelper::TypeData td = m_dumperHelper.typeData(data0.type);
    m_dumperHelper.evaluationParameters(data, td, QtDumperHelper::GdbDebugger, &params, &extraArgs);

    //int protocol = (data.iname.startsWith("watch") && data.type == "QImage") ? 3 : 2;
    //int protocol = data.iname.startsWith("watch") ? 3 : 2;
    const int protocol = 2;
    //int protocol = isDisplayedIName(data.iname) ? 3 : 2;

    QString addr;
    if (data.addr.startsWith(__("0x")))
        addr = _("(void*)") + data.addr;
    else if (data.exp.isEmpty()) // happens e.g. for QAbstractItem
        addr = _("0");
    else
        addr = _("&(") + data.exp + _c(')');

    sendWatchParameters(params);

    QString cmd;
    QTextStream(&cmd) << "call " << "(void*)qDumpObjectData440(" <<
            protocol << ',' << "%1+1"                // placeholder for token
            <<',' <<  addr << ',' << (dumpChildren ? "1" : "0")
            << ',' << extraArgs.join(QString(_c(','))) <<  ')';

    postCommand(cmd, WatchUpdate | EmbedToken);

    showStatusMessage(msgRetrievingWatchData(m_pendingRequests + 1), 10000);

    // retrieve response
    postCommand(_("p (char*)&qDumpOutBuffer"), WatchUpdate,
        CB(handleDebuggingHelperValue2), qVariantFromValue(data));
}

void GdbEngine::createGdbVariable(const WatchData &data)
{
    if (data.iname == _("local.flist.0")) {
        int i = 1;
        Q_UNUSED(i);
    }
    postCommand(_("-var-delete \"%1\"").arg(data.iname), WatchUpdate);
    QString exp = data.exp;
    if (exp.isEmpty() && data.addr.startsWith(__("0x")))
        exp = _("*(") + gdbQuoteTypes(data.type) + _("*)") + data.addr;
    QVariant val = QVariant::fromValue<WatchData>(data);
    postCommand(_("-var-create \"%1\" * \"%2\"").arg(data.iname).arg(exp),
        WatchUpdate, CB(handleVarCreate), val);
}

void GdbEngine::updateSubItem(const WatchData &data0)
{
    WatchData data = data0;
    #if DEBUG_SUBITEM
    qDebug() << "UPDATE SUBITEM:" << data.toString();
    #endif
    QTC_ASSERT(data.isValid(), return);

    // in any case we need the type first
    if (data.isTypeNeeded()) {
        // This should only happen if we don't have a variable yet.
        // Let's play safe, though.
        if (!data.variable.isEmpty()) {
            // Update: It does so for out-of-scope watchers.
            #if 1
            qDebug() << "FIXME: GdbEngine::updateSubItem:"
                 << data.toString() << "should not happen";
            #else
            data.setType(WatchData::msgNotInScope());
            data.setValue(WatchData::msgNotInScope());
            data.setHasChildren(false);
            insertData(data);
            return;
            #endif
        }
        // The WatchVarCreate handler will receive type information
        // and re-insert a WatchData item with correct type, so
        // we will not re-enter this bit.
        // FIXME: Concurrency issues?
        createGdbVariable(data);
        return;
    }

    // we should have a type now. this is relied upon further below
    QTC_ASSERT(!data.type.isEmpty(), return);

    // a common case that can be easily solved
    if (data.isChildrenNeeded() && isPointerType(data.type)
        && !hasDebuggingHelperForType(data.type)) {
        // We sometimes know what kind of children pointers have
        #if DEBUG_SUBITEM
        qDebug() << "IT'S A POINTER";
        #endif
    
        if (theDebuggerBoolSetting(AutoDerefPointers)) {
            // Try automatic dereferentiation
            data.exp = _("(*(") + data.exp + _("))");
            data.type = data.type + _("."); // FIXME: fragile HACK to avoid recursion
            insertData(data);
        } else {
            data.setChildrenUnneeded();
            insertData(data);
            WatchData data1;
            data1.iname = data.iname + QLatin1String(".*");
            data1.name = QLatin1Char('*') + data.name;
            data1.exp = QLatin1String("(*(") + data.exp + QLatin1String("))");
            data1.type = stripPointerType(data.type);
            data1.setValueNeeded();
            data1.setChildrenUnneeded();
            insertData(data1);
        }
        return;
    }

    if (data.isValueNeeded() && hasDebuggingHelperForType(data.type)) {
        #if DEBUG_SUBITEM
        qDebug() << "UPDATE SUBITEM: CUSTOMVALUE";
        #endif
        runDebuggingHelper(data, manager()->watchHandler()->isExpandedIName(data.iname));
        return;
    }

/*
    if (data.isValueNeeded() && data.exp.isEmpty()) {
        #if DEBUG_SUBITEM
        qDebug() << "UPDATE SUBITEM: NO EXPRESSION?";
        #endif
        data.setError("<no expression given>");
        insertData(data);
        return;
    }
*/

    if (data.isValueNeeded() && data.variable.isEmpty()) {
        #if DEBUG_SUBITEM
        qDebug() << "UPDATE SUBITEM: VARIABLE NEEDED FOR VALUE";
        #endif
        createGdbVariable(data);
        // the WatchVarCreate handler will re-insert a WatchData
        // item, with valueNeeded() set.
        return;
    }

    if (data.isValueNeeded()) {
        QTC_ASSERT(!data.variable.isEmpty(), return); // tested above
        #if DEBUG_SUBITEM
        qDebug() << "UPDATE SUBITEM: VALUE";
        #endif
        QString cmd = _("-var-evaluate-expression \"") + data.iname + _c('"');
        postCommand(cmd, WatchUpdate, CB(handleEvaluateExpression),
            QVariant::fromValue(data));
        return;
    }

    if (data.isChildrenNeeded() && hasDebuggingHelperForType(data.type)) {
        #if DEBUG_SUBITEM
        qDebug() << "UPDATE SUBITEM: CUSTOMVALUE WITH CHILDREN";
        #endif
        runDebuggingHelper(data, true);
        return;
    }

    if (data.isChildrenNeeded() && data.variable.isEmpty()) {
        #if DEBUG_SUBITEM
        qDebug() << "UPDATE SUBITEM: VARIABLE NEEDED FOR CHILDREN";
        #endif
        createGdbVariable(data);
        // the WatchVarCreate handler will re-insert a WatchData
        // item, with childrenNeeded() set.
        return;
    }

    if (data.isChildrenNeeded()) {
        QTC_ASSERT(!data.variable.isEmpty(), return); // tested above
        QString cmd = _("-var-list-children --all-values \"") + data.variable + _c('"');
        postCommand(cmd, WatchUpdate, CB(handleVarListChildren), QVariant::fromValue(data));
        return;
    }

    if (data.isHasChildrenNeeded() && hasDebuggingHelperForType(data.type)) {
        #if DEBUG_SUBITEM
        qDebug() << "UPDATE SUBITEM: CUSTOMVALUE WITH CHILDREN";
        #endif
        runDebuggingHelper(data, manager()->watchHandler()->isExpandedIName(data.iname));
        return;
    }

//#if !X
    if (data.isHasChildrenNeeded() && data.variable.isEmpty()) {
        #if DEBUG_SUBITEM
        qDebug() << "UPDATE SUBITEM: VARIABLE NEEDED FOR CHILDCOUNT";
        #endif
        createGdbVariable(data);
        // the WatchVarCreate handler will re-insert a WatchData
        // item, with childrenNeeded() set.
        return;
    }
//#endif

    if (data.isHasChildrenNeeded()) {
        QTC_ASSERT(!data.variable.isEmpty(), return); // tested above
        QString cmd = _("-var-list-children --all-values \"") + data.variable + _c('"');
        postCommand(cmd, Discardable, CB(handleVarListChildren), QVariant::fromValue(data));
        return;
    }

    qDebug() << "FIXME: UPDATE SUBITEM:" << data.toString();
    QTC_ASSERT(false, return);
}

void GdbEngine::updateWatchData(const WatchData &data)
{
    if (isSynchroneous()) {
        // This should only be called for fresh expanded items, not for
        // items that had their children retrieved earlier.
        //qDebug() << "\nUPDATE WATCH DATA: " << data.toString() << "\n";
#if 0
        WatchData data1 = data;
        data1.setAllUnneeded();
        insertData(data1);
        rebuildModel();
#else
        if (data.iname.endsWith(_(".")))
            return;

        // Avoid endless loops created by faulty dumpers.
        QString processedName = QString(_("%1-%2").arg(1).arg(data.iname));
        //qDebug() << "PROCESSED NAMES: " << processedName << m_processedNames;
        if (m_processedNames.contains(processedName)) {
            WatchData data1 = data;
            gdbInputAvailable(LogStatus,
                _("<Breaking endless loop for %1>").arg(data1.iname));
            data1.setAllUnneeded();
            data1.setValue(_("<unavailable>"));
            data1.setHasChildren(false);
            insertData(data1);
            return; 
        }
        m_processedNames.insert(processedName);

        updateLocals();
#endif
    } else {
        // Bump requests to avoid model rebuilding during the nested
        // updateWatchModel runs.
        ++m_pendingRequests;
        PENDING_DEBUG("UPDATE WATCH BUMPS PENDING UP TO " << m_pendingRequests);
#if 1
        QMetaObject::invokeMethod(this, "updateWatchDataHelper",
            Qt::QueuedConnection, Q_ARG(WatchData, data));
#else
        updateWatchDataHelper(data);
#endif
    }
}

void GdbEngine::updateWatchDataHelper(const WatchData &data)
{
    //m_pendingRequests = 0;
    PENDING_DEBUG("UPDATE WATCH DATA");
    #if DEBUG_PENDING
    //qDebug() << "##############################################";
    qDebug() << "UPDATE MODEL, FOUND INCOMPLETE:";
    //qDebug() << data.toString();
    #endif

    updateSubItem(data);
    //PENDING_DEBUG("INTERNAL TRIGGERING UPDATE WATCH MODEL");
    --m_pendingRequests;
    PENDING_DEBUG("UPDATE WATCH DONE BUMPS PENDING DOWN TO " << m_pendingRequests);
    if (m_pendingRequests <= 0)
        rebuildModel();
}

void GdbEngine::rebuildModel()
{
    static int count = 0;
    ++count;
    if (!isSynchroneous())
        m_processedNames.clear();
    PENDING_DEBUG("REBUILDING MODEL" << count);
    gdbInputAvailable(LogStatus, _("<Rebuild Watchmodel %1>").arg(count));
    showStatusMessage(tr("Finished retrieving data."), 400);
    manager()->watchHandler()->endCycle();
    showToolTip();
}

static inline double getDumperVersion(const GdbMi &contents)
{
    const GdbMi dumperVersionG = contents.findChild("dumperversion");
    if (dumperVersionG.type() != GdbMi::Invalid) {
        bool ok;
        const double v = QString::fromAscii(dumperVersionG.data()).toDouble(&ok);
        if (ok)
            return v;
    }
    return 1.0;
}

void GdbEngine::handleQueryDebuggingHelper(const GdbResponse &response)
{
    const double dumperVersionRequired = 1.0;
    //qDebug() << "DATA DUMPER TRIAL:" << response.toString();

    GdbMi contents;
    QTC_ASSERT(parseConsoleStream(response, &contents), qDebug() << response.toString());
    const bool ok = m_dumperHelper.parseQuery(contents, QtDumperHelper::GdbDebugger)
        && m_dumperHelper.typeCount();
    if (ok) {
        // Get version and sizes from dumpers. Expression cache
        // currently causes errors.
        const double dumperVersion = getDumperVersion(contents);
        if (dumperVersion < dumperVersionRequired) {
            manager()->showQtDumperLibraryWarning(
                QtDumperHelper::msgDumperOutdated(dumperVersionRequired, dumperVersion));
            m_debuggingHelperState = DebuggingHelperUnavailable;
            return;
        }
        m_debuggingHelperState = DebuggingHelperAvailable;
        const QString successMsg = tr("Dumper version %1, %n custom dumpers found.",
            0, m_dumperHelper.typeCount()).arg(dumperVersion);
        showStatusMessage(successMsg);
    } else {
        if (!m_dumperInjectionLoad) // Retry if thread has not terminated yet.
            m_debuggingHelperState = DebuggingHelperUnavailable;
        showStatusMessage(tr("Debugging helpers not found."));
    }
    //qDebug() << m_dumperHelper.toString(true);
    //qDebug() << m_availableSimpleDebuggingHelpers << "DATA DUMPERS AVAILABLE";
}

static inline QString arrayFillCommand(const char *array, const QByteArray &params)
{
    char buf[50];
    sprintf(buf, "set {char[%d]} &%s = {", params.size(), array);
    QByteArray encoded;
    encoded.append(buf);
    const int size = params.size();
    for (int i = 0; i != size; ++i) {
        sprintf(buf, "%d,", int(params[i]));
        encoded.append(buf);
    }
    encoded[encoded.size() - 1] = '}';
    return _(encoded);
}

void GdbEngine::sendWatchParameters(const QByteArray &params0)
{
    QByteArray params = params0;
    params.append('\0');
    const QString inBufferCmd = arrayFillCommand("qDumpInBuffer", params);

    params.replace('\0','!');
    gdbInputAvailable(LogMisc, QString::fromUtf8(params));

    params.clear();
    params.append('\0');
    const QString outBufferCmd = arrayFillCommand("qDumpOutBuffer", params);

    postCommand(inBufferCmd);
    postCommand(outBufferCmd);
}

void GdbEngine::handleVarAssign(const GdbResponse &)
{
    // Everything might have changed, force re-evaluation.
    // FIXME: Speed this up by re-using variables and only
    // marking values as 'unknown'
    setTokenBarrier();
    updateLocals();
}

// Find the "type" and "displayedtype" children of root and set up type.
void GdbEngine::setWatchDataType(WatchData &data, const GdbMi &item)
{
    if (item.isValid()) {
        const QString miData = _(item.data());
        if (!data.framekey.isEmpty())
            m_varToType[data.framekey] = miData;
        data.setType(miData);
    } else if (data.type.isEmpty()) {
        data.setTypeNeeded();
    }
}

void GdbEngine::setWatchDataDisplayedType(WatchData &data, const GdbMi &item)
{
    if (item.isValid())
        data.displayedType = _(item.data());
}

void GdbEngine::handleVarCreate(const GdbResponse &response)
{
    WatchData data = response.cookie.value<WatchData>();
    // happens e.g. when we already issued a var-evaluate command
    if (!data.isValid())
        return;
    //qDebug() << "HANDLE VARIABLE CREATION:" << data.toString();
    if (response.resultClass == GdbResultDone) {
        data.variable = data.iname;
        setWatchDataType(data, response.data.findChild("type"));
        if (hasDebuggingHelperForType(data.type)) {
            // we do not trust gdb if we have a custom dumper
            if (response.data.findChild("children").isValid())
                data.setChildrenUnneeded();
            else if (manager()->watchHandler()->isExpandedIName(data.iname))
                data.setChildrenNeeded();
            insertData(data);
        } else {
            if (response.data.findChild("children").isValid())
                data.setChildrenUnneeded();
            else if (manager()->watchHandler()->isExpandedIName(data.iname))
                data.setChildrenNeeded();
            setWatchDataChildCount(data, response.data.findChild("numchild"));
            //if (data.isValueNeeded() && data.childCount > 0)
            //    data.setValue(QString());
            insertData(data);
        }
    } else {
        data.setError(QString::fromLocal8Bit(response.data.findChild("msg").data()));
        if (data.isWatcher()) {
            data.value = WatchData::msgNotInScope();
            data.type = _(" ");
            data.setAllUnneeded();
            data.setHasChildren(false);
            data.valueEnabled = false;
            data.valueEditable = false;
            insertData(data);
        }
    }
}

void GdbEngine::handleEvaluateExpression(const GdbResponse &response)
{
    WatchData data = response.cookie.value<WatchData>();
    QTC_ASSERT(data.isValid(), qDebug() << "HUH?");
    if (response.resultClass == GdbResultDone) {
        //if (col == 0)
        //    data.name = response.data.findChild("value").data();
        //else
            setWatchDataValue(data, response.data.findChild("value"));
    } else {
        data.setError(QString::fromLocal8Bit(response.data.findChild("msg").data()));
    }
    //qDebug() << "HANDLE EVALUATE EXPRESSION:" << data.toString();
    insertData(data);
    //updateWatchModel2();
}

void GdbEngine::handleDebuggingHelperSetup(const GdbResponse &response)
{
    //qDebug() << "CUSTOM SETUP RESULT:" << response.toString();
    if (response.resultClass == GdbResultDone) {
    } else {
        QString msg = QString::fromLocal8Bit(response.data.findChild("msg").data());
        //qDebug() << "CUSTOM DUMPER SETUP ERROR MESSAGE:" << msg;
        showStatusMessage(tr("Custom dumper setup: %1").arg(msg), 10000);
    }
}

void GdbEngine::handleDebuggingHelperValue2(const GdbResponse &response)
{
    WatchData data = response.cookie.value<WatchData>();
    QTC_ASSERT(data.isValid(), return);

    //qDebug() << "CUSTOM VALUE RESULT:" << response.toString();
    //qDebug() << "FOR DATA:" << data.toString() << response.resultClass;
    if (response.resultClass != GdbResultDone) {
        qDebug() << "STRANGE CUSTOM DUMPER RESULT DATA:" << data.toString();
        return;
    }

    GdbMi contents;
    if (!parseConsoleStream(response, &contents)) {
        data.setError(WatchData::msgNotInScope());
        insertData(data);
        return;
    }

    setWatchDataType(data, response.data.findChild("type"));
    setWatchDataDisplayedType(data, response.data.findChild("displaytype"));
    QList<WatchData> list;
    handleChildren(data, contents, &list);
    //for (int i = 0; i != list.size(); ++i)
    //    qDebug() << "READ: " << list.at(i).toString();
    manager()->watchHandler()->insertBulkData(list);
}

void GdbEngine::handleChildren(const WatchData &data0, const GdbMi &item,
    QList<WatchData> *list)
{
    //qDebug() << "HANDLE CHILDREN: " << data0.toString() << item.toString();
    WatchData data = data0;
    if (!manager()->watchHandler()->isExpandedIName(data.iname))
        data.setChildrenUnneeded();

    GdbMi children = item.findChild("children");
    if (children.isValid() || !manager()->watchHandler()->isExpandedIName(data.iname))
        data.setChildrenUnneeded();

    if (manager()->watchHandler()->isDisplayedIName(data.iname)) {
        GdbMi editvalue = item.findChild("editvalue");
        if (editvalue.isValid()) {
            setWatchDataEditValue(data, editvalue);
            manager()->watchHandler()->showEditValue(data);
        }
    }
    setWatchDataType(data, item.findChild("type"));
    setWatchDataEditValue(data, item.findChild("editvalue"));
    setWatchDataExpression(data, item.findChild("exp"));
    setWatchDataChildCount(data, item.findChild("numchild"));
    setWatchDataValue(data, item.findChild("value"),
        item.findChild("valueencoded").data().toInt());
    setWatchDataAddress(data, item.findChild("addr"));
    setWatchDataSAddress(data, item.findChild("saddr"));
    setWatchDataValueToolTip(data, item.findChild("valuetooltip"),
        item.findChild("valuetooltipencoded").data().toInt());
    setWatchDataValueEnabled(data, item.findChild("valueenabled"));
    setWatchDataValueEditable(data, item.findChild("valueeditable"));
    //qDebug() << "\nAPPEND TO LIST: " << data.toString() << "\n";
    list->append(data);

    // try not to repeat data too often
    WatchData childtemplate;
    setWatchDataType(childtemplate, item.findChild("childtype"));
    setWatchDataChildCount(childtemplate, item.findChild("childnumchild"));
    //qDebug() << "CHILD TEMPLATE:" << childtemplate.toString();

    int i = 0;
    foreach (GdbMi child, children.children()) {
        WatchData data1 = childtemplate;
        GdbMi name = child.findChild("name");
        if (name.isValid())
            data1.name = _(name.data());
        else
            data1.name = QString::number(i);
        data1.iname = data.iname + _c('.') + data1.name;
        if (!data1.name.isEmpty() && data1.name.at(0).isDigit())
            data1.name = _c('[') + data1.name + _c(']');
        QByteArray key = child.findChild("key").data();
        if (!key.isEmpty()) {
            int encoding = child.findChild("keyencoded").data().toInt();
            QString skey = decodeData(key, encoding);
            if (skey.size() > 13) {
                skey = skey.left(12);
                skey += _("...");
            }
            //data1.name += " (" + skey + ")";
            data1.name = skey;
        }
        handleChildren(data1, child, list);
        ++i;
    }
}

void GdbEngine::handleDebuggingHelperValue3(const GdbResponse &response)
{
    if (response.resultClass == GdbResultDone) {
        WatchData data = response.cookie.value<WatchData>();
        QByteArray out = response.data.findChild("consolestreamoutput").data();
        while (out.endsWith(' ') || out.endsWith('\n'))
            out.chop(1);
        QList<QByteArray> list = out.split(' ');
        //qDebug() << "RECEIVED" << response.toString() << "FOR" << data0.toString()
        //    <<  " STREAM:" << out;
        if (list.isEmpty()) {
            //: Value for variable
            data.setError(WatchData::msgNotInScope());
            data.setAllUnneeded();
            insertData(data);
        } else if (data.type == __("QString")
                || data.type.endsWith(__("::QString"))) {
            QList<QByteArray> list = out.split(' ');
            QString str;
            int l = out.isEmpty() ? 0 : list.size();
            for (int i = 0; i < l; ++i)
                 str.append(list.at(i).toInt());
            data.setValue(_c('"') + str + _c('"'));
            data.setHasChildren(false);
            data.setAllUnneeded();
            insertData(data);
        } else if (data.type == __("QStringList")
                || data.type.endsWith(__("::QStringList"))) {
            if (out.isEmpty()) {
                data.setValue(tr("<0 items>"));
                data.setHasChildren(false);
                data.setAllUnneeded();
                insertData(data);
            } else {
                int l = list.size();
                //: In string list
                data.setValue(tr("<%n items>", 0, l));
                data.setHasChildren(!list.empty());
                data.setAllUnneeded();
                insertData(data);
                for (int i = 0; i < l; ++i) {
                    WatchData data1;
                    data1.name = _("[%1]").arg(i);
                    data1.type = data.type.left(data.type.size() - 4);
                    data1.iname = data.iname + _(".%1").arg(i);
                    data1.addr = _(list.at(i));
                    data1.exp = _("((") + gdbQuoteTypes(data1.type) + _("*)") + data1.addr + _c(')');
                    data1.setHasChildren(false);
                    data1.setValueNeeded();
                    QString cmd = _("qdumpqstring (") + data1.exp + _c(')');
                    QVariant var;
                    var.setValue(data1);
                    postCommand(cmd, WatchUpdate, CB(handleDebuggingHelperValue3), var);
                }
            }
        } else {
            //: Value for variable
            data.setError(WatchData::msgNotInScope());
            data.setAllUnneeded();
            insertData(data);
        }
    } else {
        WatchData data = response.cookie.value<WatchData>();
        data.setError(WatchData::msgNotInScope());
        data.setAllUnneeded();
        insertData(data);
    }
}

void GdbEngine::updateLocals(const QVariant &cookie)
{
    m_pendingRequests = 0;
    if (isSynchroneous()) {
        m_processedNames.clear();
        manager()->watchHandler()->beginCycle();
        m_toolTipExpression.clear();
        QStringList expanded = m_manager->watchHandler()->expandedINames().toList();
        postCommand(_("-interpreter-exec console \"bb %1 %2\"")
                .arg(int(theDebuggerBoolSetting(UseDebuggingHelpers)))
                .arg(expanded.join(_(","))),
            CB(handleStackFrame));
    } else {
        m_processedNames.clear();

        PENDING_DEBUG("\nRESET PENDING");
        //m_toolTipCache.clear();
        m_toolTipExpression.clear();
        manager()->watchHandler()->beginCycle();

        // Asynchronous load of injected library, initialize in first stop
        if (m_dumperInjectionLoad && m_debuggingHelperState == DebuggingHelperLoadTried
                && m_dumperHelper.typeCount() == 0
                && inferiorPid() > 0)
            tryQueryDebuggingHelpers();

        QString level = QString::number(currentFrame());
        // '2' is 'list with type and value'
        QString cmd = _("-stack-list-arguments 2 ") + level + _c(' ') + level;
        postCommand(cmd, WatchUpdate, CB(handleStackListArguments));
        // '2' is 'list with type and value'
        postCommand(_("-stack-list-locals 2"), WatchUpdate,
            CB(handleStackListLocals), cookie); // stage 2/2
    }
}

void GdbEngine::handleStackFrame(const GdbResponse &response)
{
    if (response.resultClass == GdbResultDone) {
        QByteArray out = response.data.findChild("consolestreamoutput").data();
        while (out.endsWith(' ') || out.endsWith('\n'))
            out.chop(1);
        //qDebug() << "SECOND CHUNK: " << out;
        int pos = out.indexOf("locals=");
        if (pos != 0) {
            qDebug() << "DISCARDING JUNK AT BEGIN OF RESPONSE: "
                << out.left(pos);
            out = out.mid(pos);
        }
        GdbMi all("[" + out + "]");
        //GdbMi all(out);
        
        //qDebug() << "\n\n\nALL: " << all.toString() << "\n";
        GdbMi locals = all.findChild("locals");
        //qDebug() << "\n\n\nLOCALS: " << locals.toString() << "\n";
        WatchData *data = manager()->watchHandler()->findItem(_("local"));
        QTC_ASSERT(data, return);

        QList<WatchData> list;
        //foreach (const GdbMi &local, locals.children)
        //   handleChildren(*data, local, &list);
        handleChildren(*data, locals, &list);
        //for (int i = 0; i != list.size(); ++i)
        //    qDebug() << "READ: " << list.at(i).toString();
        manager()->watchHandler()->insertBulkData(list);

        // FIXME:
        //manager()->watchHandler()->updateWatchers();
        PENDING_DEBUG("AFTER handleStackFrame()");
        // FIXME: This should only be used when updateLocals() was
        // triggered by expanding an item in the view.
        if (m_pendingRequests <= 0) {
            PENDING_DEBUG("\n\n ....  AND TRIGGERS MODEL UPDATE\n");
            rebuildModel();
        }
    } else {
        QTC_ASSERT(false, /**/);
    }
}

void GdbEngine::handleStackListArguments(const GdbResponse &response)
{
    // stage 1/2

    // Linux:
    // 12^done,stack-args=
    //   [frame={level="0",args=[
    //     {name="argc",type="int",value="1"},
    //     {name="argv",type="char **",value="(char **) 0x7..."}]}]
    // Mac:
    // 78^done,stack-args=
    //    {frame={level="0",args={
    //      varobj=
    //        {exp="this",value="0x38a2fab0",name="var21",numchild="3",
    //             type="CurrentDocumentFind *  const",typecode="PTR",
    //             dynamic_type="",in_scope="true",block_start_addr="0x3938e946",
    //             block_end_addr="0x3938eb2d"},
    //      varobj=
    //         {exp="before",value="@0xbfffb9f8: {d = 0x3a7f2a70}",
    //              name="var22",numchild="1",type="const QString  ...} }}}
    //
    // In both cases, iterating over the children of stack-args/frame/args
    // is ok.
    m_currentFunctionArgs.clear();
    if (response.resultClass == GdbResultDone) {
        const GdbMi list = response.data.findChild("stack-args");
        const GdbMi frame = list.findChild("frame");
        const GdbMi args = frame.findChild("args");
        m_currentFunctionArgs = args.children();
    } else {
        qDebug() << "FIXME: GdbEngine::handleStackListArguments: should not happen"
            << response.toString();
    }
}

void GdbEngine::handleStackListLocals(const GdbResponse &response)
{
    // stage 2/2

    // There could be shadowed variables
    QList<GdbMi> locals = response.data.findChild("locals").children();
    locals += m_currentFunctionArgs;
    QMap<QByteArray, int> seen;
    // If desired, retrieve list of uninitialized variables looking at
    // the current frame. This is invoked first time after a stop from
    // handleStop1, which passes on the frame as cookie. The whole stack
    // is not known at this point.
    QStringList uninitializedVariables;
    if (theDebuggerAction(UseCodeModel)->isChecked()) {
        const StackFrame frame = qVariantCanConvert<Debugger::Internal::StackFrame>(response.cookie) ?
                                 qVariantValue<Debugger::Internal::StackFrame>(response.cookie) :
                                 m_manager->stackHandler()->currentFrame();
        if (frame.isUsable())
            getUninitializedVariables(m_manager->cppCodeModelSnapshot(),
                                      frame.function, frame.file, frame.line,
                                      &uninitializedVariables);
    }
    QList<WatchData> list;
    foreach (const GdbMi &item, locals) {
        const WatchData data = localVariable(item, uninitializedVariables, &seen);
        if (data.isValid())
            list.push_back(data);
    }
    manager()->watchHandler()->insertBulkData(list);
    manager()->watchHandler()->updateWatchers();
}

// Parse a local variable from GdbMi
WatchData GdbEngine::localVariable(const GdbMi &item,
                                   const QStringList &uninitializedVariables,
                                   QMap<QByteArray, int> *seen)
{
    // Local variables of inlined code are reported as
    // 26^done,locals={varobj={exp="this",value="",name="var4",exp="this",
    // numchild="1",type="const QtSharedPointer::Basic<CPlusPlus::..."}}
    // We do not want these at all. Current hypotheses is that those
    // "spurious" locals have _two_ "exp" field. Try to filter them:
    QByteArray name;
    if (m_isMacGdb) {
        int numExps = 0;
        foreach (const GdbMi &child, item.children())
            numExps += int(child.name() == "exp");
        if (numExps > 1)
            return WatchData();
        name = item.findChild("exp").data();
    } else {
        name = item.findChild("name").data();
    }
    const QMap<QByteArray, int>::iterator it  = seen->find(name);
    if (it != seen->end()) {
        const int n = it.value();
        ++(it.value());
        WatchData data;
        QString nam = _(name);
        data.iname = _("local.") + nam + QString::number(n + 1);
        //: Variable %1 is the variable name, %2 is a simple count
        data.name = WatchData::shadowedName(nam, n);
        if (uninitializedVariables.contains(data.name)) {
            data.setError(WatchData::msgNotInScope());
            return data;
        }
        //: Type of local variable or parameter shadowed by another        
        //: variable of the same name in a nested block.
        setWatchDataValue(data, item.findChild("value"));
        data.setType(GdbEngine::tr("<shadowed>"));        
        data.setHasChildren(false);
        return data;
    }
    seen->insert(name, 1);
    WatchData data;
    QString nam = _(name);
    data.iname = _("local.") + nam;
    data.name = nam;
    data.exp = nam;
    data.framekey = m_currentFrame + data.name;
    setWatchDataType(data, item.findChild("type"));
    if (uninitializedVariables.contains(data.name)) {
        data.setError(WatchData::msgNotInScope());
        return data;
    }
    if (isSynchroneous()) {
        setWatchDataValue(data, item.findChild("value"),
                          item.findChild("valueencoded").data().toInt());
        // We know that the complete list of children is
        // somewhere in the response.
        data.setChildrenUnneeded();
    } else {
        // set value only directly if it is simple enough, otherwise
        // pass through the insertData() machinery
        if (isIntOrFloatType(data.type) || isPointerType(data.type))
            setWatchDataValue(data, item.findChild("value"));
        if (isSymbianIntType(data.type)) {
            setWatchDataValue(data, item.findChild("value"));
            data.setHasChildren(false);
        }
    }

    if (!m_manager->watchHandler()->isExpandedIName(data.iname))
        data.setChildrenUnneeded();
    if (isPointerType(data.type) || data.name == __("this"))
        data.setHasChildren(true);
    return data;
}

void GdbEngine::insertData(const WatchData &data0)
{
    PENDING_DEBUG("INSERT DATA" << data0.toString());
    WatchData data = data0;
    if (data.value.startsWith(__("mi_cmd_var_create:"))) {
        qDebug() << "BOGUS VALUE:" << data.toString();
        return;
    }
    manager()->watchHandler()->insertData(data);
}

void GdbEngine::handleVarListChildrenHelper(const GdbMi &item,
    const WatchData &parent)
{
    //qDebug() <<  "VAR_LIST_CHILDREN: APPENDEE" << data.toString();
    QByteArray exp = item.findChild("exp").data();
    QByteArray name = item.findChild("name").data();
    if (isAccessSpecifier(_(exp))) {
        // suppress 'private'/'protected'/'public' level
        WatchData data;
        data.variable = _(name);
        data.iname = parent.iname;
        //data.iname = data.variable;
        data.exp = parent.exp;
        data.setTypeUnneeded();
        data.setValueUnneeded();
        data.setHasChildrenUnneeded();
        data.setChildrenUnneeded();
        //qDebug() << "DATA" << data.toString();
        QString cmd = _("-var-list-children --all-values \"") + data.variable + _c('"');
        //iname += '.' + exp;
        postCommand(cmd, WatchUpdate,
            CB(handleVarListChildren), QVariant::fromValue(data));
    } else if (item.findChild("numchild").data() == "0") {
        // happens for structs without data, e.g. interfaces.
        WatchData data;
        data.name = _(exp);
        data.iname = parent.iname + _c('.') + data.name;
        data.variable = _(name);
        setWatchDataType(data, item.findChild("type"));
        setWatchDataValue(data, item.findChild("value"));
        setWatchDataAddress(data, item.findChild("addr"));
        setWatchDataSAddress(data, item.findChild("saddr"));
        data.setHasChildren(false);
        insertData(data);
    } else if (parent.iname.endsWith(_c('.'))) {
        // Happens with anonymous unions
        WatchData data;
        data.iname = _(name);
        QString cmd = _("-var-list-children --all-values \"") + data.variable + _c('"');
        postCommand(cmd, WatchUpdate,
            CB(handleVarListChildren), QVariant::fromValue(data));
    } else if (exp == "staticMetaObject") {
        //    && item.findChild("type").data() == "const QMetaObject")
        // FIXME: Namespaces?
        // { do nothing }    FIXME: make configurable?
        // special "clever" hack to avoid clutter in the GUI.
        // I am not sure this is a good idea...
    } else {
        WatchData data;
        data.iname = parent.iname + _c('.') + __(exp);
        data.variable = _(name);
        setWatchDataType(data, item.findChild("type"));
        setWatchDataValue(data, item.findChild("value"));
        setWatchDataAddress(data, item.findChild("addr"));
        setWatchDataSAddress(data, item.findChild("saddr"));
        setWatchDataChildCount(data, item.findChild("numchild"));
        if (!manager()->watchHandler()->isExpandedIName(data.iname))
            data.setChildrenUnneeded();

        data.name = _(exp);
        if (data.type == data.name) {
            if (isPointerType(parent.type)) {
                data.exp = _("*(") + parent.exp + _c(')');
                data.name = _("*") + parent.name;
            } else {
                // A type we derive from? gdb crashes when creating variables here
                data.exp = parent.exp;
            }
        } else if (exp.startsWith("*")) {
            // A pointer
            data.exp = _("*(") + parent.exp + _c(')');
        } else if (startsWithDigit(data.name)) {
            // An array. No variables needed?
            data.name = _c('[') + data.name + _c(']');
            data.exp = parent.exp + _('[' + exp + ']');
        } else if (0 && parent.name.endsWith(_c('.'))) {
            // Happens with anonymous unions
            data.exp = parent.exp + data.name;
            //data.name = "<anonymous union>";
        } else if (exp.isEmpty()) {
            // Happens with anonymous unions
            data.exp = parent.exp;
            data.name = tr("<n/a>");
            data.iname = parent.iname + _(".@");
            data.type = tr("<anonymous union>");
        } else {
            // A structure. Hope there's nothing else...
            data.exp = parent.exp + _c('.') + data.name;
        }

        if (hasDebuggingHelperForType(data.type)) {
            // we do not trust gdb if we have a custom dumper
            data.setValueNeeded();
            data.setHasChildrenNeeded();
        }

        //qDebug() <<  "VAR_LIST_CHILDREN: PARENT 3" << parent.toString();
        //qDebug() <<  "VAR_LIST_CHILDREN: APPENDEE" << data.toString();
        insertData(data);
    }
}

void GdbEngine::handleVarListChildren(const GdbResponse &response)
{
    //WatchResultCounter dummy(this, WatchVarListChildren);
    WatchData data = response.cookie.value<WatchData>();
    if (!data.isValid())
        return;
    if (response.resultClass == GdbResultDone) {
        //qDebug() <<  "VAR_LIST_CHILDREN: PARENT" << data.toString();
        GdbMi children = response.data.findChild("children");

        foreach (const GdbMi &child, children.children())
            handleVarListChildrenHelper(child, data);

        if (children.children().isEmpty()) {
            // happens e.g. if no debug information is present or
            // if the class really has no children
            WatchData data1;
            data1.iname = data.iname + _(".child");
            //: About variable's value
            data1.value = tr("<no information>");
            data1.hasChildren = false;
            data1.setAllUnneeded();
            insertData(data1);
            data.setAllUnneeded();
            insertData(data);
        } else if (!isAccessSpecifier(data.variable.split(_c('.')).last())) {
            data.setChildrenUnneeded();
            insertData(data);
        } else {
            // this skips the spurious "public", "private" etc levels
            // gdb produces
        }
    } else {
        data.setError(QString::fromLocal8Bit(response.data.findChild("msg").data()));
    }
}

#if 0
void GdbEngine::handleChangedItem(QStandardItem *item)
{
    // HACK: Just store the item for the slot
    //  handleChangedItem(QWidget *widget) below.
    QModelIndex index = item->index().sibling(item->index().row(), 0);
    //WatchData data = m_currentSet.takeData(iname);
    //m_editedData = inameFromItem(m_model.itemFromIndex(index)).exp;
    //qDebug() << "HANDLE CHANGED EXPRESSION:" << m_editedData;
}
#endif

void GdbEngine::assignValueInDebugger(const QString &expression, const QString &value)
{
    postCommand(_("-var-delete assign"));
    postCommand(_("-var-create assign * ") + expression);
    postCommand(_("-var-assign assign ") + value, Discardable, CB(handleVarAssign));
}

QString GdbEngine::qtDumperLibraryName() const
{
    return m_manager->qtDumperLibraryName();
}

bool GdbEngine::checkDebuggingHelpers()
{
    if (!manager()->qtDumperLibraryEnabled())
        return false;
    const QString lib = qtDumperLibraryName();
    //qDebug() << "DUMPERLIB:" << lib;
    const QFileInfo fi(lib);
    if (!fi.exists()) {
        const QStringList &locations = manager()->qtDumperLibraryLocations();
        const QString loc = locations.join(QLatin1String(", "));
        const QString msg = tr("The debugging helper library was not found at %1.").arg(loc);
        debugMessage(msg);
        manager()->showQtDumperLibraryWarning(msg);
        return false;
    }
    return true;
}

void GdbEngine::setDebuggingHelperState(DebuggingHelperState s)
{
    m_debuggingHelperState = s;
}

void GdbEngine::tryLoadDebuggingHelpers()
{
    if (isSynchroneous())
        return;
    switch (m_debuggingHelperState) {
    case DebuggingHelperUninitialized:
        break;
    case DebuggingHelperLoadTried:
        tryQueryDebuggingHelpers();
        return;
    case DebuggingHelperAvailable:
    case DebuggingHelperUnavailable:
        return;
    }

    if (m_gdbAdapter->dumperHandling() == AbstractGdbAdapter::DumperNotAvailable) {
        // Load at least gdb macro based dumpers.
        QFile file(_(":/gdb/gdbmacros.txt"));
        file.open(QIODevice::ReadOnly);
        QByteArray contents = file.readAll(); 
        m_debuggingHelperState = DebuggingHelperLoadTried;
        postCommand(_(contents));
        return;
    }
    if (m_dumperInjectionLoad && inferiorPid() <= 0) // Need PID to inject
        return;

    PENDING_DEBUG("TRY LOAD CUSTOM DUMPERS");
    m_debuggingHelperState = DebuggingHelperUnavailable;
    if (!checkDebuggingHelpers())
        return;

    m_debuggingHelperState = DebuggingHelperLoadTried;
<<<<<<< HEAD
    const QString dlopenLib =
        (startParameters().startMode == StartRemote)
            ? startParameters().remoteDumperLib : lib;
=======
    const QString lib = manager()->qtDumperLibraryName();
>>>>>>> 2c115e93
#if defined(Q_OS_WIN)
    if (m_dumperInjectionLoad) {
        /// Launch asynchronous remote thread to load.
        SharedLibraryInjector injector(inferiorPid());
        QString errorMessage;
        if (injector.remoteInject(dlopenLib, false, &errorMessage)) {
            debugMessage(_("Dumper injection loading triggered (%1)...").
                         arg(dlopenLib));
        } else {
            debugMessage(_("Dumper loading (%1) failed: %2").
                         arg(dlopenLib, errorMessage));
            debugMessage(errorMessage);
            manager()->showQtDumperLibraryWarning(errorMessage);
            m_debuggingHelperState = DebuggingHelperUnavailable;
            return;
        }
    } else {
        debugMessage(_("Loading dumpers via debugger call (%1)...").
                     arg(dlopenLib));
        postCommand(_("sharedlibrary .*")); // for LoadLibraryA
        //postCommand(_("handle SIGSEGV pass stop print"));
        //postCommand(_("set unwindonsignal off"));
        postCommand(_("call LoadLibraryA(\"") + GdbMi::escapeCString(dlopenLib) + _("\")"),
                    CB(handleDebuggingHelperSetup));
        postCommand(_("sharedlibrary ") + dotEscape(dlopenLib));
    }
#elif defined(Q_OS_MAC)
    //postCommand(_("sharedlibrary libc")); // for malloc
    //postCommand(_("sharedlibrary libdl")); // for dlopen
    postCommand(_("call (void)dlopen(\"") + GdbMi::escapeCString(dlopenLib)
                + _("\", " STRINGIFY(RTLD_NOW) ")"),
        CB(handleDebuggingHelperSetup));
    //postCommand(_("sharedlibrary ") + dotEscape(dlopenLib));
#else
    //postCommand(_("p dlopen"));
    postCommand(_("sharedlibrary libc")); // for malloc
    postCommand(_("sharedlibrary libdl")); // for dlopen
    postCommand(_("call (void*)dlopen(\"") + GdbMi::escapeCString(dlopenLib)
                + _("\", " STRINGIFY(RTLD_NOW) ")"),
        CB(handleDebuggingHelperSetup));
    // some older systems like CentOS 4.6 prefer this:
    postCommand(_("call (void*)__dlopen(\"") + GdbMi::escapeCString(dlopenLib)
                + _("\", " STRINGIFY(RTLD_NOW) ")"),
        CB(handleDebuggingHelperSetup));
    postCommand(_("sharedlibrary ") + dotEscape(dlopenLib));
#endif
    if (!m_dumperInjectionLoad)
        tryQueryDebuggingHelpers();
}

void GdbEngine::tryQueryDebuggingHelpers()
{
    // retrieve list of dumpable classes
    postCommand(_("call (void*)qDumpObjectData440(1,%1+1,0,0,0,0,0,0)"), EmbedToken);
    postCommand(_("p (char*)&qDumpOutBuffer"), CB(handleQueryDebuggingHelper));
}

void GdbEngine::recheckDebuggingHelperAvailability()
{
    if (m_gdbAdapter->dumperHandling() != AbstractGdbAdapter::DumperNotAvailable) {
        // retreive list of dumpable classes
        postCommand(_("call (void*)qDumpObjectData440(1,%1+1,0,0,0,0,0,0)"), EmbedToken);
        postCommand(_("p (char*)&qDumpOutBuffer"), CB(handleQueryDebuggingHelper));
    }
}

void GdbEngine::watchPoint(const QPoint &pnt)
{
    //qDebug() << "WATCH " << pnt;
    postCommand(_("call (void*)watchPoint(%1,%2)").arg(pnt.x()).arg(pnt.y()),
        NeedsStop, CB(handleWatchPoint));
}

void GdbEngine::handleWatchPoint(const GdbResponse &response)
{
    //qDebug() << "HANDLE WATCH POINT:" << response.toString();
    if (response.resultClass == GdbResultDone) {
        GdbMi contents = response.data.findChild("consolestreamoutput");
        // "$5 = (void *) 0xbfa7ebfc\n"
        QString str = _(parsePlainConsoleStream(response));
        // "(void *) 0xbfa7ebfc"
        QString addr = str.mid(9);
        QString ns = m_dumperHelper.qtNamespace();
        QString type = ns.isEmpty() ? _("QWidget*") : _("'%1QWidget'*").arg(ns);
        QString exp = _("(*(%1)%2)").arg(type).arg(addr);
        theDebuggerAction(WatchExpression)->trigger(exp);
    }
}


struct MemoryAgentCookie
{
    MemoryAgentCookie() : agent(0), address(0) {}
    MemoryAgentCookie(MemoryViewAgent *agent_, quint64 address_)
        : agent(agent_), address(address_)
    {}
    QPointer<MemoryViewAgent> agent;
    quint64 address;
};

void GdbEngine::fetchMemory(MemoryViewAgent *agent, quint64 addr, quint64 length)
{
    //qDebug() << "GDB MEMORY FETCH" << agent << addr << length;
    postCommand(_("-data-read-memory %1 x 1 1 %2").arg(addr).arg(length),
        NeedsStop, CB(handleFetchMemory),
        QVariant::fromValue(MemoryAgentCookie(agent, addr)));
}

void GdbEngine::handleFetchMemory(const GdbResponse &response)
{
    // ^done,addr="0x08910c88",nr-bytes="16",total-bytes="16",
    // next-row="0x08910c98",prev-row="0x08910c78",next-page="0x08910c98",
    // prev-page="0x08910c78",memory=[{addr="0x08910c88",
    // data=["1","0","0","0","5","0","0","0","0","0","0","0","0","0","0","0"]}]
    MemoryAgentCookie ac = response.cookie.value<MemoryAgentCookie>();
    QTC_ASSERT(ac.agent, return);
    QByteArray ba;
    GdbMi memory = response.data.findChild("memory");
    QTC_ASSERT(memory.children().size() <= 1, return);
    if (memory.children().isEmpty())
        return;
    GdbMi memory0 = memory.children().at(0); // we asked for only one 'row'
    GdbMi data = memory0.findChild("data");
    foreach (const GdbMi &child, data.children()) {
        bool ok = true;
        unsigned char c = '?';
        c = child.data().toUInt(&ok, 0);
        QTC_ASSERT(ok, return);
        ba.append(c);
    }
    ac.agent->addLazyData(ac.address, ba);
}


struct DisassemblerAgentCookie
{
    DisassemblerAgentCookie() : agent(0) {}
    DisassemblerAgentCookie(DisassemblerViewAgent *agent_)
        : agent(agent_)
    {}
    QPointer<DisassemblerViewAgent> agent;
};

void GdbEngine::fetchDisassembler(DisassemblerViewAgent *agent,
    const StackFrame &frame)
{
    if (frame.file.isEmpty()) {
        fetchDisassemblerByAddress(agent, true);
    } else {
        // Disassemble full function:
        QString cmd = _("-data-disassemble -f %1 -l %2 -n -1 -- 1");
        postCommand(cmd.arg(frame.file).arg(frame.line),
            Discardable, CB(handleFetchDisassemblerByLine),
            QVariant::fromValue(DisassemblerAgentCookie(agent)));
    }
}

void GdbEngine::fetchDisassemblerByAddress(DisassemblerViewAgent *agent,
    bool useMixedMode)
{
    QTC_ASSERT(agent, return);
    bool ok = true;
    quint64 address = agent->address().toULongLong(&ok, 0);
    QTC_ASSERT(ok, qDebug() << "ADDRESS: " << agent->address() << address; return);
    QString start = QString::number(address - 20, 16);
    QString end = QString::number(address + 100, 16);
    // -data-disassemble [ -s start-addr -e end-addr ]
    //  | [ -f filename -l linenum [ -n lines ] ] -- mode
    if (useMixedMode) 
        postCommand(_("-data-disassemble -s 0x%1 -e 0x%2 -- 1").arg(start).arg(end),
            Discardable, CB(handleFetchDisassemblerByAddress1),
            QVariant::fromValue(DisassemblerAgentCookie(agent)));
    else
        postCommand(_("-data-disassemble -s 0x%1 -e 0x%2 -- 0").arg(start).arg(end),
            Discardable, CB(handleFetchDisassemblerByAddress0),
            QVariant::fromValue(DisassemblerAgentCookie(agent)));
}

static QByteArray parseLine(const GdbMi &line)
{
    QByteArray ba;
    ba.reserve(200);
    QByteArray address = line.findChild("address").data();
    //QByteArray funcName = line.findChild("func-name").data();
    //QByteArray offset = line.findChild("offset").data();
    QByteArray inst = line.findChild("inst").data();
    ba += address + QByteArray(15 - address.size(), ' ');
    //ba += funcName + "+" + offset + "  ";
    //ba += QByteArray(30 - funcName.size() - offset.size(), ' ');
    ba += inst;
    ba += '\n';
    return ba;
}

QString GdbEngine::parseDisassembler(const GdbMi &lines)
{
    // ^done,data={asm_insns=[src_and_asm_line={line="1243",file=".../app.cpp",
    // line_asm_insn=[{address="0x08054857",func-name="main",offset="27",
    // inst="call 0x80545b0 <_Z13testQFileInfov>"}]},
    // src_and_asm_line={line="1244",file=".../app.cpp",
    // line_asm_insn=[{address="0x0805485c",func-name="main",offset="32",
    //inst="call 0x804cba1 <_Z11testObject1v>"}]}]}
    // - or -
    // ^done,asm_insns=[
    // {address="0x0805acf8",func-name="...",offset="25",inst="and $0xe8,%al"},
    // {address="0x0805acfa",func-name="...",offset="27",inst="pop %esp"},

    QList<QByteArray> fileContents;
    bool fileLoaded = false;
    QByteArray ba;
    ba.reserve(200 * lines.children().size());

    // FIXME: Performance?
    foreach (const GdbMi &child, lines.children()) {
        if (child.hasName("src_and_asm_line")) {
            // mixed mode
            if (!fileLoaded) {
                QString fileName = QFile::decodeName(child.findChild("file").data());
                QFile file(fullName(fileName));
                file.open(QIODevice::ReadOnly);
                fileContents = file.readAll().split('\n');
                fileLoaded = true;
            }
            int line = child.findChild("line").data().toInt();
            if (line >= 0 && line < fileContents.size())
                ba += "    " + fileContents.at(line) + '\n';
            GdbMi insn = child.findChild("line_asm_insn");
            foreach (const GdbMi &line, insn.children()) 
                ba += parseLine(line);
        } else {
            // the non-mixed version
            ba += parseLine(child);
        }
    }
    return _(ba);
}

void GdbEngine::handleFetchDisassemblerByLine(const GdbResponse &response)
{
    DisassemblerAgentCookie ac = response.cookie.value<DisassemblerAgentCookie>();
    QTC_ASSERT(ac.agent, return);

    if (response.resultClass == GdbResultDone) {
        GdbMi lines = response.data.findChild("asm_insns");
        if (lines.children().isEmpty())
            fetchDisassemblerByAddress(ac.agent, true);
        else if (lines.children().size() == 1
                    && lines.childAt(0).findChild("line").data() == "0")
            fetchDisassemblerByAddress(ac.agent, true);
        else
            ac.agent->setContents(parseDisassembler(lines));
    } else {
        // 536^error,msg="mi_cmd_disassemble: Invalid line number"
        QByteArray msg = response.data.findChild("msg").data();
        if (msg == "mi_cmd_disassemble: Invalid line number")
            fetchDisassemblerByAddress(ac.agent, true);
        else
            showStatusMessage(tr("Disassembler failed: %1").arg(_(msg)), 5000);
    }
}

void GdbEngine::handleFetchDisassemblerByAddress1(const GdbResponse &response)
{
    DisassemblerAgentCookie ac = response.cookie.value<DisassemblerAgentCookie>();
    QTC_ASSERT(ac.agent, return);

    if (response.resultClass == GdbResultDone) {
        GdbMi lines = response.data.findChild("asm_insns");
        if (lines.children().isEmpty())
            fetchDisassemblerByAddress(ac.agent, false);
        else {
            QString contents = parseDisassembler(lines);
            if (ac.agent->contentsCoversAddress(contents)) {
                ac.agent->setContents(parseDisassembler(lines));
            } else {
                debugMessage(_("FALL BACK TO NON-MIXED"));
                fetchDisassemblerByAddress(ac.agent, false);
            }
        }
    } else {
        // 26^error,msg="Cannot access memory at address 0x801ca308"
        QByteArray msg = response.data.findChild("msg").data();
        showStatusMessage(tr("Disassembler failed: %1").arg(_(msg)), 5000);
    }
}

void GdbEngine::handleFetchDisassemblerByAddress0(const GdbResponse &response)
{
    DisassemblerAgentCookie ac = response.cookie.value<DisassemblerAgentCookie>();
    QTC_ASSERT(ac.agent, return);

    if (response.resultClass == GdbResultDone) {
        GdbMi lines = response.data.findChild("asm_insns");
        ac.agent->setContents(parseDisassembler(lines));
    } else {
        QByteArray msg = response.data.findChild("msg").data();
        showStatusMessage(tr("Disassembler failed: %1").arg(_(msg)), 5000);
    }
}

void GdbEngine::gotoLocation(const StackFrame &frame, bool setMarker)
{
    // qDebug() << "GOTO " << frame << setMarker;
    m_manager->gotoLocation(frame, setMarker);
}

//
// Starting up & shutting down
//

bool GdbEngine::startGdb(const QStringList &args, const QString &gdb, const QString &settingsIdHint)
{
    debugMessage(_("STARTING GDB ") + gdb);

    m_gdbProc.disconnect(); // From any previous runs

    QString location = gdb;
    if (location.isEmpty())
        location = theDebuggerStringSetting(GdbLocation);
    QStringList gdbArgs;
    gdbArgs << _("-i");
    gdbArgs << _("mi");
    gdbArgs += args;
    m_gdbProc.start(location, gdbArgs);

    if (!m_gdbProc.waitForStarted()) {
        const QString msg = tr("Unable to start gdb '%1': %2").arg(location, m_gdbProc.errorString());
        handleAdapterStartFailed(msg, settingsIdHint);
        return false;
    }

    // Do this only after the process is running, so we get no needless error notifications
    connect(&m_gdbProc, SIGNAL(error(QProcess::ProcessError)),
        SLOT(handleGdbError(QProcess::ProcessError)));
    connect(&m_gdbProc, SIGNAL(finished(int, QProcess::ExitStatus)),
        SLOT(handleGdbFinished(int, QProcess::ExitStatus)));
    connect(&m_gdbProc, SIGNAL(readyReadStandardOutput()),
        SLOT(readGdbStandardOutput()));
    connect(&m_gdbProc, SIGNAL(readyReadStandardError()),
        SLOT(readGdbStandardError()));

    debugMessage(_("GDB STARTED, INITIALIZING IT"));

    postCommand(_("show version"), CB(handleShowVersion));
    postCommand(_("-interpreter-exec console \"help bb\""),
        CB(handleIsSynchroneous));
    //postCommand(_("-enable-timings");
    postCommand(_("set print static-members off")); // Seemingly doesn't work.
    //postCommand(_("set debug infrun 1"));
    //postCommand(_("define hook-stop\n-thread-list-ids\n-stack-list-frames\nend"));
    //postCommand(_("define hook-stop\nprint 4\nend"));
    //postCommand(_("define hookpost-stop\nprint 5\nend"));
    //postCommand(_("define hook-call\nprint 6\nend"));
    //postCommand(_("define hookpost-call\nprint 7\nend"));
    //postCommand(_("set print object on")); // works with CLI, but not MI
    //postCommand(_("set step-mode on"));  // we can't work with that yes
    //postCommand(_("set exec-done-display on"));
    //postCommand(_("set print pretty on"));
    //postCommand(_("set confirm off"));
    //postCommand(_("set pagination off"));

    // The following does not work with 6.3.50-20050815 (Apple version gdb-1344)
    // (Mac OS 10.6), but does so for gdb-966 (10.5):
    //postCommand(_("set print inferior-events 1"));

    postCommand(_("set breakpoint pending on"));
    postCommand(_("set print elements 10000"));

    //postCommand(_("set substitute-path /var/tmp/qt-x11-src-4.5.0 "
    //    "/home/sandbox/qtsdk-2009.01/qt"));

    // one of the following is needed to prevent crashes in gdb on code like:
    //  template <class T> T foo() { return T(0); }
    //  int main() { return foo<int>(); }
    //  (gdb) call 'int foo<int>'()
    //  /build/buildd/gdb-6.8/gdb/valops.c:2069: internal-error:
    postCommand(_("set overload-resolution off"));
    //postCommand(_("set demangle-style none"));
    // From the docs:
    //  Stop means reenter debugger if this signal happens (implies print).
    //  Print means print a message if this signal happens.
    //  Pass means let program see this signal;
    //  otherwise program doesn't know.
    //  Pass and Stop may be combined.
    // We need "print" as otherwise we would get no feedback whatsoever
    // Custom DebuggingHelper crashs which happen regularily for when accessing
    // uninitialized variables.
    postCommand(_("handle SIGSEGV nopass stop print"));

    // This is useful to kill the inferior whenever gdb dies.
    //postCommand(_("handle SIGTERM pass nostop print"));

    postCommand(_("set unwindonsignal on"));
    //postCommand(_("pwd"));
    postCommand(_("set width 0"));
    postCommand(_("set height 0"));

    if (m_isMacGdb) {
        postCommand(_("-gdb-set inferior-auto-start-cfm off"));
        postCommand(_("-gdb-set sharedLibrary load-rules "
            "dyld \".*libSystem.*\" all "
            "dyld \".*libauto.*\" all "
            "dyld \".*AppKit.*\" all "
            "dyld \".*PBGDBIntrospectionSupport.*\" all "
            "dyld \".*Foundation.*\" all "
            "dyld \".*CFDataFormatters.*\" all "
            "dyld \".*libobjc.*\" all "
            "dyld \".*CarbonDataFormatters.*\" all"));
    }

    QString scriptFileName = theDebuggerStringSetting(GdbScriptFile);
    if (!scriptFileName.isEmpty()) {
        if (QFileInfo(scriptFileName).isReadable()) {
            postCommand(_("source ") + scriptFileName);
        } else {
            showMessageBox(QMessageBox::Warning,
            tr("Cannot find debugger initialization script"),
            tr("The debugger settings point to a script file at '%1' "
               "which is not accessible. If a script file is not needed, "
               "consider clearing that entry to avoid this warning. "
              ).arg(scriptFileName));
        }
    }
    if (m_gdbAdapter->dumperHandling() == AbstractGdbAdapter::DumperLoadedByGdbPreload
        && checkDebuggingHelpers()) {        
        QString cmd = _("set environment ");
        cmd += _(Debugger::Constants::Internal::LD_PRELOAD_ENV_VAR);
        cmd += _c(' ');
        cmd += manager()->qtDumperLibraryName();
        postCommand(cmd);
        m_debuggingHelperState = DebuggingHelperLoadTried;
    }
    return true;
}

void GdbEngine::handleGdbError(QProcess::ProcessError error)
{
    debugMessage(_("HANDLE GDB ERROR"));
    switch (error) {
    case QProcess::Crashed:
        break; // will get a processExited() as well
    // impossible case QProcess::FailedToStart:
    case QProcess::ReadError:
    case QProcess::WriteError:
    case QProcess::Timedout:
    default:
        m_gdbProc.kill();
        setState(EngineShuttingDown, true);
        showMessageBox(QMessageBox::Critical, tr("Gdb I/O Error"),
                       errorMessage(error));
        break;
    }
}

void GdbEngine::handleGdbFinished(int code, QProcess::ExitStatus type)
{
    debugMessage(_("GDB PROCESS FINISHED, status %1, code %2").arg(type).arg(code));
    if (!m_gdbAdapter)
        return;
    if (state() == EngineShuttingDown) {
        m_gdbAdapter->shutdown();
    } else if (state() != AdapterStartFailed) {
        showMessageBox(QMessageBox::Critical, tr("Unexpected Gdb Exit"),
                       tr("The gdb process exited unexpectedly (%1).")
                       .arg((type == QProcess::CrashExit)
                            ? tr("crashed") : tr("code %1").arg(code)));
        m_gdbAdapter->shutdown();
    }
    initializeVariables();
    setState(DebuggerNotReady, true);
}

void GdbEngine::handleAdapterStartFailed(const QString &msg, const QString &settingsIdHint)
{
    setState(AdapterStartFailed);
    debugMessage(_("ADAPTER START FAILED"));
    const QString title = tr("Adapter start failed");
    if (settingsIdHint.isEmpty()) {
        Core::ICore::instance()->showWarningWithOptions(title, msg);
    } else {
        Core::ICore::instance()->showWarningWithOptions(title, msg, QString(),
                    _(Debugger::Constants::DEBUGGER_SETTINGS_CATEGORY),
                    settingsIdHint);
    }
    shutdown();
}

void GdbEngine::handleAdapterStarted()
{
    setState(AdapterStarted);
    debugMessage(_("ADAPTER SUCCESSFULLY STARTED"));

    showStatusMessage(tr("Starting inferior..."));
    setState(InferiorStarting);
    m_gdbAdapter->startInferior();
}

void GdbEngine::handleInferiorPrepared()
{
    // Initial attempt to set breakpoints
    showStatusMessage(tr("Setting breakpoints..."));
    attemptBreakpointSynchronization();

    if (m_cookieForToken.isEmpty()) {
        startInferiorPhase2();
    } else {
        QTC_ASSERT(m_commandsDoneCallback == 0, /**/);
        m_commandsDoneCallback = &GdbEngine::startInferiorPhase2;
    }
}

void GdbEngine::startInferiorPhase2()
{
    debugMessage(_("BREAKPOINTS SET, CONTINUING INFERIOR STARTUP"));
    m_gdbAdapter->startInferiorPhase2();
}

void GdbEngine::handleInferiorStartFailed(const QString &msg)
{
    if (state() == AdapterStartFailed)
        return; // Adapter crashed meanwhile, so this notification is meaningless.
    debugMessage(_("INFERIOR START FAILED"));
    showMessageBox(QMessageBox::Critical, tr("Inferior start failed"), msg);
    setState(InferiorStartFailed);
    shutdown();
}

void GdbEngine::handleAdapterCrashed(const QString &msg)
{
    debugMessage(_("ADAPTER CRASHED"));

    // The adapter is expected to have cleaned up after itself when we get here,
    // so the effect is about the same as AdapterStartFailed => use it.
    // Don't bother with state transitions - this can happen in any state and
    // the end result is always the same, so it makes little sense to find a
    // "path" which does not assert.
    setState(AdapterStartFailed, true);

    // No point in being friendly here ...
    m_gdbProc.kill();

    if (!msg.isEmpty())
        showMessageBox(QMessageBox::Critical, tr("Adapter crashed"), msg);
}

void GdbEngine::addOptionPages(QList<Core::IOptionsPage*> *opts) const
{
    opts->push_back(new GdbOptionsPage);
    opts->push_back(new TrkOptionsPage(m_trkOptions));
}

void GdbEngine::showMessageBox(int icon, const QString &title, const QString &text)
{
    m_manager->showMessageBox(icon, title, text);
}

bool GdbEngine::isSynchroneous() const
{
    return m_isSynchroneous;
}

//
// Factory
//

IDebuggerEngine *createGdbEngine(DebuggerManager *manager)
{
    return new GdbEngine(manager);
}

} // namespace Internal
} // namespace Debugger

Q_DECLARE_METATYPE(Debugger::Internal::MemoryAgentCookie);
Q_DECLARE_METATYPE(Debugger::Internal::DisassemblerAgentCookie);
Q_DECLARE_METATYPE(Debugger::Internal::GdbMi);<|MERGE_RESOLUTION|>--- conflicted
+++ resolved
@@ -3923,13 +3923,9 @@
         return;
 
     m_debuggingHelperState = DebuggingHelperLoadTried;
-<<<<<<< HEAD
     const QString dlopenLib =
         (startParameters().startMode == StartRemote)
-            ? startParameters().remoteDumperLib : lib;
-=======
-    const QString lib = manager()->qtDumperLibraryName();
->>>>>>> 2c115e93
+            ? startParameters().remoteDumperLib : manager()->qtDumperLibraryName();
 #if defined(Q_OS_WIN)
     if (m_dumperInjectionLoad) {
         /// Launch asynchronous remote thread to load.
