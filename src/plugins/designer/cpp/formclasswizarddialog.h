/****************************************************************************
**
** Copyright (C) 2016 The Qt Company Ltd.
** Contact: https://www.qt.io/licensing/
**
** This file is part of Qt Creator.
**
** Commercial License Usage
** Licensees holding valid commercial Qt licenses may use this file in
** accordance with the commercial license agreement provided with the
** Software or, alternatively, in accordance with the terms contained in
** a written agreement between you and The Qt Company. For licensing terms
** and conditions see https://www.qt.io/terms-conditions. For further
** information use the contact form at https://www.qt.io/contact-us.
**
** GNU General Public License Usage
** Alternatively, this file may be used under the terms of the GNU
** General Public License version 3 as published by the Free Software
** Foundation with exceptions as appearing in the file LICENSE.GPL3-EXCEPT
** included in the packaging of this file. Please review the following
** information to ensure the GNU General Public License requirements will
** be met: https://www.gnu.org/licenses/gpl-3.0.html.
**
****************************************************************************/

#pragma once

#include <coreplugin/basefilewizard.h>

namespace Designer {

class FormClassWizardParameters;

namespace Internal {

class FormClassWizardPage;
class FormTemplateWizardPage;

class FormClassWizardDialog : public Core::BaseFileWizard
{
    Q_OBJECT

public:
    typedef QList<QWizardPage *> WizardPageList;

    explicit FormClassWizardDialog(const Core::BaseFileWizardFactory *factory, QWidget *parent = nullptr);

    QString path() const;
    void setPath(const QString &);

    Designer::FormClassWizardParameters parameters() const;

<<<<<<< HEAD
    bool validateCurrentPage() final;

protected:
    void initializePage(int id) final;
=======
protected:
    void initializePage(int id) override;
>>>>>>> edef529d

private:
    FormTemplateWizardPage *m_formPage = nullptr;
    FormClassWizardPage *m_classPage = nullptr;
    QString m_rawFormTemplate;
};

} // namespace Internal
} // namespace Designer<|MERGE_RESOLUTION|>--- conflicted
+++ resolved
@@ -50,15 +50,8 @@
 
     Designer::FormClassWizardParameters parameters() const;
 
-<<<<<<< HEAD
-    bool validateCurrentPage() final;
-
 protected:
     void initializePage(int id) final;
-=======
-protected:
-    void initializePage(int id) override;
->>>>>>> edef529d
 
 private:
     FormTemplateWizardPage *m_formPage = nullptr;
