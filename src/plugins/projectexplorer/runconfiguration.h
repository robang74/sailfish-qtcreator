/****************************************************************************
**
** Copyright (C) 2016 The Qt Company Ltd.
** Contact: https://www.qt.io/licensing/
**
** This file is part of Qt Creator.
**
** Commercial License Usage
** Licensees holding valid commercial Qt licenses may use this file in
** accordance with the commercial license agreement provided with the
** Software or, alternatively, in accordance with the terms contained in
** a written agreement between you and The Qt Company. For licensing terms
** and conditions see https://www.qt.io/terms-conditions. For further
** information use the contact form at https://www.qt.io/contact-us.
**
** GNU General Public License Usage
** Alternatively, this file may be used under the terms of the GNU
** General Public License version 3 as published by the Free Software
** Foundation with exceptions as appearing in the file LICENSE.GPL3-EXCEPT
** included in the packaging of this file. Please review the following
** information to ensure the GNU General Public License requirements will
** be met: https://www.gnu.org/licenses/gpl-3.0.html.
**
****************************************************************************/

#pragma once

#include "projectconfiguration.h"
#include "projectexplorerconstants.h"
#include "applicationlauncher.h"
#include "devicesupport/idevice.h"

#include <utils/qtcassert.h>
#include <utils/icon.h>

#include <QPointer>
#include <QWidget>

#include <functional>
#include <memory>

namespace Utils { class OutputFormatter; }

namespace ProjectExplorer {
class Abi;
class BuildConfiguration;
class IRunConfigurationAspect;
class RunConfiguration;
class RunConfigWidget;
class RunControl;
class Target;

namespace Internal { class RunControlPrivate; }

// FIXME: This should also contain a handle to an remote device if used.
class PROJECTEXPLORER_EXPORT ProcessHandle
{
public:
    explicit ProcessHandle(quint64 pid = 0);

    bool isValid() const;
    void setPid(quint64 pid);
    quint64 pid() const;
    QString toString() const;

    bool equals(const ProcessHandle &) const;

private:
    quint64 m_pid;
};

inline bool operator==(const ProcessHandle &p1, const ProcessHandle &p2) { return p1.equals(p2); }
inline bool operator!=(const ProcessHandle &p1, const ProcessHandle &p2) { return !p1.equals(p2); }

/**
 * An interface for a hunk of global or per-project
 * configuration data.
 *
 */

class PROJECTEXPLORER_EXPORT ISettingsAspect : public QObject
{
    Q_OBJECT

public:
    ISettingsAspect() { }

    /// Create a configuration widget for this settings aspect.
    virtual QWidget *createConfigWidget(QWidget *parent) = 0;
    /// "Virtual default constructor"
    virtual ISettingsAspect *create() const = 0;
    /// "Virtual copy constructor"
    ISettingsAspect *clone() const;

protected:
    ///
    friend class IRunConfigurationAspect;
    /// Converts current object into map for storage.
    virtual void toMap(QVariantMap &map) const = 0;
    /// Read object state from @p map.
    virtual void fromMap(const QVariantMap &map) = 0;
};


/**
 * An interface to facilitate switching between hunks of
 * global and per-project configuration data.
 *
 */

class PROJECTEXPLORER_EXPORT IRunConfigurationAspect : public QObject
{
    Q_OBJECT

public:
    explicit IRunConfigurationAspect(RunConfiguration *runConfig);
    ~IRunConfigurationAspect() override;

    virtual IRunConfigurationAspect *create(RunConfiguration *runConfig) const = 0;
    virtual IRunConfigurationAspect *clone(RunConfiguration *runConfig) const;

    using RunConfigWidgetCreator = std::function<RunConfigWidget *()>;
    void setRunConfigWidgetCreator(const RunConfigWidgetCreator &runConfigWidgetCreator);
    RunConfigWidget *createConfigurationWidget() const;

    void setId(Core::Id id) { m_id = id; }
    void setDisplayName(const QString &displayName) { m_displayName = displayName; }
    void setProjectSettings(ISettingsAspect *settings);
    void setGlobalSettings(ISettingsAspect *settings);

    QString displayName() const { return m_displayName; }
    Core::Id id() const { return m_id; }
    bool isUsingGlobalSettings() const { return m_useGlobalSettings; }
    void setUsingGlobalSettings(bool value);
    void resetProjectToGlobalSettings();

    ISettingsAspect *projectSettings() const { return m_projectSettings; }
    ISettingsAspect *globalSettings() const { return m_globalSettings; }
    ISettingsAspect *currentSettings() const;
    RunConfiguration *runConfiguration() const { return m_runConfiguration; }

protected:
    friend class RunConfiguration;
    virtual void fromMap(const QVariantMap &map);
    virtual void toMap(QVariantMap &data) const;

private:
    Core::Id m_id;
    QString m_displayName;
<<<<<<< HEAD
    bool m_useGlobalSettings = false;
    RunConfiguration *m_runConfiguration = nullptr;
    ISettingsAspect *m_projectSettings = nullptr; // Owned if present.
    ISettingsAspect *m_globalSettings = nullptr;  // Not owned.
    RunConfigWidgetCreator m_runConfigWidgetCreator;
=======
    bool m_useGlobalSettings;
    RunConfiguration *m_runConfiguration;
    ISettingsAspect *m_projectSettings; // Owned if present.
    ISettingsAspect *m_globalSettings;  // Not owned.
};

class PROJECTEXPLORER_EXPORT ClonableConcept
{
public:
    virtual ~ClonableConcept() = default;
    virtual ClonableConcept *clone() const = 0;
    virtual bool equals(const std::unique_ptr<ClonableConcept> &other) const = 0;
    virtual void *typeId() const = 0;
>>>>>>> 3f11ef92
};

class PROJECTEXPLORER_EXPORT Runnable
{
<<<<<<< HEAD
    struct Concept
    {
        virtual ~Concept() {}
        virtual Concept *clone() const = 0;
        virtual bool canReUseOutputPane(const std::unique_ptr<Concept> &other) const = 0;
    };
=======
public:
    ClonableModel(const T &data) : m_data(data) { }
    ~ClonableModel() Q_DECL_NOEXCEPT { } // gcc 4.7.3
    ClonableConcept *clone() const override { return new ClonableModel(*this); }
    void *typeId() const { return T::staticTypeId; }
>>>>>>> 3f11ef92

    template <class T>
    struct Model : public Concept
    {
<<<<<<< HEAD
        Model(const T &data) : m_data(data) {}
=======
        if (other->typeId() != typeId())
            return false;
        auto that = static_cast<const ClonableModel<T> *>(other.get());
        return m_data == that->m_data;
    }
>>>>>>> 3f11ef92

        Concept *clone() const override { return new Model(*this); }

        bool canReUseOutputPane(const std::unique_ptr<Concept> &other) const override
        {
            auto that = dynamic_cast<const Model<T> *>(other.get());
            return that && m_data == that->m_data;
        }

        T m_data;
    };

public:
    Runnable() = default;
    Runnable(const Runnable &other) : d(other.d->clone()) { }
    Runnable(Runnable &&other) : d(std::move(other.d)) {}
    template <class T> Runnable(const T &data) : d(new Model<T>(data)) {}

    void operator=(Runnable other) { d = std::move(other.d); }

<<<<<<< HEAD
    template <class T> bool is() const { return dynamic_cast<Model<T> *>(d.get()) != 0; }
    template <class T> const T &as() const { return static_cast<Model<T> *>(d.get())->m_data; }
=======
    template <class T> bool is() const {
        return d.get()->typeId() == T::staticTypeId;
    }

    template <class T> const T &as() const {
        return static_cast<ClonableModel<T> *>(d.get())->m_data;
    }
>>>>>>> 3f11ef92

    bool canReUseOutputPane(const Runnable &other) const;

private:
    std::unique_ptr<Concept> d;
};

class PROJECTEXPLORER_EXPORT Connection
{
    struct Concept
    {
        virtual ~Concept() {}
        virtual Concept *clone() const = 0;
    };

    template <class T>
    struct Model : public Concept
    {
        Model(const T &data) : m_data(data) { }
        Concept *clone() const override { return new Model(*this); }
        T m_data;
    };

public:
    Connection() = default;
    Connection(const Connection &other) : d(other.d->clone()) { }
    Connection(Connection &&other) /* MSVC 2013 doesn't want = default */ : d(std::move(other.d)) {}
    template <class T> Connection(const T &data) : d(new Model<T>(data)) {}

    void operator=(Connection other) { d = std::move(other.d); }

<<<<<<< HEAD
    template <class T> bool is() const { return dynamic_cast<Model<T> *>(d.get()) != 0; }
    template <class T> const T &as() const { return static_cast<Model<T> *>(d.get())->m_data; }
=======
    template <class T> bool is() const {
        return d.get()->typeId() == T::staticTypeId;
    }

    template <class T> const T &as() const {
        return static_cast<ClonableModel<T> *>(d.get())->m_data;
    }
>>>>>>> 3f11ef92

private:
    std::unique_ptr<Concept> d;
};

// Documentation inside.
class PROJECTEXPLORER_EXPORT RunConfiguration : public ProjectConfiguration
{
    Q_OBJECT

public:
    ~RunConfiguration() override;

    virtual bool isEnabled() const;
    virtual QString disabledReason() const;
    virtual QWidget *createConfigurationWidget() = 0;

    virtual bool isConfigured() const;
    // Pop up configuration dialog in case for example the executable is missing.
    enum ConfigurationState { Configured, UnConfigured, Waiting };
    // TODO rename function
    virtual ConfigurationState ensureConfigured(QString *errorMessage = nullptr);

    Target *target() const;

    virtual Utils::OutputFormatter *createOutputFormatter() const;

    bool fromMap(const QVariantMap &map) override;
    QVariantMap toMap() const override;

    QList<IRunConfigurationAspect *> extraAspects() const;
    IRunConfigurationAspect *extraAspect(Core::Id id) const;

    template <typename T> T *extraAspect() const
    {
        QTC_ASSERT(m_aspectsInitialized, return nullptr);
        foreach (IRunConfigurationAspect *aspect, m_aspects)
            if (T *result = qobject_cast<T *>(aspect))
                return result;
        return nullptr;
    }

    virtual Runnable runnable() const;
    virtual Abi abi() const;

    void addExtraAspects();
    void addExtraAspect(IRunConfigurationAspect *aspect);

signals:
    void enabledChanged();
    void requestRunActionsUpdate();
    void configurationFinished();

protected:
    RunConfiguration(Target *parent, Core::Id id);
    RunConfiguration(Target *parent, RunConfiguration *source);

    /// convenience function to get current build configuration.
    BuildConfiguration *activeBuildConfiguration() const;

private:
    void ctor();

    QList<IRunConfigurationAspect *> m_aspects;
    bool m_aspectsInitialized;
};

class PROJECTEXPLORER_EXPORT IRunConfigurationFactory : public QObject
{
    Q_OBJECT

public:
    explicit IRunConfigurationFactory(QObject *parent = nullptr);

    enum CreationMode {UserCreate, AutoCreate};
    virtual QList<Core::Id> availableCreationIds(Target *parent, CreationMode mode = UserCreate) const = 0;
    virtual QString displayNameForId(Core::Id id) const = 0;

    virtual bool canCreate(Target *parent, Core::Id id) const = 0;
    RunConfiguration *create(Target *parent, Core::Id id);
    virtual bool canRestore(Target *parent, const QVariantMap &map) const = 0;
    RunConfiguration *restore(Target *parent, const QVariantMap &map);
    virtual bool canClone(Target *parent, RunConfiguration *product) const = 0;
    virtual RunConfiguration *clone(Target *parent, RunConfiguration *product) = 0;

    static IRunConfigurationFactory *find(Target *parent, const QVariantMap &map);
    static IRunConfigurationFactory *find(Target *parent, RunConfiguration *rc);
    static QList<IRunConfigurationFactory *> find(Target *parent);

signals:
    void availableCreationIdsChanged();

private:
    virtual RunConfiguration *doCreate(Target *parent, Core::Id id) = 0;
    virtual RunConfiguration *doRestore(Target *parent, const QVariantMap &map) = 0;
};

class PROJECTEXPLORER_EXPORT IRunControlFactory : public QObject
{
    Q_OBJECT
public:
    explicit IRunControlFactory(QObject *parent = nullptr);

    virtual bool canRun(RunConfiguration *runConfiguration, Core::Id mode) const = 0;
    virtual RunControl *create(RunConfiguration *runConfiguration, Core::Id mode, QString *errorMessage) = 0;

    virtual IRunConfigurationAspect *createRunConfigurationAspect(RunConfiguration *rc);
};

class PROJECTEXPLORER_EXPORT RunConfigWidget : public QWidget
{
    Q_OBJECT

public:
    virtual QString displayName() const = 0;

signals:
    void displayNameChanged(const QString &);
};

class PROJECTEXPLORER_EXPORT RunControl : public QObject
{
    Q_OBJECT

public:
    enum StopResult {
        StoppedSynchronously, // Stopped.
        AsynchronousStop     // Stop sequence has been started
    };

    RunControl(RunConfiguration *runConfiguration, Core::Id mode);
    ~RunControl() override;
    virtual void start() = 0;

    virtual bool promptToStop(bool *optionalPrompt = nullptr) const;
    virtual StopResult stop() = 0;
    virtual bool isRunning() const = 0;
    virtual bool supportsReRunning() const { return true; }

    virtual QString displayName() const;
    void setDisplayName(const QString &displayName);

    void setIcon(const Utils::Icon &icon);
    Utils::Icon icon() const;

    ProcessHandle applicationProcessHandle() const;
    void setApplicationProcessHandle(const ProcessHandle &handle);
    Abi abi() const;
    IDevice::ConstPtr device() const;

    RunConfiguration *runConfiguration() const;
    Project *project() const;
    bool canReUseOutputPane(const RunControl *other) const;

    Utils::OutputFormatter *outputFormatter();
    Core::Id runMode() const;

    const Runnable &runnable() const;
    void setRunnable(const Runnable &runnable);

    const Connection &connection() const;
    void setConnection(const Connection &connection);

    virtual void appendMessage(const QString &msg, Utils::OutputFormat format);

public slots:
    void bringApplicationToForeground(qint64 pid);

signals:
    void appendMessageRequested(ProjectExplorer::RunControl *runControl,
                                const QString &msg, Utils::OutputFormat format);
    void started();
    void finished();
    void applicationProcessHandleChanged();

protected:
    bool showPromptToStopDialog(const QString &title, const QString &text,
                                const QString &stopButtonText = QString(),
                                const QString &cancelButtonText = QString(),
                                bool *prompt = nullptr) const;

private:
    void bringApplicationToForegroundInternal();
    Internal::RunControlPrivate *d;
};

} // namespace ProjectExplorer<|MERGE_RESOLUTION|>--- conflicted
+++ resolved
@@ -147,66 +147,39 @@
 private:
     Core::Id m_id;
     QString m_displayName;
-<<<<<<< HEAD
     bool m_useGlobalSettings = false;
     RunConfiguration *m_runConfiguration = nullptr;
     ISettingsAspect *m_projectSettings = nullptr; // Owned if present.
     ISettingsAspect *m_globalSettings = nullptr;  // Not owned.
     RunConfigWidgetCreator m_runConfigWidgetCreator;
-=======
-    bool m_useGlobalSettings;
-    RunConfiguration *m_runConfiguration;
-    ISettingsAspect *m_projectSettings; // Owned if present.
-    ISettingsAspect *m_globalSettings;  // Not owned.
-};
-
-class PROJECTEXPLORER_EXPORT ClonableConcept
-{
-public:
-    virtual ~ClonableConcept() = default;
-    virtual ClonableConcept *clone() const = 0;
-    virtual bool equals(const std::unique_ptr<ClonableConcept> &other) const = 0;
-    virtual void *typeId() const = 0;
->>>>>>> 3f11ef92
 };
 
 class PROJECTEXPLORER_EXPORT Runnable
 {
-<<<<<<< HEAD
     struct Concept
     {
         virtual ~Concept() {}
         virtual Concept *clone() const = 0;
         virtual bool canReUseOutputPane(const std::unique_ptr<Concept> &other) const = 0;
+        virtual void *typeId() const = 0;
     };
-=======
-public:
-    ClonableModel(const T &data) : m_data(data) { }
-    ~ClonableModel() Q_DECL_NOEXCEPT { } // gcc 4.7.3
-    ClonableConcept *clone() const override { return new ClonableModel(*this); }
-    void *typeId() const { return T::staticTypeId; }
->>>>>>> 3f11ef92
 
     template <class T>
     struct Model : public Concept
     {
-<<<<<<< HEAD
         Model(const T &data) : m_data(data) {}
-=======
-        if (other->typeId() != typeId())
-            return false;
-        auto that = static_cast<const ClonableModel<T> *>(other.get());
-        return m_data == that->m_data;
-    }
->>>>>>> 3f11ef92
 
         Concept *clone() const override { return new Model(*this); }
 
         bool canReUseOutputPane(const std::unique_ptr<Concept> &other) const override
         {
-            auto that = dynamic_cast<const Model<T> *>(other.get());
-            return that && m_data == that->m_data;
+            if (other->typeId() != typeId())
+                return false;
+            auto that = static_cast<const Model<T> *>(other.get());
+            return m_data == that->m_data;
         }
+
+        void *typeId() const { return T::staticTypeId; }
 
         T m_data;
     };
@@ -219,18 +192,13 @@
 
     void operator=(Runnable other) { d = std::move(other.d); }
 
-<<<<<<< HEAD
-    template <class T> bool is() const { return dynamic_cast<Model<T> *>(d.get()) != 0; }
-    template <class T> const T &as() const { return static_cast<Model<T> *>(d.get())->m_data; }
-=======
     template <class T> bool is() const {
         return d.get()->typeId() == T::staticTypeId;
     }
 
     template <class T> const T &as() const {
-        return static_cast<ClonableModel<T> *>(d.get())->m_data;
+        return static_cast<Model<T> *>(d.get())->m_data;
     }
->>>>>>> 3f11ef92
 
     bool canReUseOutputPane(const Runnable &other) const;
 
@@ -244,6 +212,7 @@
     {
         virtual ~Concept() {}
         virtual Concept *clone() const = 0;
+        virtual void *typeId() const = 0;
     };
 
     template <class T>
@@ -251,6 +220,7 @@
     {
         Model(const T &data) : m_data(data) { }
         Concept *clone() const override { return new Model(*this); }
+        void *typeId() const { return T::staticTypeId; }
         T m_data;
     };
 
@@ -262,18 +232,13 @@
 
     void operator=(Connection other) { d = std::move(other.d); }
 
-<<<<<<< HEAD
-    template <class T> bool is() const { return dynamic_cast<Model<T> *>(d.get()) != 0; }
-    template <class T> const T &as() const { return static_cast<Model<T> *>(d.get())->m_data; }
-=======
     template <class T> bool is() const {
         return d.get()->typeId() == T::staticTypeId;
     }
 
     template <class T> const T &as() const {
-        return static_cast<ClonableModel<T> *>(d.get())->m_data;
+        return static_cast<Model<T> *>(d.get())->m_data;
     }
->>>>>>> 3f11ef92
 
 private:
     std::unique_ptr<Concept> d;
