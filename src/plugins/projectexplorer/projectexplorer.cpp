/**************************************************************************
**
** This file is part of Qt Creator
**
** Copyright (c) 2010 Nokia Corporation and/or its subsidiary(-ies).
**
** Contact: Nokia Corporation (qt-info@nokia.com)
**
** Commercial Usage
**
** Licensees holding valid Qt Commercial licenses may use this file in
** accordance with the Qt Commercial License Agreement provided with the
** Software or, alternatively, in accordance with the terms contained in
** a written agreement between you and Nokia.
**
** GNU Lesser General Public License Usage
**
** Alternatively, this file may be used under the terms of the GNU Lesser
** General Public License version 2.1 as published by the Free Software
** Foundation and appearing in the file LICENSE.LGPL included in the
** packaging of this file.  Please review the following information to
** ensure the GNU Lesser General Public License version 2.1 requirements
** will be met: http://www.gnu.org/licenses/old-licenses/lgpl-2.1.html.
**
** If you are unsure which license is appropriate for your use, please
** contact the sales department at http://qt.nokia.com/contact.
**
**************************************************************************/

#include "projectexplorer.h"

#include "project.h"
#include "projectexplorersettings.h"
#include "target.h"
#include "targetsettingspanel.h"
#include "applicationrunconfiguration.h"
#include "allprojectsfilter.h"
#include "allprojectsfind.h"
#include "buildmanager.h"
#include "buildsettingspropertiespage.h"
#include "currentprojectfind.h"
#include "currentprojectfilter.h"
#include "customexecutablerunconfiguration.h"
#include "editorsettingspropertiespage.h"
#include "dependenciespanel.h"
#include "foldernavigationwidget.h"
#include "iprojectmanager.h"
#include "metatypedeclarations.h"
#include "nodesvisitor.h"
#include "outputwindow.h"
#include "persistentsettings.h"
#include "pluginfilefactory.h"
#include "processstep.h"
#include "projectexplorerconstants.h"
#include "customwizard.h"
#include "projectfilewizardextension.h"
#include "projecttreewidget.h"
#include "projectwindow.h"
#include "removefiledialog.h"
#include "runsettingspropertiespage.h"
#include "scriptwrappers.h"
#include "session.h"
#include "sessiondialog.h"
#include "target.h"
#include "projectexplorersettingspage.h"
#include "projectwelcomepage.h"
#include "projectwelcomepagewidget.h"
#include "corelistenercheckingforrunningbuild.h"
#include "buildconfiguration.h"
#include "buildconfigdialog.h"
#include "miniprojecttargetselector.h"

#include <coreplugin/basemode.h>
#include <coreplugin/coreconstants.h>
#include <coreplugin/filemanager.h>
#include <coreplugin/icore.h>
#include <coreplugin/mainwindow.h>
#include <coreplugin/mimedatabase.h>
#include <coreplugin/modemanager.h>
#include <coreplugin/uniqueidmanager.h>
#include <coreplugin/actionmanager/actionmanager.h>
#include <coreplugin/actionmanager/actioncontainer.h>
#include <coreplugin/actionmanager/command.h>
#include <coreplugin/editormanager/editormanager.h>
#include <coreplugin/editormanager/ieditor.h>
#include <coreplugin/editormanager/ieditorfactory.h>
#include <coreplugin/editormanager/iexternaleditor.h>
#include <coreplugin/findplaceholder.h>
#include <coreplugin/basefilewizard.h>
#include <coreplugin/vcsmanager.h>
#include <coreplugin/iversioncontrol.h>
#include <welcome/welcomemode.h>
#include <extensionsystem/pluginmanager.h>
#include <utils/consoleprocess.h>
#include <utils/qtcassert.h>
#include <utils/parameteraction.h>

#include <QtCore/QtPlugin>
#include <QtCore/QDateTime>
#include <QtCore/QDebug>
#include <QtCore/QSettings>

#include <QtGui/QAction>
#include <QtGui/QApplication>
#include <QtGui/QFileDialog>
#include <QtGui/QMenu>
#include <QtGui/QMessageBox>

Q_DECLARE_METATYPE(Core::IEditorFactory*);
Q_DECLARE_METATYPE(Core::IExternalEditor*);

namespace {
bool debug = false;
}

namespace ProjectExplorer {

struct ProjectExplorerPluginPrivate {
    ProjectExplorerPluginPrivate();

    QMenu *m_sessionContextMenu;
    QMenu *m_sessionMenu;
    QMenu *m_projectMenu;
    QMenu *m_subProjectMenu;
    QMenu *m_folderMenu;
    QMenu *m_fileMenu;
    QMenu *m_openWithMenu;

    QMultiMap<int, QObject*> m_actionMap;
    QAction *m_sessionManagerAction;
    QAction *m_newAction;
#if 0
    QAction *m_loadAction;
#endif
    Utils::ParameterAction *m_unloadAction;
    QAction *m_clearSession;
    QAction *m_buildProjectOnlyAction;
    Utils::ParameterAction *m_buildAction;
    Utils::ParameterAction *m_buildActionContextMenu;
    QAction *m_buildSessionAction;
    QAction *m_rebuildProjectOnlyAction;
    Utils::ParameterAction *m_rebuildAction;
    Utils::ParameterAction *m_rebuildActionContextMenu;
    QAction *m_rebuildSessionAction;
    QAction *m_cleanProjectOnlyAction;
    Utils::ParameterAction *m_cleanAction;
    Utils::ParameterAction *m_cleanActionContextMenu;
    QAction *m_cleanSessionAction;
    QAction *m_runAction;
    QAction *m_runActionContextMenu;
    QAction *m_cancelBuildAction;
    QAction *m_debugAction;
    QAction *m_addNewFileAction;
    QAction *m_addExistingFilesAction;
    QAction *m_openFileAction;
    QAction *m_showInGraphicalShell;
    QAction *m_openTerminalHere;
    QAction *m_removeFileAction;
    QAction *m_renameFileAction;
    QAction *m_projectSelectorAction;
    QAction *m_projectSelectorActionMenu;

    Internal::ProjectWindow *m_proWindow;
    SessionManager *m_session;
    QString m_sessionToRestoreAtStartup;

    Project *m_currentProject;
    Node *m_currentNode;

    BuildManager *m_buildManager;

    QList<Internal::ProjectFileFactory*> m_fileFactories;
    QStringList m_profileMimeTypes;
    Internal::OutputPane *m_outputPane;

    QList<QPair<QString, QString> > m_recentProjects; // pair of filename, displayname
    static const int m_maxRecentProjects = 7;

    QString m_lastOpenDirectory;
    RunConfiguration *m_delayedRunConfiguration; // TODO this is not right
    RunControl *m_debuggingRunControl;
    QString m_runMode;
    QString m_projectFilterString;
    Internal::MiniProjectTargetSelector * m_targetSelector;
    Internal::ProjectExplorerSettings m_projectExplorerSettings;
    Internal::ProjectWelcomePage *m_welcomePage;

    Core::BaseMode * m_projectsMode;
};

ProjectExplorerPluginPrivate::ProjectExplorerPluginPrivate() :
    m_currentProject(0),
    m_currentNode(0),
    m_delayedRunConfiguration(0),
    m_debuggingRunControl(0),
    m_projectsMode(0)
{
}

}  // namespace ProjectExplorer

using namespace ProjectExplorer;
using namespace ProjectExplorer::Internal;


ProjectExplorerPlugin *ProjectExplorerPlugin::m_instance = 0;

ProjectExplorerPlugin::ProjectExplorerPlugin()
    : d(new ProjectExplorerPluginPrivate)
{
    m_instance = this;
}

ProjectExplorerPlugin::~ProjectExplorerPlugin()
{
    removeObject(d->m_welcomePage);
    delete d->m_welcomePage;
    removeObject(this);
    delete d;
}

ProjectExplorerPlugin *ProjectExplorerPlugin::instance()
{
    return m_instance;
}

bool ProjectExplorerPlugin::parseArguments(const QStringList &arguments, QString * /* error */)
{
    CustomWizard::setVerbose(arguments.count(QLatin1String("-customwizard-verbose")));
    return true;
}

bool ProjectExplorerPlugin::initialize(const QStringList &arguments, QString *error)
{
    if (!parseArguments(arguments, error))
        return false;

    Core::ICore *core = Core::ICore::instance();
    Core::ActionManager *am = core->actionManager();

    d->m_welcomePage = new ProjectWelcomePage;
    connect(d->m_welcomePage, SIGNAL(manageSessions()), this, SLOT(showSessionManager()));
    addObject(d->m_welcomePage);
    addObject(this);

    connect(core->fileManager(), SIGNAL(currentFileChanged(QString)),
            this, SLOT(setCurrentFile(QString)));

    d->m_session = new SessionManager(this);

    connect(d->m_session, SIGNAL(projectAdded(ProjectExplorer::Project *)),
            this, SIGNAL(fileListChanged()));
    connect(d->m_session, SIGNAL(aboutToRemoveProject(ProjectExplorer::Project *)),
            this, SLOT(invalidateProject(ProjectExplorer::Project *)));
    connect(d->m_session, SIGNAL(projectRemoved(ProjectExplorer::Project *)),
            this, SIGNAL(fileListChanged()));
    connect(d->m_session, SIGNAL(startupProjectChanged(ProjectExplorer::Project *)),
            this, SLOT(startupProjectChanged()));
    connect(d->m_session, SIGNAL(dependencyChanged(ProjectExplorer::Project*,ProjectExplorer::Project*)),
            this, SLOT(updateActions()));

    d->m_proWindow = new ProjectWindow;

    QList<int> globalcontext;
    globalcontext.append(Core::Constants::C_GLOBAL_ID);

    QList<int> pecontext;
    pecontext << core->uniqueIDManager()->uniqueIdentifier(Constants::C_PROJECTEXPLORER);

    d->m_projectsMode = new Core::BaseMode;
    d->m_projectsMode->setDisplayName(tr("Projects"));
    d->m_projectsMode->setId(QLatin1String(Constants::MODE_SESSION));
    d->m_projectsMode->setIcon(QIcon(QLatin1String(":/fancyactionbar/images/mode_Project.png")));
    d->m_projectsMode->setPriority(Constants::P_MODE_SESSION);
    d->m_projectsMode->setWidget(d->m_proWindow);
    d->m_projectsMode->setContext(QList<int>() << pecontext);
    d->m_projectsMode->setEnabled(session()->startupProject());
    d->m_projectsMode->setContextHelpId(QLatin1String("Managing Projects"));
    addAutoReleasedObject(d->m_projectsMode);
    d->m_proWindow->layout()->addWidget(new Core::FindToolBarPlaceHolder(d->m_proWindow));

    d->m_buildManager = new BuildManager(this);
    connect(d->m_buildManager, SIGNAL(buildStateChanged(ProjectExplorer::Project *)),
            this, SLOT(buildStateChanged(ProjectExplorer::Project *)));
    connect(d->m_buildManager, SIGNAL(buildQueueFinished(bool)),
            this, SLOT(buildQueueFinished(bool)));

    addAutoReleasedObject(new CoreListenerCheckingForRunningBuild(d->m_buildManager));

    d->m_outputPane = new OutputPane;
    addAutoReleasedObject(d->m_outputPane);
    connect(d->m_session, SIGNAL(projectRemoved(ProjectExplorer::Project *)),
            d->m_outputPane, SLOT(projectRemoved()));

    AllProjectsFilter *allProjectsFilter = new AllProjectsFilter(this);
    addAutoReleasedObject(allProjectsFilter);

    CurrentProjectFilter *currentProjectFilter = new CurrentProjectFilter(this);
    addAutoReleasedObject(currentProjectFilter);

    addAutoReleasedObject(new BuildSettingsPanelFactory);
    addAutoReleasedObject(new RunSettingsPanelFactory);
    addAutoReleasedObject(new EditorSettingsPanelFactory);
    addAutoReleasedObject(new DependenciesPanelFactory(d->m_session));

    ProcessStepFactory *processStepFactory = new ProcessStepFactory;
    addAutoReleasedObject(processStepFactory);

    ExtensionSystem::PluginManager *pm = ExtensionSystem::PluginManager::instance();
    AllProjectsFind *allProjectsFind = new AllProjectsFind(this,
        pm->getObject<Find::SearchResultWindow>());
    addAutoReleasedObject(allProjectsFind);

    CurrentProjectFind *currentProjectFind = new CurrentProjectFind(this,
        pm->getObject<Find::SearchResultWindow>());
    addAutoReleasedObject(currentProjectFind);

    addAutoReleasedObject(new LocalApplicationRunControlFactory);
    addAutoReleasedObject(new CustomExecutableRunConfigurationFactory);

    addAutoReleasedObject(new ProjectFileWizardExtension);

    // Settings page
    addAutoReleasedObject(new ProjectExplorerSettingsPage);

    // context menus
    Core::ActionContainer *msessionContextMenu =
        am->createMenu(Constants::M_SESSIONCONTEXT);
    Core::ActionContainer *mproject =
        am->createMenu(Constants::M_PROJECTCONTEXT);
    Core::ActionContainer *msubProject =
        am->createMenu(Constants::M_SUBPROJECTCONTEXT);
    Core::ActionContainer *mfolder =
        am->createMenu(Constants::M_FOLDERCONTEXT);
    Core::ActionContainer *mfilec =
        am->createMenu(Constants::M_FILECONTEXT);

    d->m_sessionContextMenu = msessionContextMenu->menu();
    d->m_projectMenu = mproject->menu();
    d->m_subProjectMenu = msubProject->menu();
    d->m_folderMenu = mfolder->menu();
    d->m_fileMenu = mfilec->menu();

    Core::ActionContainer *mfile =
        am->actionContainer(Core::Constants::M_FILE);
    Core::ActionContainer *menubar =
        am->actionContainer(Core::Constants::MENU_BAR);

    // mode manager (for fancy actions)
    Core::ModeManager *modeManager = core->modeManager();

    // build menu
    Core::ActionContainer *mbuild =
        am->createMenu(Constants::M_BUILDPROJECT);
    mbuild->menu()->setTitle(tr("&Build"));
    menubar->addMenu(mbuild, Core::Constants::G_VIEW);

    // debug menu
    Core::ActionContainer *mdebug =
        am->createMenu(Constants::M_DEBUG);
    mdebug->menu()->setTitle(tr("&Debug"));
    menubar->addMenu(mdebug, Core::Constants::G_VIEW);

    Core::ActionContainer *mstartdebugging =
        am->createMenu(Constants::M_DEBUG_STARTDEBUGGING);
    mstartdebugging->menu()->setTitle(tr("&Start Debugging"));
    mdebug->addMenu(mstartdebugging, Core::Constants::G_DEFAULT_ONE);

    //
    // Groups
    //

    mbuild->appendGroup(Constants::G_BUILD_SESSION);
    mbuild->appendGroup(Constants::G_BUILD_PROJECT);
    mbuild->appendGroup(Constants::G_BUILD_OTHER);
    mbuild->appendGroup(Constants::G_BUILD_CANCEL);
    mbuild->appendGroup(Constants::G_BUILD_RUN);

    msessionContextMenu->appendGroup(Constants::G_SESSION_BUILD);
    msessionContextMenu->appendGroup(Constants::G_SESSION_FILES);
    msessionContextMenu->appendGroup(Constants::G_SESSION_OTHER);
    msessionContextMenu->appendGroup(Constants::G_SESSION_CONFIG);

    mproject->appendGroup(Constants::G_PROJECT_OPEN);
    mproject->appendGroup(Constants::G_PROJECT_NEW);
    mproject->appendGroup(Constants::G_PROJECT_BUILD);
    mproject->appendGroup(Constants::G_PROJECT_RUN);
    mproject->appendGroup(Constants::G_PROJECT_FILES);
    mproject->appendGroup(Constants::G_PROJECT_OTHER);
    mproject->appendGroup(Constants::G_PROJECT_CONFIG);

    msubProject->appendGroup(Constants::G_PROJECT_OPEN);
    msubProject->appendGroup(Constants::G_PROJECT_BUILD);
    msubProject->appendGroup(Constants::G_PROJECT_FILES);
    msubProject->appendGroup(Constants::G_PROJECT_OTHER);
    msubProject->appendGroup(Constants::G_PROJECT_CONFIG);

    mfolder->appendGroup(Constants::G_FOLDER_FILES);
    mfolder->appendGroup(Constants::G_FOLDER_OTHER);
    mfolder->appendGroup(Constants::G_FOLDER_CONFIG);

    mfilec->appendGroup(Constants::G_FILE_OPEN);
    mfilec->appendGroup(Constants::G_FILE_OTHER);
    mfilec->appendGroup(Constants::G_FILE_CONFIG);

    // "open with" submenu
    Core::ActionContainer * const openWith =
            am->createMenu(ProjectExplorer::Constants::M_OPENFILEWITHCONTEXT);
    d->m_openWithMenu = openWith->menu();
    d->m_openWithMenu->setTitle(tr("Open With"));

    connect(mfilec->menu(), SIGNAL(aboutToShow()), this, SLOT(populateOpenWithMenu()));
    connect(d->m_openWithMenu, SIGNAL(triggered(QAction *)),
            this, SLOT(openWithMenuTriggered(QAction *)));

    //
    // Separators
    //

    Core::Command *cmd;
    QAction *sep;

    sep = new QAction(this);
    sep->setSeparator(true);
    cmd = am->registerAction(sep, QLatin1String("ProjectExplorer.Build.Sep"), globalcontext);
    mbuild->addAction(cmd, Constants::G_BUILD_PROJECT);

    sep = new QAction(this);
    sep->setSeparator(true);
    cmd = am->registerAction(sep, QLatin1String("ProjectExplorer.Files.Sep"), globalcontext);
    msessionContextMenu->addAction(cmd, Constants::G_SESSION_FILES);
    mproject->addAction(cmd, Constants::G_PROJECT_FILES);
    msubProject->addAction(cmd, Constants::G_PROJECT_FILES);

    sep = new QAction(this);
    sep->setSeparator(true);
    cmd = am->registerAction(sep, QLatin1String("ProjectExplorer.New.Sep"), globalcontext);
    mproject->addAction(cmd, Constants::G_PROJECT_NEW);

    sep = new QAction(this);
    sep->setSeparator(true);
    cmd = am->registerAction(sep, QLatin1String("ProjectExplorer.Config.Sep"), globalcontext);
    msessionContextMenu->addAction(cmd, Constants::G_SESSION_CONFIG);
    mproject->addAction(cmd, Constants::G_PROJECT_CONFIG);
    msubProject->addAction(cmd, Constants::G_PROJECT_CONFIG);

    sep = new QAction(this);
    sep->setSeparator(true);
    cmd = am->registerAction(sep, QLatin1String("ProjectExplorer.Projects.Sep"), globalcontext);
    mfile->addAction(cmd, Core::Constants::G_FILE_PROJECT);

    sep = new QAction(this);
    sep->setSeparator(true);
    cmd = am->registerAction(sep, QLatin1String("ProjectExplorer.Other.Sep"), globalcontext);
    mbuild->addAction(cmd, Constants::G_BUILD_OTHER);
    msessionContextMenu->addAction(cmd, Constants::G_SESSION_OTHER);
    mproject->addAction(cmd, Constants::G_PROJECT_OTHER);
    msubProject->addAction(cmd, Constants::G_PROJECT_OTHER);

    sep = new QAction(this);
    sep->setSeparator(true);
    cmd = am->registerAction(sep, QLatin1String("ProjectExplorer.Run.Sep"), globalcontext);
    mbuild->addAction(cmd, Constants::G_BUILD_RUN);
    mproject->addAction(cmd, Constants::G_PROJECT_RUN);

    sep = new QAction(this);
    sep->setSeparator(true);
    cmd = am->registerAction(sep, QLatin1String("ProjectExplorer.CancelBuild.Sep"), globalcontext);
    mbuild->addAction(cmd, Constants::G_BUILD_CANCEL);

    //
    // Actions
    //

    // new session action
    d->m_sessionManagerAction = new QAction(tr("Session Manager..."), this);
    cmd = am->registerAction(d->m_sessionManagerAction, Constants::NEWSESSION, globalcontext);
    cmd->setDefaultKeySequence(QKeySequence());

    // new action
    d->m_newAction = new QAction(tr("New Project..."), this);
    cmd = am->registerAction(d->m_newAction, Constants::NEWPROJECT, globalcontext);
    cmd->setDefaultKeySequence(QKeySequence(tr("Ctrl+Shift+N")));
    msessionContextMenu->addAction(cmd, Constants::G_SESSION_FILES);

#if 0
    // open action
    d->m_loadAction = new QAction(tr("Load Project..."), this);
    cmd = am->registerAction(d->m_loadAction, Constants::LOAD, globalcontext);
    cmd->setDefaultKeySequence(QKeySequence(tr("Ctrl+Shift+O")));
    mfile->addAction(cmd, Core::Constants::G_FILE_PROJECT);
    msessionContextMenu->addAction(cmd, Constants::G_SESSION_FILES);
#endif

    // Default open action
    d->m_openFileAction = new QAction(tr("Open File"), this);
    cmd = am->registerAction(d->m_openFileAction, ProjectExplorer::Constants::OPENFILE,
                       globalcontext);
    mfilec->addAction(cmd, Constants::G_FILE_OPEN);

    d->m_showInGraphicalShell = new QAction(FolderNavigationWidget::msgGraphicalShellAction(), this);
    cmd = am->registerAction(d->m_showInGraphicalShell, ProjectExplorer::Constants::SHOWINGRAPHICALSHELL,
                       globalcontext);
    mfilec->addAction(cmd, Constants::G_FILE_OPEN);
    mfolder->addAction(cmd, Constants::G_FOLDER_FILES);

    d->m_openTerminalHere = new QAction(FolderNavigationWidget::msgTerminalAction(), this);
    cmd = am->registerAction(d->m_openTerminalHere, ProjectExplorer::Constants::OPENTERMIANLHERE,
                       globalcontext);
    mfilec->addAction(cmd, Constants::G_FILE_OPEN);
    mfolder->addAction(cmd, Constants::G_FOLDER_FILES);

    // Open With menu
    mfilec->addMenu(openWith, ProjectExplorer::Constants::G_FILE_OPEN);

    // recent projects menu
    Core::ActionContainer *mrecent =
        am->createMenu(Constants::M_RECENTPROJECTS);
    mrecent->menu()->setTitle(tr("Recent P&rojects"));
    mfile->addMenu(mrecent, Core::Constants::G_FILE_OPEN);
    connect(mfile->menu(), SIGNAL(aboutToShow()),
        this, SLOT(updateRecentProjectMenu()));

    // unload action
    d->m_unloadAction = new Utils::ParameterAction(tr("Close Project"), tr("Close Project \"%1\""),
                                                      Utils::ParameterAction::EnabledWithParameter, this);
    cmd = am->registerAction(d->m_unloadAction, Constants::UNLOAD, globalcontext);
    cmd->setAttribute(Core::Command::CA_UpdateText);
    cmd->setDefaultText(d->m_unloadAction->text());
    mfile->addAction(cmd, Core::Constants::G_FILE_PROJECT);
    mproject->addAction(cmd, Constants::G_PROJECT_FILES);

    // unload session action
    d->m_clearSession = new QAction(tr("Close All Projects"), this);
    cmd = am->registerAction(d->m_clearSession, Constants::CLEARSESSION, globalcontext);
    mfile->addAction(cmd, Core::Constants::G_FILE_PROJECT);
    msessionContextMenu->addAction(cmd, Constants::G_SESSION_FILES);

    // session menu
    Core::ActionContainer *msession = am->createMenu(Constants::M_SESSION);
    msession->menu()->setTitle(tr("Session"));
    mfile->addMenu(msession, Core::Constants::G_FILE_PROJECT);
    d->m_sessionMenu = msession->menu();
    connect(mfile->menu(), SIGNAL(aboutToShow()),
            this, SLOT(updateSessionMenu()));

    // build session action
    QIcon buildIcon(Constants::ICON_BUILD);
    buildIcon.addFile(Constants::ICON_BUILD_SMALL);
    d->m_buildSessionAction = new QAction(buildIcon, tr("Build All"), this);
    cmd = am->registerAction(d->m_buildSessionAction, Constants::BUILDSESSION, globalcontext);
    cmd->setDefaultKeySequence(QKeySequence(tr("Ctrl+Shift+B")));
    mbuild->addAction(cmd, Constants::G_BUILD_SESSION);
    msessionContextMenu->addAction(cmd, Constants::G_SESSION_BUILD);
    // Add to mode bar
    modeManager->addAction(cmd, Constants::P_ACTION_BUILDSESSION);

    // rebuild session action
    QIcon rebuildIcon(Constants::ICON_REBUILD);
    rebuildIcon.addFile(Constants::ICON_REBUILD_SMALL);
    d->m_rebuildSessionAction = new QAction(rebuildIcon, tr("Rebuild All"), this);
    cmd = am->registerAction(d->m_rebuildSessionAction, Constants::REBUILDSESSION, globalcontext);
    mbuild->addAction(cmd, Constants::G_BUILD_SESSION);
    msessionContextMenu->addAction(cmd, Constants::G_SESSION_BUILD);

    // clean session
    QIcon cleanIcon(Constants::ICON_CLEAN);
    cleanIcon.addFile(Constants::ICON_CLEAN_SMALL);
    d->m_cleanSessionAction = new QAction(cleanIcon, tr("Clean All"), this);
    cmd = am->registerAction(d->m_cleanSessionAction, Constants::CLEANSESSION, globalcontext);
    mbuild->addAction(cmd, Constants::G_BUILD_SESSION);
    msessionContextMenu->addAction(cmd, Constants::G_SESSION_BUILD);

    // build action
    d->m_buildAction = new Utils::ParameterAction(tr("Build Project"), tr("Build Project \"%1\""),
                                                     Utils::ParameterAction::AlwaysEnabled, this);
    cmd = am->registerAction(d->m_buildAction, Constants::BUILD, globalcontext);
    cmd->setAttribute(Core::Command::CA_UpdateText);
    cmd->setDefaultText(d->m_buildAction->text());
    cmd->setDefaultKeySequence(QKeySequence(tr("Ctrl+B")));
    mbuild->addAction(cmd, Constants::G_BUILD_PROJECT);

    // rebuild action
    d->m_rebuildAction = new Utils::ParameterAction(tr("Rebuild Project"), tr("Rebuild Project \"%1\""),
                                                       Utils::ParameterAction::AlwaysEnabled, this);
    cmd = am->registerAction(d->m_rebuildAction, Constants::REBUILD, globalcontext);
    cmd->setAttribute(Core::Command::CA_UpdateText);
    cmd->setDefaultText(d->m_rebuildAction->text());
    mbuild->addAction(cmd, Constants::G_BUILD_PROJECT);

    // clean action
    d->m_cleanAction = new Utils::ParameterAction(tr("Clean Project"), tr("Clean Project \"%1\""),
                                                     Utils::ParameterAction::AlwaysEnabled, this);
    cmd = am->registerAction(d->m_cleanAction, Constants::CLEAN, globalcontext);
    cmd->setAttribute(Core::Command::CA_UpdateText);
    cmd->setDefaultText(d->m_cleanAction->text());
    mbuild->addAction(cmd, Constants::G_BUILD_PROJECT);

    // build action (context menu)
    d->m_buildActionContextMenu = new Utils::ParameterAction(tr("Build Project"), tr("Build Project \"%1\""),
                                                             Utils::ParameterAction::AlwaysEnabled, this);
    cmd = am->registerAction(d->m_buildActionContextMenu, Constants::BUILDCM, globalcontext);
    cmd->setAttribute(Core::Command::CA_UpdateText);
    cmd->setDefaultText(d->m_buildActionContextMenu->text());
    mproject->addAction(cmd, Constants::G_PROJECT_BUILD);

    // rebuild action (context menu)
    d->m_rebuildActionContextMenu = new Utils::ParameterAction(tr("Rebuild Project"), tr("Rebuild Project \"%1\""),
                                                               Utils::ParameterAction::AlwaysEnabled, this);
    cmd = am->registerAction(d->m_rebuildActionContextMenu, Constants::REBUILDCM, globalcontext);
    cmd->setAttribute(Core::Command::CA_UpdateText);
    cmd->setDefaultText(d->m_rebuildActionContextMenu->text());
    mproject->addAction(cmd, Constants::G_PROJECT_BUILD);

    // clean action (context menu)
    d->m_cleanActionContextMenu = new Utils::ParameterAction(tr("Clean Project"), tr("Clean Project \"%1\""),
                                                             Utils::ParameterAction::AlwaysEnabled, this);
    cmd = am->registerAction(d->m_cleanActionContextMenu, Constants::CLEANCM, globalcontext);
    cmd->setAttribute(Core::Command::CA_UpdateText);
    cmd->setDefaultText(d->m_cleanActionContextMenu->text());
    mproject->addAction(cmd, Constants::G_PROJECT_BUILD);

    // build without dependencies action
    d->m_buildProjectOnlyAction = new QAction(tr("Build Without Dependencies"), this);
    cmd = am->registerAction(d->m_buildProjectOnlyAction, Constants::BUILDPROJECTONLY, globalcontext);

    // rebuild without dependencies action
    d->m_rebuildProjectOnlyAction = new QAction(tr("Rebuild Without Dependencies"), this);
    cmd = am->registerAction(d->m_rebuildProjectOnlyAction, Constants::REBUILDPROJECTONLY, globalcontext);

    // clean without dependencies action
    d->m_cleanProjectOnlyAction = new QAction(tr("Clean Without Dependencies"), this);
    cmd = am->registerAction(d->m_cleanProjectOnlyAction, Constants::CLEANPROJECTONLY, globalcontext);

    // run action
    QIcon runIcon(Constants::ICON_RUN);
    runIcon.addFile(Constants::ICON_RUN_SMALL);
    d->m_runAction = new QAction(runIcon, tr("Run"), this);
    cmd = am->registerAction(d->m_runAction, Constants::RUN, globalcontext);
    cmd->setAttribute(Core::Command::CA_UpdateText);

    cmd->setDefaultKeySequence(QKeySequence(tr("Ctrl+R")));
    mbuild->addAction(cmd, Constants::G_BUILD_RUN);

    modeManager->addAction(cmd, Constants::P_ACTION_RUN);

    d->m_runActionContextMenu = new QAction(runIcon, tr("Run"), this);
    cmd = am->registerAction(d->m_runActionContextMenu, Constants::RUNCONTEXTMENU, globalcontext);
    mproject->addAction(cmd, Constants::G_PROJECT_RUN);

    // cancel build action
    d->m_cancelBuildAction = new QAction(tr("Cancel Build"), this);
    cmd = am->registerAction(d->m_cancelBuildAction, Constants::CANCELBUILD, globalcontext);
    mbuild->addAction(cmd, Constants::G_BUILD_CANCEL);

    // debug action
    QIcon debuggerIcon(":/projectexplorer/images/debugger_start_small.png");
    debuggerIcon.addFile(":/projectexplorer/images/debugger_start.png");
    d->m_debugAction = new QAction(debuggerIcon, tr("Start Debugging"), this);
    cmd = am->registerAction(d->m_debugAction, Constants::DEBUG, globalcontext);
    cmd->setAttribute(Core::Command::CA_UpdateText);
    cmd->setAttribute(Core::Command::CA_UpdateIcon);
    cmd->setDefaultText(tr("Start Debugging"));
    cmd->setDefaultKeySequence(QKeySequence(tr("F5")));
    mstartdebugging->addAction(cmd, Core::Constants::G_DEFAULT_ONE);
    modeManager->addAction(cmd, Constants::P_ACTION_DEBUG);

    // add new file action
    d->m_addNewFileAction = new QAction(tr("Add New..."), this);
    cmd = am->registerAction(d->m_addNewFileAction, ProjectExplorer::Constants::ADDNEWFILE,
                       globalcontext);
    mproject->addAction(cmd, Constants::G_PROJECT_FILES);
    msubProject->addAction(cmd, Constants::G_PROJECT_FILES);
    mfolder->addAction(cmd, Constants::G_FOLDER_FILES);

    // add existing file action
    d->m_addExistingFilesAction = new QAction(tr("Add Existing Files..."), this);
    cmd = am->registerAction(d->m_addExistingFilesAction, ProjectExplorer::Constants::ADDEXISTINGFILES,
                       globalcontext);
    mproject->addAction(cmd, Constants::G_PROJECT_FILES);
    msubProject->addAction(cmd, Constants::G_PROJECT_FILES);
    mfolder->addAction(cmd, Constants::G_FOLDER_FILES);

    // remove file action
    d->m_removeFileAction = new QAction(tr("Remove File..."), this);
    cmd = am->registerAction(d->m_removeFileAction, ProjectExplorer::Constants::REMOVEFILE,
                       globalcontext);
    mfilec->addAction(cmd, Constants::G_FILE_OTHER);

    // renamefile action
    d->m_renameFileAction = new QAction(tr("Rename"), this);
    cmd = am->registerAction(d->m_renameFileAction, ProjectExplorer::Constants::RENAMEFILE,
                       globalcontext);
    mfilec->addAction(cmd, Constants::G_FILE_OTHER);
    // Not yet used by anyone, so hide for now
//    mfolder->addAction(cmd, Constants::G_FOLDER_FILES);
//    msubProject->addAction(cmd, Constants::G_FOLDER_FILES);
//    mproject->addAction(cmd, Constants::G_FOLDER_FILES);

    // target selector
    d->m_projectSelectorAction = new QAction(this);
    d->m_projectSelectorAction->setCheckable(true);
    d->m_projectSelectorAction->setEnabled(false);
    QWidget *mainWindow = Core::ICore::instance()->mainWindow();
    d->m_targetSelector = new Internal::MiniProjectTargetSelector(d->m_projectSelectorAction, mainWindow);
    connect(d->m_projectSelectorAction, SIGNAL(triggered()), d->m_targetSelector, SLOT(show()));
    modeManager->addProjectSelector(d->m_projectSelectorAction);

    d->m_projectSelectorActionMenu = new QAction(this);
    d->m_projectSelectorActionMenu->setEnabled(false);
    d->m_projectSelectorActionMenu->setText(tr("Open Build/Run Target Selector..."));
    connect(d->m_projectSelectorActionMenu, SIGNAL(triggered()), d->m_targetSelector, SLOT(show()));
    cmd = am->registerAction(d->m_projectSelectorActionMenu, ProjectExplorer::Constants::SELECTTARGET,
                       globalcontext);
    cmd->setDefaultKeySequence(QKeySequence(tr("Ctrl+T")));
    mbuild->addAction(cmd, Constants::G_BUILD_RUN);

    connect(d->m_session, SIGNAL(projectAdded(ProjectExplorer::Project*)),
            d->m_targetSelector, SLOT(addProject(ProjectExplorer::Project*)));
    connect(d->m_session, SIGNAL(projectRemoved(ProjectExplorer::Project*)),
            d->m_targetSelector, SLOT(removeProject(ProjectExplorer::Project*)));
    connect(d->m_targetSelector, SIGNAL(startupProjectChanged(ProjectExplorer::Project*)),
            this, SLOT(setStartupProject(ProjectExplorer::Project*)));
    connect(d->m_session, SIGNAL(startupProjectChanged(ProjectExplorer::Project*)),
            d->m_targetSelector, SLOT(changeStartupProject(ProjectExplorer::Project*)));

    connect(core, SIGNAL(saveSettingsRequested()),
        this, SLOT(savePersistentSettings()));

    addAutoReleasedObject(new ProjectTreeWidgetFactory);
    addAutoReleasedObject(new FolderNavigationWidgetFactory);

    if (QSettings *s = core->settings()) {
        const QStringList fileNames = s->value("ProjectExplorer/RecentProjects/FileNames").toStringList();
        const QStringList displayNames = s->value("ProjectExplorer/RecentProjects/DisplayNames").toStringList();
        if (fileNames.size() == displayNames.size()) {
            for (int i = 0; i < fileNames.size(); ++i) {
                if (QFileInfo(fileNames.at(i)).isFile())
                    d->m_recentProjects.append(qMakePair(fileNames.at(i), displayNames.at(i)));
            }
        }
    }

    if (QSettings *s = core->settings()) {
        d->m_projectExplorerSettings.buildBeforeRun = s->value("ProjectExplorer/Settings/BuildBeforeRun", true).toBool();
        d->m_projectExplorerSettings.saveBeforeBuild = s->value("ProjectExplorer/Settings/SaveBeforeBuild", false).toBool();
        d->m_projectExplorerSettings.showCompilerOutput = s->value("ProjectExplorer/Settings/ShowCompilerOutput", false).toBool();
        d->m_projectExplorerSettings.cleanOldAppOutput = s->value("ProjectExplorer/Settings/CleanOldAppOutput", false).toBool();
        d->m_projectExplorerSettings.useJom = s->value("ProjectExplorer/Settings/UseJom", true).toBool();
    }

    connect(d->m_sessionManagerAction, SIGNAL(triggered()), this, SLOT(showSessionManager()));
    connect(d->m_newAction, SIGNAL(triggered()), this, SLOT(newProject()));
#if 0
    connect(d->m_loadAction, SIGNAL(triggered()), this, SLOT(loadAction()));
#endif
    connect(d->m_buildProjectOnlyAction, SIGNAL(triggered()), this, SLOT(buildProjectOnly()));
    connect(d->m_buildAction, SIGNAL(triggered()), this, SLOT(buildProject()));
    connect(d->m_buildActionContextMenu, SIGNAL(triggered()), this, SLOT(buildProjectContextMenu()));
    connect(d->m_buildSessionAction, SIGNAL(triggered()), this, SLOT(buildSession()));
    connect(d->m_rebuildProjectOnlyAction, SIGNAL(triggered()), this, SLOT(rebuildProjectOnly()));
    connect(d->m_rebuildAction, SIGNAL(triggered()), this, SLOT(rebuildProject()));
    connect(d->m_rebuildActionContextMenu, SIGNAL(triggered()), this, SLOT(rebuildProjectContextMenu()));
    connect(d->m_rebuildSessionAction, SIGNAL(triggered()), this, SLOT(rebuildSession()));
    connect(d->m_cleanProjectOnlyAction, SIGNAL(triggered()), this, SLOT(cleanProjectOnly()));
    connect(d->m_cleanAction, SIGNAL(triggered()), this, SLOT(cleanProject()));
    connect(d->m_cleanActionContextMenu, SIGNAL(triggered()), this, SLOT(cleanProjectContextMenu()));
    connect(d->m_cleanSessionAction, SIGNAL(triggered()), this, SLOT(cleanSession()));
    connect(d->m_runAction, SIGNAL(triggered()), this, SLOT(runProject()));
    connect(d->m_runActionContextMenu, SIGNAL(triggered()), this, SLOT(runProjectContextMenu()));
    connect(d->m_cancelBuildAction, SIGNAL(triggered()), this, SLOT(cancelBuild()));
    connect(d->m_debugAction, SIGNAL(triggered()), this, SLOT(debugProject()));
    connect(d->m_unloadAction, SIGNAL(triggered()), this, SLOT(unloadProject()));
    connect(d->m_clearSession, SIGNAL(triggered()), this, SLOT(clearSession()));
    connect(d->m_addNewFileAction, SIGNAL(triggered()), this, SLOT(addNewFile()));
    connect(d->m_addExistingFilesAction, SIGNAL(triggered()), this, SLOT(addExistingFiles()));
    connect(d->m_openFileAction, SIGNAL(triggered()), this, SLOT(openFile()));
    connect(d->m_showInGraphicalShell, SIGNAL(triggered()), this, SLOT(showInGraphicalShell()));
    connect(d->m_openTerminalHere, SIGNAL(triggered()), this, SLOT(openTerminalHere()));
    connect(d->m_removeFileAction, SIGNAL(triggered()), this, SLOT(removeFile()));
    connect(d->m_renameFileAction, SIGNAL(triggered()), this, SLOT(renameFile()));

    updateActions();

    connect(Core::ICore::instance(), SIGNAL(coreAboutToOpen()),
            this, SLOT(determineSessionToRestoreAtStartup()));
    connect(Core::ICore::instance(), SIGNAL(coreOpened()), this, SLOT(restoreSession()));

    updateWelcomePage();

    return true;
}

// Find a factory by file mime type in a sequence of factories
template <class Factory, class Iterator>
    Factory *findFactory(const QString &mimeType, Iterator i1, Iterator i2)
{
    for ( ; i1 != i2; ++i2) {
        Factory *f = *i1;
        if (f->mimeTypes().contains(mimeType))
            return f;
    }
    return 0;
}

ProjectFileFactory * ProjectExplorerPlugin::findProjectFileFactory(const QString &filename) const
{
    // Find factory
    if (const Core::MimeType mt = Core::ICore::instance()->mimeDatabase()->findByFile(QFileInfo(filename)))
        if (ProjectFileFactory *pf = findFactory<ProjectFileFactory>(mt.type(), d->m_fileFactories.constBegin(), d->m_fileFactories.constEnd()))
            return pf;
    qWarning("Unable to find project file factory for '%s'", filename.toUtf8().constData());
    return 0;
}

void ProjectExplorerPlugin::loadAction()
{
    if (debug)
        qDebug() << "ProjectExplorerPlugin::loadAction";


    QString dir = d->m_lastOpenDirectory;

    // for your special convenience, we preselect a pro file if it is
    // the current file
    if (Core::IEditor *editor = Core::EditorManager::instance()->currentEditor()) {
        if (const Core::IFile *file = editor->file()) {
            const QString fn = file->fileName();
            const bool isProject = d->m_profileMimeTypes.contains(file->mimeType());
            dir = isProject ? fn : QFileInfo(fn).absolutePath();
        }
    }

    QString filename = QFileDialog::getOpenFileName(0, tr("Load Project"),
                                                    dir,
                                                    d->m_projectFilterString);
    if (filename.isEmpty())
        return;
    if (ProjectFileFactory *pf = findProjectFileFactory(filename))
        pf->open(filename);
    updateActions();
}

void ProjectExplorerPlugin::unloadProject()
{
    if (debug)
        qDebug() << "ProjectExplorerPlugin::unloadProject";

    Core::IFile *fi = d->m_currentProject->file();

    if (!fi || fi->fileName().isEmpty()) //nothing to save?
        return;

    QList<Core::IFile*> filesToSave;
    filesToSave << fi;

    // check the number of modified files
    int readonlycount = 0;
    foreach (const Core::IFile *file, filesToSave) {
        if (file->isReadOnly())
            ++readonlycount;
    }

    bool success = false;
    if (readonlycount > 0)
        success = Core::ICore::instance()->fileManager()->saveModifiedFiles(filesToSave).isEmpty();
    else
        success = Core::ICore::instance()->fileManager()->saveModifiedFilesSilently(filesToSave).isEmpty();

    if (!success)
        return;

    addToRecentProjects(fi->fileName(), d->m_currentProject->displayName());
    d->m_session->removeProject(d->m_currentProject);
    updateActions();
}

void ProjectExplorerPlugin::clearSession()
{
    if (debug)
        qDebug() << "ProjectExplorerPlugin::clearSession";

    if (!d->m_session->clear())
        return; // Action has been cancelled
    updateActions();
}

void ProjectExplorerPlugin::extensionsInitialized()
{
    d->m_fileFactories = ProjectFileFactory::createFactories(&d->m_projectFilterString);
    foreach (ProjectFileFactory *pf, d->m_fileFactories) {
        d->m_profileMimeTypes += pf->mimeTypes();
        addAutoReleasedObject(pf);
    }
    // Add custom wizards, for which other plugins might have registered
    // class factories
    foreach(Core::IWizard *cpw, ProjectExplorer::CustomWizard::createWizards())
        addAutoReleasedObject(cpw);
}

void ProjectExplorerPlugin::aboutToShutdown()
{
    d->m_proWindow->aboutToShutdown(); // disconnect from session
    d->m_session->clear();
    d->m_projectsMode = 0;
//    d->m_proWindow->saveConfigChanges();
}

void ProjectExplorerPlugin::newProject()
{
    if (debug)
        qDebug() << "ProjectExplorerPlugin::newProject";

    QString defaultLocation;
    if (currentProject()) {
        QDir dir(currentProject()->projectDirectory());
        dir.cdUp();
        defaultLocation = dir.absolutePath();
    }

    Core::ICore::instance()->showNewItemDialog(tr("New Project", "Title of dialog"),
                              Core::IWizard::wizardsOfKind(Core::IWizard::ProjectWizard),
                              defaultLocation);
    updateActions();
}

void ProjectExplorerPlugin::showSessionManager()
{
    if (debug)
        qDebug() << "ProjectExplorerPlugin::showSessionManager";

    if (d->m_session->isDefaultVirgin()) {
        // do not save new virgin default sessions
    } else {
        d->m_session->save();
    }
    SessionDialog sessionDialog(d->m_session);
    sessionDialog.exec();

    updateActions();

    Core::ModeManager *modeManager = Core::ModeManager::instance();
    Core::IMode *welcomeMode = modeManager->mode(Core::Constants::MODE_WELCOME);
    if (modeManager->currentMode() == welcomeMode)
        updateWelcomePage();
}

void ProjectExplorerPlugin::setStartupProject(Project *project)
{
    if (debug)
        qDebug() << "ProjectExplorerPlugin::setStartupProject";

    if (!project)
        return;
    d->m_session->setStartupProject(project);
    updateActions();
}

void ProjectExplorerPlugin::savePersistentSettings()
{
    if (debug)
        qDebug()<<"ProjectExplorerPlugin::savePersistentSettings()";

    foreach (Project *pro, d->m_session->projects())
        pro->saveSettings();

    if (d->m_session->isDefaultVirgin()) {
        // do not save new virgin default sessions
    } else {
        d->m_session->save();
    }

    QSettings *s = Core::ICore::instance()->settings();
    if (s) {
        s->setValue("ProjectExplorer/StartupSession", d->m_session->currentSession());
        s->remove("ProjectExplorer/RecentProjects/Files");

        QStringList fileNames;
        QStringList displayNames;
        QList<QPair<QString, QString> >::const_iterator it, end;
        end = d->m_recentProjects.constEnd();
        for (it = d->m_recentProjects.constBegin(); it != end; ++it) {
            fileNames << (*it).first;
            displayNames << (*it).second;
        }

        s->setValue("ProjectExplorer/RecentProjects/FileNames", fileNames);
        s->setValue("ProjectExplorer/RecentProjects/DisplayNames", displayNames);

        s->setValue("ProjectExplorer/Settings/BuildBeforeRun", d->m_projectExplorerSettings.buildBeforeRun);
        s->setValue("ProjectExplorer/Settings/SaveBeforeBuild", d->m_projectExplorerSettings.saveBeforeBuild);
        s->setValue("ProjectExplorer/Settings/ShowCompilerOutput", d->m_projectExplorerSettings.showCompilerOutput);
        s->setValue("ProjectExplorer/Settings/CleanOldAppOutput", d->m_projectExplorerSettings.cleanOldAppOutput);
        s->setValue("ProjectExplorer/Settings/UseJom", d->m_projectExplorerSettings.useJom);
    }
}

bool ProjectExplorerPlugin::openProject(const QString &fileName)
{
    if (debug)
        qDebug() << "ProjectExplorerPlugin::openProject";

    QList<Project *> list = openProjects(QStringList() << fileName);
    if (!list.isEmpty()) {
        addToRecentProjects(fileName, list.first()->displayName());
        return true;
    }
    return false;
}

QList<Project *> ProjectExplorerPlugin::openProjects(const QStringList &fileNames)
{
    if (debug)
        qDebug() << "ProjectExplorerPlugin - opening projects " << fileNames;

    ExtensionSystem::PluginManager *pm = ExtensionSystem::PluginManager::instance();
    QList<IProjectManager*> projectManagers = pm->getObjects<IProjectManager>();

    QList<Project*> openedPro;
    foreach (const QString &fileName, fileNames) {
        if (const Core::MimeType mt = Core::ICore::instance()->mimeDatabase()->findByFile(QFileInfo(fileName))) {
            foreach (IProjectManager *manager, projectManagers) {
                if (manager->mimeType() == mt.type()) {
                    if (Project *pro = manager->openProject(fileName)) {
                        if (pro->restoreSettings()) {
                            connect(pro, SIGNAL(fileListChanged()), this, SIGNAL(fileListChanged()));
                            d->m_session->addProject(pro);
                            // Make sure we always have a current project / node
                            if (!d->m_currentProject && !openedPro.isEmpty())
                                setCurrentNode(pro->rootProjectNode());
                            openedPro += pro;
                        } else {
                            delete pro;
                        }
                    }
                    d->m_session->reportProjectLoadingProgress();
                    break;
                }
            }
        }
    }
    updateActions();

    if (openedPro.isEmpty()) {
        qDebug() << "ProjectExplorerPlugin - Could not open any projects!";
    } else {
        Core::ModeManager::instance()->activateMode(Core::Constants::MODE_EDIT);
    }

    return openedPro;
}

Project *ProjectExplorerPlugin::currentProject() const
{
    if (debug) {
        if (d->m_currentProject)
            qDebug() << "ProjectExplorerPlugin::currentProject returns " << d->m_currentProject->displayName();
        else
            qDebug() << "ProjectExplorerPlugin::currentProject returns 0";
    }
    return d->m_currentProject;
}

Node *ProjectExplorerPlugin::currentNode() const
{
    return d->m_currentNode;
}

void ProjectExplorerPlugin::setCurrentFile(Project *project, const QString &filePath)
{
    setCurrent(project, filePath, 0);
}

void ProjectExplorerPlugin::setCurrentFile(const QString &filePath)
{
    Project *project = d->m_session->projectForFile(filePath);
    // If the file is not in any project, stay with the current project
    // e.g. on opening a git diff buffer, git log buffer, we don't change the project
    // I'm not 100% sure this is correct
    if (!project)
        project = d->m_currentProject;
    setCurrent(project, filePath, 0);
}

void ProjectExplorerPlugin::setCurrentNode(Node *node)
{
    setCurrent(d->m_session->projectForNode(node), QString(), node);
}

SessionManager *ProjectExplorerPlugin::session() const
{
    return d->m_session;
}

Project *ProjectExplorerPlugin::startupProject() const
{
    if (debug)
        qDebug() << "ProjectExplorerPlugin::startupProject";

    return d->m_session->startupProject();
}

void ProjectExplorerPlugin::updateWelcomePage()
{
    ProjectWelcomePageWidget::WelcomePageData welcomePageData;
    welcomePageData.sessionList =  d->m_session->sessions();
    welcomePageData.activeSession = d->m_session->activeSession();
    welcomePageData.previousSession = d->m_session->lastSession();
    welcomePageData.projectList = d->m_recentProjects;
    d->m_welcomePage->setWelcomePageData(welcomePageData);
}

void ProjectExplorerPlugin::currentModeChanged(Core::IMode *mode, Core::IMode *oldMode)
{
    if (mode && mode->id() == QLatin1String(Core::Constants::MODE_WELCOME))
        updateWelcomePage();
    if (oldMode == d->m_projectsMode)
        savePersistentSettings();
}

void ProjectExplorerPlugin::determineSessionToRestoreAtStartup()
{
    QStringList sessions = d->m_session->sessions();
    // We have command line arguments, try to find a session in them
    QStringList arguments = ExtensionSystem::PluginManager::instance()->arguments();
    // Default to no session loading
    d->m_sessionToRestoreAtStartup.clear();
    foreach (const QString &arg, arguments) {
        if (sessions.contains(arg)) {
            // Session argument
            d->m_sessionToRestoreAtStartup = arg;
            break;
        }
    }
    if (!d->m_sessionToRestoreAtStartup.isNull())
        Core::ICore::instance()->modeManager()->activateMode(Core::Constants::MODE_EDIT);
}

/*!
    \fn void ProjectExplorerPlugin::restoreSession()

    This method is connected to the ICore::coreOpened signal.  If
    there was no session explicitly loaded, it creates an empty new
    default session and puts the list of recent projects and sessions
    onto the welcome page.
*/
void ProjectExplorerPlugin::restoreSession()
{
    if (debug)
        qDebug() << "ProjectExplorerPlugin::restoreSession";

    // We have command line arguments, try to find a session in them
    QStringList arguments = ExtensionSystem::PluginManager::instance()->arguments();
    arguments.removeOne(d->m_sessionToRestoreAtStartup);

    // Restore latest session or what was passed on the command line
    if (d->m_sessionToRestoreAtStartup.isEmpty()) {
        d->m_session->createAndLoadNewDefaultSession();
    } else {
        d->m_session->loadSession(d->m_sessionToRestoreAtStartup);
    }

    // update welcome page
    Core::ModeManager *modeManager = Core::ModeManager::instance();
    connect(modeManager, SIGNAL(currentModeChanged(Core::IMode*, Core::IMode*)),
            this, SLOT(currentModeChanged(Core::IMode*, Core::IMode*)));
    connect(d->m_welcomePage, SIGNAL(requestSession(QString)), this, SLOT(loadSession(QString)));
    connect(d->m_welcomePage, SIGNAL(requestProject(QString)), this, SLOT(loadProject(QString)));

    Core::ICore::instance()->openFiles(arguments);
    updateActions();

}

void ProjectExplorerPlugin::loadSession(const QString &session)
{
    if (debug)
        qDebug() << "ProjectExplorerPlugin::loadSession" << session;
    d->m_session->loadSession(session);
}


void ProjectExplorerPlugin::showContextMenu(const QPoint &globalPos, Node *node)
{
    QMenu *contextMenu = 0;

    if (!node)
        node = d->m_session->sessionNode();

    if (node->nodeType() != SessionNodeType) {
        Project *project = d->m_session->projectForNode(node);
        setCurrentNode(node);

        emit aboutToShowContextMenu(project, node);
        switch (node->nodeType()) {
        case ProjectNodeType:
            if (node->parentFolderNode() == d->m_session->sessionNode())
                contextMenu = d->m_projectMenu;
            else
                contextMenu = d->m_subProjectMenu;
            break;
        case FolderNodeType:
            contextMenu = d->m_folderMenu;
            break;
        case FileNodeType:
            contextMenu = d->m_fileMenu;
            break;
        default:
            qWarning("ProjectExplorerPlugin::showContextMenu - Missing handler for node type");
        }
    } else { // session item
        emit aboutToShowContextMenu(0, node);

        contextMenu = d->m_sessionContextMenu;
    }

<<<<<<< HEAD
    updateContextMenuActions(d->m_currentNode);
=======
    updateContextMenuActions(node);
>>>>>>> d2944d22
    if (contextMenu && contextMenu->actions().count() > 0) {
        contextMenu->popup(globalPos);
    }
}

BuildManager *ProjectExplorerPlugin::buildManager() const
{
    return d->m_buildManager;
}

void ProjectExplorerPlugin::buildStateChanged(Project * pro)
{
    if (debug) {
        qDebug() << "buildStateChanged";
        qDebug() << pro->file()->fileName() << "isBuilding()" << d->m_buildManager->isBuilding(pro);
    }
    Q_UNUSED(pro)
    updateActions();
}

void ProjectExplorerPlugin::executeRunConfiguration(RunConfiguration *runConfiguration, const QString &runMode)
{
    if (IRunControlFactory *runControlFactory = findRunControlFactory(runConfiguration, runMode)) {
        emit aboutToExecuteProject(runConfiguration->target()->project(), runMode);

        RunControl *control = runControlFactory->create(runConfiguration, runMode);
        startRunControl(control, runMode);
    }

}

void ProjectExplorerPlugin::startRunControl(RunControl *runControl, const QString &runMode)
{
    d->m_outputPane->createNewOutputWindow(runControl);
    if (runMode == ProjectExplorer::Constants::RUNMODE)
        d->m_outputPane->popup(false);
    d->m_outputPane->showTabFor(runControl);
    if (projectExplorerSettings().cleanOldAppOutput)
        d->m_outputPane->clearContents();

    connect(runControl, SIGNAL(addToOutputWindow(RunControl *, const QString &, bool)),
            d->m_outputPane, SLOT(appendApplicationOutput(RunControl*,const QString &, bool)));
    connect(runControl, SIGNAL(addToOutputWindowInline(RunControl *, const QString &, bool)),
            d->m_outputPane, SLOT(appendApplicationOutputInline(RunControl*,const QString &, bool)));
    connect(runControl, SIGNAL(appendMessage(RunControl*,QString,bool)),
            d->m_outputPane, SLOT(appendMessage(RunControl *, const QString &, bool)));

    connect(runControl, SIGNAL(finished()),
            this, SLOT(runControlFinished()));

    if (runMode == ProjectExplorer::Constants::DEBUGMODE)
        d->m_debuggingRunControl = runControl;

    runControl->start();
    updateRunActions();
}

void ProjectExplorerPlugin::buildQueueFinished(bool success)
{
    if (debug)
        qDebug() << "buildQueueFinished()" << success;

    updateActions();

    if (success && d->m_delayedRunConfiguration) {
        executeRunConfiguration(d->m_delayedRunConfiguration, d->m_runMode);
    } else {
        if (d->m_buildManager->tasksAvailable())
            d->m_buildManager->showTaskWindow();
    }
    d->m_delayedRunConfiguration = 0;
    d->m_runMode.clear();
}

void ProjectExplorerPlugin::setCurrent(Project *project, QString filePath, Node *node)
{
    if (debug)
        qDebug() << "ProjectExplorer - setting path to " << (node ? node->path() : filePath)
                << " and project to " << (project ? project->displayName() : "0");

    if (node)
        filePath = node->path();
    else
        node = d->m_session->nodeForFile(filePath, project);

    Core::ICore *core = Core::ICore::instance();

    bool projectChanged = false;
    if (d->m_currentProject != project) {
        QList<int> oldContext;
        QList<int> newContext;

        if (d->m_currentProject) {
            oldContext.append(d->m_currentProject->projectManager()->projectContext());
            oldContext.append(d->m_currentProject->projectManager()->projectLanguage());
        }
        if (project) {
            newContext.append(project->projectManager()->projectContext());
            newContext.append(project->projectManager()->projectLanguage());
        }

        core->updateAdditionalContexts(oldContext, newContext);

        d->m_currentProject = project;

        projectChanged = true;
    }

    if (projectChanged || d->m_currentNode != node) {
        d->m_currentNode = node;
        if (debug)
            qDebug() << "ProjectExplorer - currentNodeChanged(" << (node ? node->path() : "0") << ", " << (project ? project->displayName() : "0") << ")";
        emit currentNodeChanged(d->m_currentNode, project);
    }
    if (projectChanged) {
        if (debug)
            qDebug() << "ProjectExplorer - currentProjectChanged(" << (project ? project->displayName() : "0") << ")";
        emit currentProjectChanged(project);
        updateActions();
    }

    core->fileManager()->setCurrentFile(filePath);
}

void ProjectExplorerPlugin::updateActions()
{
    if (debug)
        qDebug() << "ProjectExplorerPlugin::updateActions";

    Project *startupProject = session()->startupProject();
    bool enableBuildActions = startupProject
                              && ! (d->m_buildManager->isBuilding(startupProject))
                              && hasBuildSettings(startupProject);

    bool enableBuildActionsContextMenu = d->m_currentProject
                              && ! (d->m_buildManager->isBuilding(d->m_currentProject))
                              && hasBuildSettings(d->m_currentProject);


    bool hasProjects = !d->m_session->projects().isEmpty();
    bool building = d->m_buildManager->isBuilding();
    QString projectName = startupProject ? startupProject->displayName() : QString();
    QString projectNameContextMenu = d->m_currentProject ? d->m_currentProject->displayName() : QString();

    if (debug)
        qDebug() << "BuildManager::isBuilding()" << building;

    d->m_unloadAction->setParameter(projectNameContextMenu);

    d->m_buildAction->setParameter(projectName);
    d->m_rebuildAction->setParameter(projectName);
    d->m_cleanAction->setParameter(projectName);

    d->m_buildAction->setEnabled(enableBuildActions);
    d->m_rebuildAction->setEnabled(enableBuildActions);
    d->m_cleanAction->setEnabled(enableBuildActions);

    d->m_buildActionContextMenu->setParameter(projectNameContextMenu);
    d->m_rebuildActionContextMenu->setParameter(projectNameContextMenu);
    d->m_cleanActionContextMenu->setParameter(projectNameContextMenu);

    d->m_buildActionContextMenu->setEnabled(enableBuildActionsContextMenu);
    d->m_rebuildActionContextMenu->setEnabled(enableBuildActionsContextMenu);
    d->m_cleanActionContextMenu->setEnabled(enableBuildActionsContextMenu);

    d->m_buildProjectOnlyAction->setEnabled(enableBuildActions);
    d->m_rebuildProjectOnlyAction->setEnabled(enableBuildActions);
    d->m_cleanProjectOnlyAction->setEnabled(enableBuildActions);

    d->m_clearSession->setEnabled(hasProjects && !building);
    d->m_buildSessionAction->setEnabled(hasProjects && !building);
    d->m_rebuildSessionAction->setEnabled(hasProjects && !building);
    d->m_cleanSessionAction->setEnabled(hasProjects && !building);
    d->m_cancelBuildAction->setEnabled(building);

    d->m_projectSelectorAction->setEnabled(!session()->projects().isEmpty());
    d->m_projectSelectorActionMenu->setEnabled(!session()->projects().isEmpty());

    updateRunActions();
}

// NBS TODO check projectOrder()
// what we want here is all the projects pro depends on
QStringList ProjectExplorerPlugin::allFilesWithDependencies(Project *pro)
{
    if (debug)
        qDebug() << "ProjectExplorerPlugin::allFilesWithDependencies(" << pro->file()->fileName() << ")";

    QStringList filesToSave;
    foreach (Project *p, d->m_session->projectOrder(pro)) {
        FindAllFilesVisitor filesVisitor;
        p->rootProjectNode()->accept(&filesVisitor);
        filesToSave << filesVisitor.filePaths();
    }
    qSort(filesToSave);
    return filesToSave;
}

bool ProjectExplorerPlugin::saveModifiedFiles()
{
    if (debug)
        qDebug() << "ProjectExplorerPlugin::saveModifiedFiles";

    QList<Core::IFile *> filesToSave = Core::ICore::instance()->fileManager()->modifiedFiles();
    if (!filesToSave.isEmpty()) {
        if (d->m_projectExplorerSettings.saveBeforeBuild) {
            Core::ICore::instance()->fileManager()->saveModifiedFilesSilently(filesToSave);
        } else {
            bool cancelled = false;
            bool alwaysSave = false;

            Core::FileManager *fm = Core::ICore::instance()->fileManager();
            fm->saveModifiedFiles(filesToSave, &cancelled, QString(),
                                  tr("Always save files before build"), &alwaysSave);

            if (cancelled)
                return false;
            if (alwaysSave)
                d->m_projectExplorerSettings.saveBeforeBuild = true;
        }
    }
    return true;
}

//NBS handle case where there is no activeBuildConfiguration
// because someone delete all build configurations

void ProjectExplorerPlugin::buildProjectOnly()
{
    if (debug)
        qDebug() << "ProjectExplorerPlugin::buildProjectOnly";

    if (saveModifiedFiles())
        buildManager()->buildProject(session()->startupProject()->activeTarget()->activeBuildConfiguration());
}

void ProjectExplorerPlugin::buildProject()
{
    if (debug)
        qDebug() << "ProjectExplorerPlugin::buildProject";

    if (saveModifiedFiles()) {
        QList<BuildConfiguration *> configurations;
        foreach (Project *pro, d->m_session->projectOrder(session()->startupProject()))
            if (pro->activeTarget()->activeBuildConfiguration())
                configurations << pro->activeTarget()->activeBuildConfiguration();

        d->m_buildManager->buildProjects(configurations);
    }
}

void ProjectExplorerPlugin::buildProjectContextMenu()
{
    if (debug)
        qDebug() << "ProjectExplorerPlugin::buildProjectContextMenu";

    if (saveModifiedFiles()) {
        QList<BuildConfiguration *> configurations;
        foreach (Project *pro, d->m_session->projectOrder(d->m_currentProject))
            if (pro->activeTarget()->activeBuildConfiguration())
                configurations << pro->activeTarget()->activeBuildConfiguration();

        d->m_buildManager->buildProjects(configurations);
    }
}

void ProjectExplorerPlugin::buildSession()
{
    if (debug)
        qDebug() << "ProjectExplorerPlugin::buildSession";

    if (saveModifiedFiles()) {
        QList<BuildConfiguration *> configurations;
        foreach (Project *pro, d->m_session->projectOrder())
            if (pro->activeTarget()->activeBuildConfiguration())
                configurations << pro->activeTarget()->activeBuildConfiguration();
        d->m_buildManager->buildProjects(configurations);
    }
}

void ProjectExplorerPlugin::rebuildProjectOnly()
{
    if (debug)
        qDebug() << "ProjectExplorerPlugin::rebuildProjectOnly";

    if (saveModifiedFiles()) {
        d->m_buildManager->cleanProject(session()->startupProject()->activeTarget()->activeBuildConfiguration());
        d->m_buildManager->buildProject(session()->startupProject()->activeTarget()->activeBuildConfiguration());
    }
}

void ProjectExplorerPlugin::rebuildProject()
{
    if (debug)
        qDebug() << "ProjectExplorerPlugin::rebuildProject";

    if (saveModifiedFiles()) {
        const QList<Project *> &projects = d->m_session->projectOrder(session()->startupProject());
        QList<BuildConfiguration *> configurations;
        foreach (Project *pro, projects)
            if (pro->activeTarget()->activeBuildConfiguration())
                configurations << pro->activeTarget()->activeBuildConfiguration();

        d->m_buildManager->cleanProjects(configurations);
        d->m_buildManager->buildProjects(configurations);
    }
}

void ProjectExplorerPlugin::rebuildProjectContextMenu()
{
    if (debug)
        qDebug() << "ProjectExplorerPlugin::rebuildProjectContextMenu";

    if (saveModifiedFiles()) {
        const QList<Project *> &projects = d->m_session->projectOrder(d->m_currentProject);
        QList<BuildConfiguration *> configurations;
        foreach (Project *pro, projects)
            if (pro->activeTarget()->activeBuildConfiguration())
                configurations << pro->activeTarget()->activeBuildConfiguration();

        d->m_buildManager->cleanProjects(configurations);
        d->m_buildManager->buildProjects(configurations);
    }
}

void ProjectExplorerPlugin::rebuildSession()
{
    if (debug)
        qDebug() << "ProjectExplorerPlugin::rebuildSession";

    if (saveModifiedFiles()) {
        const QList<Project *> & projects = d->m_session->projectOrder();
        QList<BuildConfiguration *> configurations;
        foreach (Project *pro, projects)
            if (pro->activeTarget()->activeBuildConfiguration())
                configurations << pro->activeTarget()->activeBuildConfiguration();

        d->m_buildManager->cleanProjects(configurations);
        d->m_buildManager->buildProjects(configurations);
    }
}

void ProjectExplorerPlugin::cleanProjectOnly()
{
    if (debug)
        qDebug() << "ProjectExplorerPlugin::cleanProjectOnly";

    if (saveModifiedFiles())
        d->m_buildManager->cleanProject(session()->startupProject()->activeTarget()->activeBuildConfiguration());
}

void ProjectExplorerPlugin::cleanProject()
{
    if (debug)
        qDebug() << "ProjectExplorerPlugin::cleanProject";

    if (saveModifiedFiles()) {
        const QList<Project *> & projects = d->m_session->projectOrder(session()->startupProject());
        QList<BuildConfiguration *> configurations;
        foreach (Project *pro, projects)
            if (pro->activeTarget()->activeBuildConfiguration())
                configurations << pro->activeTarget()->activeBuildConfiguration();
        d->m_buildManager->cleanProjects(configurations);
    }
}

void ProjectExplorerPlugin::cleanProjectContextMenu()
{
    if (debug)
        qDebug() << "ProjectExplorerPlugin::cleanProjectContextMenu";

    if (saveModifiedFiles()) {
        const QList<Project *> & projects = d->m_session->projectOrder(d->m_currentProject);
        QList<BuildConfiguration *> configurations;
        foreach (Project *pro, projects)
            if (pro->activeTarget()->activeBuildConfiguration())
                configurations << pro->activeTarget()->activeBuildConfiguration();
        d->m_buildManager->cleanProjects(configurations);
    }
}

void ProjectExplorerPlugin::cleanSession()
{
    if (debug)
        qDebug() << "ProjectExplorerPlugin::cleanSession";

    if (saveModifiedFiles()) {
        const QList<Project *> & projects = d->m_session->projectOrder();
        QList<BuildConfiguration *> configurations;
        foreach (Project *pro, projects)
            if (pro->activeTarget()->activeBuildConfiguration())
                configurations << pro->activeTarget()->activeBuildConfiguration();
        d->m_buildManager->cleanProjects(configurations);
    }
}

void ProjectExplorerPlugin::runProject()
{
    runProjectImpl(startupProject(), ProjectExplorer::Constants::RUNMODE);
}

void ProjectExplorerPlugin::runProjectContextMenu()
{
    runProjectImpl(d->m_currentProject, ProjectExplorer::Constants::RUNMODE);
}

bool ProjectExplorerPlugin::hasBuildSettings(Project *pro)
{
    const QList<Project *> & projects = d->m_session->projectOrder(pro);
    foreach(Project *project, projects)
        if (project->activeTarget()->activeBuildConfiguration())
            return true;
    return false;
}

void ProjectExplorerPlugin::runProjectImpl(Project *pro, QString mode)
{
    if (!pro)
        return;

    if (d->m_projectExplorerSettings.buildBeforeRun && hasBuildSettings(pro)) {
        if (!pro->activeTarget()->activeRunConfiguration()->isEnabled()) {
            if (!showBuildConfigDialog())
                return;
        }
        if (saveModifiedFiles()) {
            d->m_runMode = mode;
            d->m_delayedRunConfiguration = pro->activeTarget()->activeRunConfiguration();

            const QList<Project *> & projects = d->m_session->projectOrder(pro);
            QList<BuildConfiguration *> configurations;
            foreach(Project *project, projects)
                if (project->activeTarget()->activeBuildConfiguration())
                    configurations << project->activeTarget()->activeBuildConfiguration();
            d->m_buildManager->buildProjects(configurations);

            updateRunActions();
        }
    } else {
        // TODO this ignores RunConfiguration::isEnabled()
        if (saveModifiedFiles())
            executeRunConfiguration(pro->activeTarget()->activeRunConfiguration(), mode);
    }
}

void ProjectExplorerPlugin::debugProject()
{
    Project *pro = startupProject();
    if (!pro || d->m_debuggingRunControl )
        return;

    runProjectImpl(pro, ProjectExplorer::Constants::DEBUGMODE);
}

bool ProjectExplorerPlugin::showBuildConfigDialog()
{
    Project *pro = startupProject();
    BuildConfigDialog *dialog = new BuildConfigDialog(pro,
                                                      Core::ICore::instance()->mainWindow());
    dialog->exec();
    BuildConfiguration *otherConfig = dialog->selectedBuildConfiguration();
    int result = dialog->result();
    dialog->deleteLater();
    switch (result) {
    case BuildConfigDialog::ChangeBuild:
        if (otherConfig) {
            pro->activeTarget()->setActiveBuildConfiguration(otherConfig);
            return true;
        }
        return false;
    case BuildConfigDialog::Cancel:
        return false;
    case BuildConfigDialog::Continue:
        return true;
    default:
        return false;
    }
}

void ProjectExplorerPlugin::runControlFinished()
{
    if (sender() == d->m_debuggingRunControl)
        d->m_debuggingRunControl = 0;

    updateRunActions();
}

void ProjectExplorerPlugin::startupProjectChanged()
{
    static QPointer<Project> previousStartupProject = 0;
    Project *project = startupProject();
    if (project == previousStartupProject)
        return;

    if (d->m_projectsMode)
        d->m_projectsMode->setEnabled(project);

    if (previousStartupProject) {
        disconnect(previousStartupProject->activeTarget(), SIGNAL(activeRunConfigurationChanged(ProjectExplorer::RunConfiguration*)),
                this, SLOT(updateRunActions()));

        disconnect(previousStartupProject, SIGNAL(activeTargetChanged(ProjectExplorer::Target*)),
                   this, SLOT(updateRunActions()));
        disconnect(previousStartupProject->activeTarget()->activeRunConfiguration(),
                   SIGNAL(isEnabledChanged(bool)), this, SLOT(updateRunActions()));

        foreach (Target *t, previousStartupProject->targets())
            disconnect(t, SIGNAL(activeRunConfigurationChanged(ProjectExplorer::RunConfiguration*)),
                       this, SLOT(updateActions()));
    }

    previousStartupProject = project;

    if (project) {
        connect(project, SIGNAL(activeTargetChanged(ProjectExplorer::Target*)),
                this, SLOT(updateRunActions()));

        connect(project->activeTarget(), SIGNAL(activeRunConfigurationChanged(ProjectExplorer::RunConfiguration*)),
                this, SLOT(updateRunActions()));

        if (project->activeTarget()->activeRunConfiguration()) {
            connect(project->activeTarget()->activeRunConfiguration(), SIGNAL(isEnabledChanged(bool)),
                    this, SLOT(updateRunActions()));
            foreach (Target *t, project->targets())
                connect(t, SIGNAL(activeRunConfigurationChanged(ProjectExplorer::RunConfiguration*)),
                    this, SLOT(updateActions()));
        }
    }

    updateRunActions();
}

// NBS TODO implement more than one runner
IRunControlFactory *ProjectExplorerPlugin::findRunControlFactory(RunConfiguration *config, const QString &mode)
{
    ExtensionSystem::PluginManager *pm = ExtensionSystem::PluginManager::instance();
    const QList<IRunControlFactory *> factories = pm->getObjects<IRunControlFactory>();
    foreach (IRunControlFactory *f, factories)
        if (f->canRun(config, mode))
            return f;
    return 0;
}

void ProjectExplorerPlugin::updateRunActions()
{
    const Project *project = startupProject();

    if (!project ||
        !project->activeTarget() ||
        !project->activeTarget()->activeRunConfiguration()) {

        d->m_runAction->setToolTip(tr("Cannot run without a project."));
        d->m_debugAction->setToolTip(tr("Cannot debug without a project."));

        d->m_runAction->setEnabled(false);
        d->m_debugAction->setEnabled(false);
        return;
    }
    d->m_runAction->setToolTip(QString());
    d->m_debugAction->setToolTip(QString());

    RunConfiguration *activeRC = project->activeTarget()->activeRunConfiguration();

    bool canRun = findRunControlFactory(activeRC, ProjectExplorer::Constants::RUNMODE)
                  && activeRC->isEnabled();
    const bool canDebug = !d->m_debuggingRunControl && findRunControlFactory(activeRC, ProjectExplorer::Constants::DEBUGMODE)
                          && activeRC->isEnabled();
    const bool building = d->m_buildManager->isBuilding();

    d->m_runAction->setEnabled(canRun && !building);

    canRun = session()->startupProject() && findRunControlFactory(activeRC, ProjectExplorer::Constants::RUNMODE);

    d->m_runActionContextMenu->setEnabled(canRun && !building);

    d->m_debugAction->setEnabled(canDebug && !building);

}

void ProjectExplorerPlugin::cancelBuild()
{
    if (debug)
        qDebug() << "ProjectExplorerPlugin::cancelBuild";

    if (d->m_buildManager->isBuilding())
        d->m_buildManager->cancel();
}

void ProjectExplorerPlugin::addToRecentProjects(const QString &fileName, const QString &displayName)
{
    if (debug)
        qDebug() << "ProjectExplorerPlugin::addToRecentProjects(" << fileName << ")";

    if (fileName.isEmpty())
        return;
    QString prettyFileName(QDir::toNativeSeparators(fileName));

    QList<QPair<QString, QString> >::iterator it;
    for(it = d->m_recentProjects.begin(); it != d->m_recentProjects.end();)
        if ((*it).first == prettyFileName)
            it = d->m_recentProjects.erase(it);
        else
            ++it;

    if (d->m_recentProjects.count() > d->m_maxRecentProjects)
        d->m_recentProjects.removeLast();
    d->m_recentProjects.prepend(qMakePair(prettyFileName, displayName));
    QFileInfo fi(prettyFileName);
    d->m_lastOpenDirectory = fi.absolutePath();
}

void ProjectExplorerPlugin::updateRecentProjectMenu()
{
    typedef QList<QPair<QString, QString> >::const_iterator StringPairListConstIterator;
    if (debug)
        qDebug() << "ProjectExplorerPlugin::updateRecentProjectMenu";

    Core::ActionContainer *aci =
        Core::ICore::instance()->actionManager()->actionContainer(Constants::M_RECENTPROJECTS);
    QMenu *menu = aci->menu();
    menu->clear();

    menu->setEnabled(!d->m_recentProjects.isEmpty());

    //projects (ignore sessions, they used to be in this list)
    const StringPairListConstIterator end = d->m_recentProjects.constEnd();
    for (StringPairListConstIterator it = d->m_recentProjects.constBegin(); it != end; ++it) {
        const QPair<QString, QString> &s = *it;
        if (s.first.endsWith(QLatin1String(".qws")))
            continue;
        QAction *action = menu->addAction(s.first);
        action->setData(s.first);
        connect(action, SIGNAL(triggered()), this, SLOT(openRecentProject()));
    }
}

void ProjectExplorerPlugin::openRecentProject()
{
    if (debug)
        qDebug() << "ProjectExplorerPlugin::openRecentProject()";

    QAction *a = qobject_cast<QAction*>(sender());
    if (!a)
        return;
    QString fileName = a->data().toString();
    if (!fileName.isEmpty())
        openProject(fileName);
}

void ProjectExplorerPlugin::invalidateProject(Project *project)
{
    if (debug)
        qDebug() << "ProjectExplorerPlugin::invalidateProject" << project->displayName();
    if (d->m_currentProject == project) {
        //
        // Workaround for a bug in QItemSelectionModel
        // - currentChanged etc are not emitted if the
        // item is removed from the underlying data model
        //
        setCurrent(0, QString(), 0);
    }

    disconnect(project, SIGNAL(fileListChanged()), this, SIGNAL(fileListChanged()));
    updateActions();
}

void ProjectExplorerPlugin::goToTaskWindow()
{
    d->m_buildManager->gotoTaskWindow();
}

void ProjectExplorerPlugin::updateContextMenuActions(Node *node)
{
    d->m_addExistingFilesAction->setEnabled(false);
    d->m_addNewFileAction->setEnabled(false);
    d->m_removeFileAction->setEnabled(false);

<<<<<<< HEAD
    QList<ProjectNode::ProjectAction> actions =
            d->m_currentNode->projectNode()->supportedActions(node);

    if (qobject_cast<FolderNode*>(d->m_currentNode)) {
        bool addFilesEnabled = actions.contains(ProjectNode::AddFile);
        d->m_addExistingFilesAction->setEnabled(addFilesEnabled);
        d->m_addNewFileAction->setEnabled(addFilesEnabled);
        d->m_renameFileAction->setEnabled(actions.contains(ProjectNode::Rename));
    } else if (qobject_cast<FileNode*>(d->m_currentNode)) {
        bool removeFileEnabled = actions.contains(ProjectNode::RemoveFile);
        d->m_removeFileAction->setEnabled(removeFileEnabled);
        d->m_renameFileAction->setEnabled(actions.contains(ProjectNode::Rename));
=======
    if (node->projectNode()) {
        QList<ProjectNode::ProjectAction> supportedActions = node->projectNode()->supportedActions();
        if (qobject_cast<FolderNode*>(node)) {
            const bool addFilesEnabled = supportedActions.contains(ProjectNode::AddFile);
            d->m_addExistingFilesAction->setEnabled(addFilesEnabled);
            d->m_addNewFileAction->setEnabled(addFilesEnabled);
        } else if (qobject_cast<FileNode*>(node)) {
            const bool removeFileEnabled = supportedActions.contains(ProjectNode::RemoveFile);
            d->m_removeFileAction->setEnabled(removeFileEnabled);
        }
>>>>>>> d2944d22
    }
}

void ProjectExplorerPlugin::addNewFile()
{
    QTC_ASSERT(d->m_currentNode, return)
    QFileInfo fi(d->m_currentNode->path());
    const QString location = (fi.isDir() ? fi.absoluteFilePath() : fi.absolutePath());
    Core::ICore::instance()->showNewItemDialog(tr("New File", "Title of dialog"),
                              Core::IWizard::wizardsOfKind(Core::IWizard::FileWizard)
                              + Core::IWizard::wizardsOfKind(Core::IWizard::ClassWizard),
                              location);
}

void ProjectExplorerPlugin::addExistingFiles()
{
    QTC_ASSERT(d->m_currentNode, return)

    ProjectNode *projectNode = qobject_cast<ProjectNode*>(d->m_currentNode->projectNode());
    Core::ICore *core = Core::ICore::instance();
    QFileInfo fi(d->m_currentNode->path());
    const QString dir = (fi.isDir() ? fi.absoluteFilePath() : fi.absolutePath());
    QStringList fileNames = QFileDialog::getOpenFileNames(core->mainWindow(), tr("Add Existing Files"), dir);
    if (fileNames.isEmpty())
        return;

    QHash<FileType, QString> fileTypeToFiles;
    foreach (const QString &fileName, fileNames) {
        FileType fileType = typeForFileName(core->mimeDatabase(), QFileInfo(fileName));
        fileTypeToFiles.insertMulti(fileType, fileName);
    }

    QStringList notAdded;
    foreach (const FileType type, fileTypeToFiles.uniqueKeys()) {
        projectNode->addFiles(type, fileTypeToFiles.values(type), &notAdded);
    }
    if (!notAdded.isEmpty()) {
        QString message = tr("Could not add following files to project %1:\n").arg(projectNode->displayName());
        QString files = notAdded.join("\n");
        QMessageBox::warning(core->mainWindow(), tr("Add files to project failed"),
                             message + files);
        foreach (const QString &file, notAdded)
            fileNames.removeOne(file);
    }

    if (Core::IVersionControl *vcManager = core->vcsManager()->findVersionControlForDirectory(dir))
        if (vcManager->supportsOperation(Core::IVersionControl::AddOperation)) {
            const QString files = fileNames.join(QString(QLatin1Char('\n')));
            QMessageBox::StandardButton button =
                QMessageBox::question(core->mainWindow(), tr("Add to Version Control"),
                                      tr("Add files\n%1\nto version control (%2)?").arg(files, vcManager->displayName()),
                                      QMessageBox::Yes | QMessageBox::No);
            if (button == QMessageBox::Yes) {
                QStringList notAddedToVc;
                foreach (const QString &file, fileNames) {
                    if (!vcManager->vcsAdd(file))
                        notAddedToVc << file;
                }

                if (!notAddedToVc.isEmpty()) {
                    const QString message = tr("Could not add following files to version control (%1)\n").arg(vcManager->displayName());
                    const QString filesNotAdded = notAddedToVc.join(QString(QLatin1Char('\n')));
                    QMessageBox::warning(core->mainWindow(), tr("Add files to version control failed"),
                                         message + filesNotAdded);
                }
            }
        }
}

void ProjectExplorerPlugin::openFile()
{
    QTC_ASSERT(d->m_currentNode, return)
    Core::EditorManager *em = Core::EditorManager::instance();
    em->openEditor(d->m_currentNode->path());
    em->ensureEditorManagerVisible();
}

void ProjectExplorerPlugin::showInGraphicalShell()
{
    QTC_ASSERT(d->m_currentNode, return)
    FolderNavigationWidget::showInGraphicalShell(Core::ICore::instance()->mainWindow(),
                                                 d->m_currentNode->path());
}

void ProjectExplorerPlugin::openTerminalHere()
{
    QTC_ASSERT(d->m_currentNode, return)
    FolderNavigationWidget::openTerminal(d->m_currentNode->path());
}

void ProjectExplorerPlugin::removeFile()
{
    QTC_ASSERT(d->m_currentNode && d->m_currentNode->nodeType() == FileNodeType, return)

    FileNode *fileNode = qobject_cast<FileNode*>(d->m_currentNode);
    Core::ICore *core = Core::ICore::instance();

    QString filePath = d->m_currentNode->path();
    RemoveFileDialog removeFileDialog(filePath, core->mainWindow());

    if (removeFileDialog.exec() == QDialog::Accepted) {
        const bool deleteFile = removeFileDialog.isDeleteFileChecked();

        // remove from project
        ProjectNode *projectNode = fileNode->projectNode();
        Q_ASSERT(projectNode);

        if (!projectNode->removeFiles(fileNode->fileType(), QStringList(filePath))) {
            QMessageBox::warning(core->mainWindow(), tr("Remove file failed"),
                                 tr("Could not remove file %1 from project %2.").arg(filePath).arg(projectNode->displayName()));
            return;
        }

        // remove from version control
        core->vcsManager()->promptToDelete(filePath);

        // remove from file system
        if (deleteFile) {
            QFile file(filePath);

            if (file.exists()) {
                // could have been deleted by vc
                if (!file.remove())
                    QMessageBox::warning(core->mainWindow(), tr("Delete file failed"),
                                         tr("Could not delete file %1.").arg(filePath));
            }
        }
    }
}

void ProjectExplorerPlugin::renameFile()
{
    QWidget *focusWidget = QApplication::focusWidget();
    while (focusWidget) {
        ProjectTreeWidget *treeWidget = qobject_cast<ProjectTreeWidget*>(focusWidget);
        if (treeWidget) {
            treeWidget->editCurrentItem();
            break;
        }
        focusWidget = focusWidget->parentWidget();
    }
}

void ProjectExplorerPlugin::renameFile(Node *node, const QString &to)
{
    FileNode *fileNode = qobject_cast<FileNode *>(node);
    if (!fileNode)
        return;
    QString orgFilePath = node->path();
    QString dir = QFileInfo(orgFilePath).absolutePath();
    QString newFilePath = dir + "/" + to;
    Core::ICore *core = Core::ICore::instance();
    Core::IVersionControl *vc = core->vcsManager()->findVersionControlForDirectory(dir);
    bool result = false;
    if (vc && vc->supportsOperation(Core::IVersionControl::MoveOperation))
        result = vc->vcsMove(orgFilePath, newFilePath);
    if (!result) // The moving via vcs failed or the vcs does not support moving, fall back
        result = QFile::rename(orgFilePath, newFilePath);
    if (result) {
        // yeah we moved, tell the filemanager about it
        Core::ICore::instance()->fileManager()->renamedFile(orgFilePath, newFilePath);
        // Tell the project plugin about it
        ProjectNode *projectNode = fileNode->projectNode();
        projectNode->renameFile(fileNode->fileType(), orgFilePath, newFilePath);
        // TODO emit a signal?
    }
}

void ProjectExplorerPlugin::populateOpenWithMenu(QMenu *menu, const QString &fileName)
{
    typedef QList<Core::IEditorFactory*> EditorFactoryList;
    typedef QList<Core::IExternalEditor*> ExternalEditorList;

    menu->clear();

    bool anyMatches = false;

    Core::ICore *core = Core::ICore::instance();
    if (const Core::MimeType mt = core->mimeDatabase()->findByFile(QFileInfo(fileName))) {
        const EditorFactoryList factories = core->editorManager()->editorFactories(mt, false);
        const ExternalEditorList externalEditors = core->editorManager()->externalEditors(mt, false);
        anyMatches = !factories.empty() || !externalEditors.empty();
        if (anyMatches) {
            const QList<Core::IEditor *> editorsOpenForFile = core->editorManager()->editorsForFileName(fileName);
            // Add all suitable editors
            foreach (Core::IEditorFactory *editorFactory, factories) {
                // Add action to open with this very editor factory
                QString const actionTitle = editorFactory->displayName();
                QAction * const action = menu->addAction(actionTitle);
                action->setData(qVariantFromValue(editorFactory));
                // File already open in an editor -> only enable that entry since
                // we currently do not support opening a file in two editors at once
                if (!editorsOpenForFile.isEmpty()) {
                    bool enabled = false;
                    foreach (Core::IEditor * const openEditor, editorsOpenForFile) {
                        if (editorFactory->id() == openEditor->id())
                            enabled = true;
                        break;
                    }
                    action->setEnabled(enabled);
                }
            } // for editor factories
            // Add all suitable external editors
            foreach (Core::IExternalEditor *externalEditor, externalEditors) {
                QAction * const action = menu->addAction(externalEditor->displayName());
                action->setData(qVariantFromValue(externalEditor));
            }
        } // matches
    }
    menu->setEnabled(anyMatches);
}

void ProjectExplorerPlugin::populateOpenWithMenu()
{
    populateOpenWithMenu(d->m_openWithMenu, currentNode()->path());
}

void ProjectExplorerPlugin::openWithMenuTriggered(QAction *action)
{
    if (!action)
        qWarning() << "ProjectExplorerPlugin::openWithMenuTriggered no action, can't happen.";
    else
        openEditorFromAction(action, currentNode()->path());
}

void ProjectExplorerPlugin::openEditorFromAction(QAction *action, const QString &fileName)
{
    Core::EditorManager *em = Core::EditorManager::instance();
    const QVariant data = action->data();
    if (qVariantCanConvert<Core::IEditorFactory *>(data)) {
        Core::IEditorFactory *factory = qVariantValue<Core::IEditorFactory *>(data);
        em->openEditor(fileName, factory->id());
        em->ensureEditorManagerVisible();
        return;
    }
    if (qVariantCanConvert<Core::IExternalEditor *>(data)) {
        Core::IExternalEditor *externalEditor = qVariantValue<Core::IExternalEditor *>(data);
        em->openExternalEditor(fileName, externalEditor->id());
    }
}

void ProjectExplorerPlugin::updateSessionMenu()
{
    d->m_sessionMenu->clear();
    QActionGroup *ag = new QActionGroup(d->m_sessionMenu);
    connect(ag, SIGNAL(triggered(QAction *)), this, SLOT(setSession(QAction *)));
    const QString &activeSession = d->m_session->activeSession();
    foreach (const QString &session, d->m_session->sessions()) {
        QAction *act = ag->addAction(session);
        act->setCheckable(true);
        if (session == activeSession)
            act->setChecked(true);
    }
    d->m_sessionMenu->addActions(ag->actions());
    d->m_sessionMenu->addSeparator();
    d->m_sessionMenu->addAction(d->m_sessionManagerAction);

    d->m_sessionMenu->setEnabled(true);
}

void ProjectExplorerPlugin::setSession(QAction *action)
{
    QString session = action->text();
    if (session != d->m_session->activeSession())
        d->m_session->loadSession(session);
}


void ProjectExplorerPlugin::setProjectExplorerSettings(const Internal::ProjectExplorerSettings &pes)
{
    if (d->m_projectExplorerSettings == pes)
        return;
    d->m_projectExplorerSettings = pes;
    emit settingsChanged();
}

Internal::ProjectExplorerSettings ProjectExplorerPlugin::projectExplorerSettings() const
{
    return d->m_projectExplorerSettings;
}

Q_EXPORT_PLUGIN(ProjectExplorerPlugin)<|MERGE_RESOLUTION|>--- conflicted
+++ resolved
@@ -1214,11 +1214,7 @@
         contextMenu = d->m_sessionContextMenu;
     }
 
-<<<<<<< HEAD
     updateContextMenuActions(d->m_currentNode);
-=======
-    updateContextMenuActions(node);
->>>>>>> d2944d22
     if (contextMenu && contextMenu->actions().count() > 0) {
         contextMenu->popup(globalPos);
     }
@@ -1896,31 +1892,20 @@
     d->m_addNewFileAction->setEnabled(false);
     d->m_removeFileAction->setEnabled(false);
 
-<<<<<<< HEAD
-    QList<ProjectNode::ProjectAction> actions =
-            d->m_currentNode->projectNode()->supportedActions(node);
-
-    if (qobject_cast<FolderNode*>(d->m_currentNode)) {
-        bool addFilesEnabled = actions.contains(ProjectNode::AddFile);
-        d->m_addExistingFilesAction->setEnabled(addFilesEnabled);
-        d->m_addNewFileAction->setEnabled(addFilesEnabled);
-        d->m_renameFileAction->setEnabled(actions.contains(ProjectNode::Rename));
-    } else if (qobject_cast<FileNode*>(d->m_currentNode)) {
-        bool removeFileEnabled = actions.contains(ProjectNode::RemoveFile);
-        d->m_removeFileAction->setEnabled(removeFileEnabled);
-        d->m_renameFileAction->setEnabled(actions.contains(ProjectNode::Rename));
-=======
     if (node->projectNode()) {
-        QList<ProjectNode::ProjectAction> supportedActions = node->projectNode()->supportedActions();
-        if (qobject_cast<FolderNode*>(node)) {
-            const bool addFilesEnabled = supportedActions.contains(ProjectNode::AddFile);
+        QList<ProjectNode::ProjectAction> actions =
+                d->m_currentNode->projectNode()->supportedActions(node);
+
+        if (qobject_cast<FolderNode*>(d->m_currentNode)) {
+            bool addFilesEnabled = actions.contains(ProjectNode::AddFile);
             d->m_addExistingFilesAction->setEnabled(addFilesEnabled);
             d->m_addNewFileAction->setEnabled(addFilesEnabled);
-        } else if (qobject_cast<FileNode*>(node)) {
-            const bool removeFileEnabled = supportedActions.contains(ProjectNode::RemoveFile);
+            d->m_renameFileAction->setEnabled(actions.contains(ProjectNode::Rename));
+        } else if (qobject_cast<FileNode*>(d->m_currentNode)) {
+            bool removeFileEnabled = actions.contains(ProjectNode::RemoveFile);
             d->m_removeFileAction->setEnabled(removeFileEnabled);
+            d->m_renameFileAction->setEnabled(actions.contains(ProjectNode::Rename));
         }
->>>>>>> d2944d22
     }
 }
 
