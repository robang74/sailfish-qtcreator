/****************************************************************************
**
** Copyright (C) 2015 The Qt Company Ltd.
** Contact: http://www.qt.io/licensing
**
** This file is part of Qt Creator.
**
** Commercial License Usage
** Licensees holding valid commercial Qt licenses may use this file in
** accordance with the commercial license agreement provided with the
** Software or, alternatively, in accordance with the terms contained in
** a written agreement between you and The Qt Company.  For licensing terms and
** conditions see http://www.qt.io/terms-conditions.  For further information
** use the contact form at http://www.qt.io/contact-us.
**
** GNU Lesser General Public License Usage
** Alternatively, this file may be used under the terms of the GNU Lesser
** General Public License version 2.1 or version 3 as published by the Free
** Software Foundation and appearing in the file LICENSE.LGPLv21 and
** LICENSE.LGPLv3 included in the packaging of this file.  Please review the
** following information to ensure the GNU Lesser General Public License
** requirements will be met: https://www.gnu.org/licenses/lgpl.html and
** http://www.gnu.org/licenses/old-licenses/lgpl-2.1.html.
**
** In addition, as a special exception, The Qt Company gives you certain additional
** rights.  These rights are described in The Qt Company LGPL Exception
** version 1.1, included in the file LGPL_EXCEPTION.txt in this package.
**
****************************************************************************/

#include "customwizardparameters.h"
#include "customwizardpreprocessor.h"
#include "customwizardscriptgenerator.h"

#include <coreplugin/icore.h>
#include <cpptools/cpptoolsconstants.h>

#include <utils/mimetypes/mimedatabase.h>
#include <utils/qtcassert.h>

#include <QCoreApplication>
#include <QDate>
#include <QDebug>
#include <QDir>
#include <QFile>
#include <QFileInfo>
#include <QIcon>
#include <QJSEngine>
#include <QTemporaryFile>
#include <QTime>
#include <QXmlStreamAttribute>
#include <QXmlStreamReader>

enum { debug = 0 };

using namespace Core;

static const char customWizardElementC[] = "wizard";
static const char iconElementC[] = "icon";
static const char descriptionElementC[] = "description";
static const char displayNameElementC[] = "displayname";
static const char wizardEnabledAttributeC[] = "enabled";
static const char idAttributeC[] = "id";
static const char kindAttributeC[] = "kind";
static const char klassAttributeC[] = "class";
static const char firstPageAttributeC[] = "firstpage";
static const char langAttributeC[] = "xml:lang";
static const char categoryAttributeC[] = "category";
static const char displayCategoryElementC[] = "displaycategory";
static const char featuresRequiredC[] = "featuresRequired";
static const char featuresPreferredC[] = "featuresPreferred";
static const char platformIndependentC[] = "platformIndependent";
static const char fieldPageTitleElementC[] = "fieldpagetitle";
static const char fieldsElementC[] = "fields";
static const char fieldElementC[] = "field";
static const char comboEntriesElementC[] = "comboentries";
static const char comboEntryElementC[] = "comboentry";
static const char comboEntryTextElementC[] = "comboentrytext";

static const char generatorScriptElementC[] = "generatorscript";
static const char generatorScriptBinaryAttributeC[] = "binary";
static const char generatorScriptWorkingDirectoryAttributeC[] = "workingdirectory";
static const char generatorScriptArgumentElementC[] = "argument";
static const char generatorScriptArgumentValueAttributeC[] = "value";
static const char generatorScriptArgumentOmitEmptyAttributeC[] = "omit-empty";
static const char generatorScriptArgumentWriteFileAttributeC[] = "write-file";

static const char fieldDescriptionElementC[] = "fielddescription";
static const char fieldNameAttributeC[] = "name";
static const char fieldMandatoryAttributeC[] = "mandatory";
static const char fieldControlElementC[] = "fieldcontrol";

static const char filesElementC[] = "files";
static const char fileElementC[] = "file";
static const char fileSourceAttributeC[] = "source";
static const char fileTargetAttributeC[] = "target";
static const char fileBinaryAttributeC[] = "binary";

static const char rulesElementC[] = "validationrules";
static const char ruleElementC[] = "validationrule";
static const char ruleConditionAttributeC[] = "condition";
static const char ruleMessageElementC[] = "message";

enum ParseState {
    ParseBeginning,
    ParseWithinWizard,
    ParseWithinFields,
    ParseWithinField,
    ParseWithinFieldDescription,
    ParseWithinFieldControl,
    ParseWithinComboEntries,
    ParseWithinComboEntry,
    ParseWithinComboEntryText,
    ParseWithinFiles,
    ParseWithinFile,
    ParseWithinScript,
    ParseWithinScriptArguments,
    ParseWithinValidationRules,
    ParseWithinValidationRule,
    ParseWithinValidationRuleMessage,
    ParseError
};

namespace ProjectExplorer {
namespace Internal {

const char customWizardFileOpenEditorAttributeC[] = "openeditor";
const char customWizardFileOpenProjectAttributeC[] = "openproject";

CustomWizardField::CustomWizardField() :
    mandatory(false)
{
}

void CustomWizardField::clear()
{
    mandatory = false;
    name.clear();
    description.clear();
    controlAttributes.clear();
}

// Attribute map keys for combo entries
QString CustomWizardField::comboEntryValueKey(int i)
{
    return QLatin1String("comboValue") + QString::number(i);
}

QString CustomWizardField::comboEntryTextKey(int i)
{
    return QLatin1String("comboText") + QString::number(i);
}

CustomWizardFile::CustomWizardFile() :
        openEditor(false), openProject(false), binary(false)
{
}

/*!
    \class ProjectExplorer::CustomWizardValidationRule
    \brief The CustomWizardValidationRule class provides a custom wizard
    validation rule based on JavaScript-expressions over
    the field placeholders.

    Placeholder replacement is performed on the condition and it is evaluated
    using JavaScript. So, for example '"%ProjectName%" != "untitled" would block
    default names. On failure, the message is displayed in a red warning label
    in the wizard page. Placeholder replacement is also performed on the message
    prior to displaying.

    \sa ProjectExplorer::CustomWizard, ProjectExplorer::CustomWizardFieldPage
*/

bool CustomWizardValidationRule::validateRules(const QList<CustomWizardValidationRule> &rules,
                                               const QMap<QString, QString> &replacementMap,
                                               QString *errorMessage)
{
    errorMessage->clear();
    if (rules.isEmpty())
        return true;
    QJSEngine engine;
    foreach (const CustomWizardValidationRule &rule, rules)
    if (!rule.validate(engine, replacementMap)) {
        *errorMessage = rule.message;
        CustomWizardContext::replaceFields(replacementMap, errorMessage);
        return false;
    }
    return true;
}

bool CustomWizardValidationRule::validate(QJSEngine &engine, const QMap<QString, QString> &replacementMap) const
{
    // Apply parameters and evaluate using JavaScript
    QString cond = condition;
    CustomWizardContext::replaceFields(replacementMap, &cond);
    bool valid = false;
    QString errorMessage;
    if (!evaluateBooleanJavaScriptExpression(engine, cond, &valid, &errorMessage)) {
        qWarning("Error in custom wizard validation expression '%s': %s",
                 qPrintable(cond), qPrintable(errorMessage));
        return false;
    }
    return valid;
}

CustomWizardParameters::CustomWizardParameters() :
        firstPageId(-1)
{
}

void CustomWizardParameters::clear()
{
    directory.clear();
    files.clear();
    fields.clear();
    filesGeneratorScript.clear();
    filesGeneratorScriptArguments.clear();
    firstPageId = -1;
    rules.clear();
}

// Resolve icon file path relative to config file directory.
static inline QIcon wizardIcon(const QString &configFileFullPath,
                               const QString &xmlIconFileName)
{
    const QFileInfo fi(xmlIconFileName);
    if (fi.isFile() && fi.isAbsolute())
        return QIcon(fi.absoluteFilePath());
    if (!fi.isRelative())
        return QIcon();
    // Expand by config path
    const QFileInfo absFi(QFileInfo(configFileFullPath).absolutePath() +
                          QLatin1Char('/') + xmlIconFileName);
    if (absFi.isFile())
        return QIcon(absFi.absoluteFilePath());
    return QIcon();
}

// Forward a reader over element text
static inline bool skipOverElementText(QXmlStreamReader &reader)
{
    QXmlStreamReader::TokenType next = QXmlStreamReader::EndElement;
    do {
        next = reader.readNext();
    } while (next == QXmlStreamReader::Characters || next == QXmlStreamReader::EntityReference
             || next == QXmlStreamReader::ProcessingInstruction || next == QXmlStreamReader::Comment);
    return next == QXmlStreamReader::EndElement;
}

// Helper for reading text element depending on a language.
// Assign the element text to the string passed on if the language matches,
// that is, the element has no language attribute or there is an exact match.
// If there is no match, skip over the element text.
static inline bool assignLanguageElementText(QXmlStreamReader &reader,
                                             const QString &desiredLanguage,
                                             QString *target)
{
    const QStringRef elementLanguage = reader.attributes().value(QLatin1String(langAttributeC));
    if (elementLanguage.isEmpty()) {
        // Try to find a translation for our built-in Wizards
        *target = QCoreApplication::translate("ProjectExplorer::CustomWizard", reader.readElementText().toLatin1().constData());
        return true;
    }
    if (elementLanguage == desiredLanguage) {
        *target = reader.readElementText();
        return true;
    }
    // Language mismatch: forward to end element.
    skipOverElementText(reader);
    return false;
}

// Read level sub-elements of "wizard"
static bool parseCustomProjectElement(QXmlStreamReader &reader,
                                      const QString &configFileFullPath,
                                      const QString &language,
                                      CustomWizardParameters *p)
{
    const QStringRef elementName = reader.name();
    if (elementName == QLatin1String(iconElementC)) {
        const QString path = reader.readElementText();
        const QIcon icon = wizardIcon(configFileFullPath, path);
        if (icon.availableSizes().isEmpty()) {
            qWarning("Invalid icon path '%s' encountered in custom project template %s.",
                     qPrintable(path), qPrintable(configFileFullPath));
        } else {
                p->icon = icon;
        }
        return true;
    }
    if (elementName == QLatin1String(descriptionElementC)) {
        assignLanguageElementText(reader, language, &p->description);
        return true;
    }
    if (elementName == QLatin1String(displayNameElementC)) {
        assignLanguageElementText(reader, language, &p->displayName);
        return true;
    }
    if (elementName == QLatin1String(displayCategoryElementC)) {
        assignLanguageElementText(reader, language, &p->displayCategory);
        return true;
    }
    if (elementName == QLatin1String(fieldPageTitleElementC)) {
        assignLanguageElementText(reader, language, &p->fieldPageTitle);
        return true;
    }
    return false;
}

static inline QMap<QString, QString> attributesToStringMap(const QXmlStreamAttributes &attributes)
{
    QMap<QString, QString> rc;
    foreach (const QXmlStreamAttribute &attribute, attributes)
        rc.insert(attribute.name().toString(), attribute.value().toString());
    return rc;
}

// Switch parser state depending on opening element name.
static ParseState nextOpeningState(ParseState in, const QStringRef &name)
{
    switch (in) {
    case ParseBeginning:
        if (name == QLatin1String(customWizardElementC))
            return ParseWithinWizard;
        break;
    case ParseWithinWizard:
        if (name == QLatin1String(fieldsElementC))
            return ParseWithinFields;
        if (name == QLatin1String(filesElementC))
            return ParseWithinFiles;
        if (name == QLatin1String(generatorScriptElementC))
            return ParseWithinScript;
        if (name == QLatin1String(rulesElementC))
            return ParseWithinValidationRules;
        break;
    case ParseWithinFields:
        if (name == QLatin1String(fieldElementC))
            return ParseWithinField;
        break;
    case ParseWithinField:
        if (name == QLatin1String(fieldDescriptionElementC))
            return ParseWithinFieldDescription;
        if (name == QLatin1String(fieldControlElementC))
            return ParseWithinFieldControl;
        break;
    case ParseWithinFieldControl:
        if (name == QLatin1String(comboEntriesElementC))
            return ParseWithinComboEntries;
        break;
    case ParseWithinComboEntries:
        if (name == QLatin1String(comboEntryElementC))
            return ParseWithinComboEntry;
        break;
    case ParseWithinComboEntry:
        if (name == QLatin1String(comboEntryTextElementC))
            return ParseWithinComboEntryText;
        break;
    case ParseWithinFiles:
        if (name == QLatin1String(fileElementC))
            return ParseWithinFile;
        break;
    case ParseWithinScript:
        if (name == QLatin1String(generatorScriptArgumentElementC))
            return ParseWithinScriptArguments;
        break;
    case ParseWithinValidationRules:
        if (name == QLatin1String(ruleElementC))
            return ParseWithinValidationRule;
        break;
    case ParseWithinValidationRule:
        if (name == QLatin1String(ruleMessageElementC))
            return ParseWithinValidationRuleMessage;
        break;
    case ParseWithinFieldDescription: // No subelements
    case ParseWithinComboEntryText:
    case ParseWithinFile:
    case ParseError:
    case ParseWithinScriptArguments:
    case ParseWithinValidationRuleMessage:
        break;
    }
    return ParseError;
}

// Switch parser state depending on closing element name.
static ParseState nextClosingState(ParseState in, const QStringRef &name)
{
    switch (in) {
    case ParseBeginning:
        break;
    case ParseWithinWizard:
        if (name == QLatin1String(customWizardElementC))
            return ParseBeginning;
        break;
    case ParseWithinFields:
        if (name == QLatin1String(fieldsElementC))
            return ParseWithinWizard;
        break;
    case ParseWithinField:
        if (name == QLatin1String(fieldElementC))
            return ParseWithinFields;
        break;
    case ParseWithinFiles:
        if (name == QLatin1String(filesElementC))
            return ParseWithinWizard;
        break;
    case ParseWithinFile:
        if (name == QLatin1String(fileElementC))
            return ParseWithinFiles;
        break;
    case ParseWithinFieldDescription:
        if (name == QLatin1String(fieldDescriptionElementC))
            return ParseWithinField;
        break;
    case ParseWithinFieldControl:
        if (name == QLatin1String(fieldControlElementC))
            return ParseWithinField;
        break;
    case ParseWithinComboEntries:
        if (name == QLatin1String(comboEntriesElementC))
            return ParseWithinFieldControl;
        break;
    case ParseWithinComboEntry:
        if (name == QLatin1String(comboEntryElementC))
            return ParseWithinComboEntries;
        break;
    case ParseWithinComboEntryText:
        if (name == QLatin1String(comboEntryTextElementC))
            return ParseWithinComboEntry;
        break;
    case ParseWithinScript:
        if (name == QLatin1String(generatorScriptElementC))
            return ParseWithinWizard;
        break;
    case ParseWithinScriptArguments:
        if (name == QLatin1String(generatorScriptArgumentElementC))
            return ParseWithinScript;
        break;
    case ParseWithinValidationRuleMessage:
        return ParseWithinValidationRule;
    case ParseWithinValidationRule:
        return ParseWithinValidationRules;
    case ParseWithinValidationRules:
        return ParseWithinWizard;
    case ParseError:
        break;
    }
    return ParseError;
}

// Parse kind attribute
static inline IWizardFactory::WizardKind kindAttribute(const QXmlStreamReader &r)
{
    const QStringRef value = r.attributes().value(QLatin1String(kindAttributeC));
    if (value == QLatin1String("file") || value == QLatin1String("class"))
        return IWizardFactory::FileWizard;
    return IWizardFactory::ProjectWizard;
}

static inline FeatureSet readRequiredFeatures(const QXmlStreamReader &reader)
{
    QString value = reader.attributes().value(QLatin1String(featuresRequiredC)).toString();
    QStringList stringList = value.split(QLatin1Char(','), QString::SkipEmptyParts);
    FeatureSet features;
    foreach (const QString &string, stringList)
        features |= Feature::fromString(string);
    return features;
}

<<<<<<< HEAD
static inline FeatureSet preferredFeatures(const QXmlStreamReader &reader)
{
    QString value = reader.attributes().value(QLatin1String(featuresPreferredC)).toString();
    QStringList stringList = value.split(QLatin1Char(','), QString::SkipEmptyParts);
    FeatureSet features;
    foreach (const QString &string, stringList) {
        Feature feature(Id::fromString(string));
        features |= feature;
    }
    return features;
}

static inline IWizard::WizardFlags wizardFlags(const QXmlStreamReader &reader)
=======
static inline FeatureSet readPreferredFeatures(const QXmlStreamReader &reader)
>>>>>>> 1eb29292
{
    QString value = reader.attributes().value(QLatin1String(featuresPreferredC)).toString();
    QStringList stringList = value.split(QLatin1Char(','), QString::SkipEmptyParts);
    FeatureSet features;
    foreach (const QString &string, stringList)
        features |= Feature::fromString(string);
    return features;
}

static inline IWizardFactory::WizardFlags wizardFlags(const QXmlStreamReader &reader)
{
    IWizardFactory::WizardFlags flags;
    const QStringRef value = reader.attributes().value(QLatin1String(platformIndependentC));

    if (!value.isEmpty() && value == QLatin1String("true"))
        flags |= IWizardFactory::PlatformIndependent;

    return flags;
}

static inline QString msgError(const QXmlStreamReader &reader,
                               const QString &fileName,
                               const QString &what)
{
    return QString::fromLatin1("Error in %1 at line %2, column %3: %4").
            arg(fileName).arg(reader.lineNumber()).arg(reader.columnNumber()).arg(what);
}

static inline bool booleanAttributeValue(const QXmlStreamReader &r, const char *nameC,
                                         bool defaultValue)
{
    const QStringRef attributeValue = r.attributes().value(QLatin1String(nameC));
    if (attributeValue.isEmpty())
        return defaultValue;
    return attributeValue == QLatin1String("true");
}

static inline int integerAttributeValue(const QXmlStreamReader &r, const char *name, int defaultValue)
{
    const QStringRef sValue = r.attributes().value(QLatin1String(name));
    if (sValue.isEmpty())
        return defaultValue;
    bool ok;
    const int value = sValue.toString().toInt(&ok);
    if (!ok) {
        qWarning("Invalid integer value specification '%s' for attribute '%s'.",
                 qPrintable(sValue.toString()), name);
        return defaultValue;
    }
    return value;
}

static inline QString attributeValue(const QXmlStreamReader &r, const char *name)
{
    return r.attributes().value(QLatin1String(name)).toString();
}

// Return locale language attribute "de_UTF8" -> "de", empty string for "C"
static inline QString languageSetting()
{
    QString name = ICore::userInterfaceLanguage();
    const int underScorePos = name.indexOf(QLatin1Char('_'));
    if (underScorePos != -1)
        name.truncate(underScorePos);
    if (name.compare(QLatin1String("C"), Qt::CaseInsensitive) == 0)
        name.clear();
    return name;
}

/*!
    \class ProjectExplorer::Internal::GeneratorScriptArgument
    \brief The GeneratorScriptArgument class provides an argument to a custom
    wizard generator script.

    Contains placeholders to be replaced by field values or file names
    as in \c '--class-name=%ClassName%' or \c '--description=%Description%'.

    \sa ProjectExplorer::CustomWizard
*/

GeneratorScriptArgument::GeneratorScriptArgument(const QString &v) :
    value(v), flags(0)
{
}

// Main parsing routine
CustomWizardParameters::ParseResult
CustomWizardParameters::parse(QIODevice &device, const QString &configFileFullPath,
                              QString *errorMessage)
{
    int comboEntryCount = 0;
    QXmlStreamReader reader(&device);
    QXmlStreamReader::TokenType token = QXmlStreamReader::EndDocument;
    ParseState state = ParseBeginning;
    clear();
    kind = IWizardFactory::ProjectWizard;
    const QString language = languageSetting();
    CustomWizardField field;
    do {
        token = reader.readNext();
        switch (token) {
        case QXmlStreamReader::Invalid:
            *errorMessage = msgError(reader, configFileFullPath, reader.errorString());
            return ParseFailed;
        case QXmlStreamReader::StartElement:
            do {
                // Read out subelements applicable to current state
                if (state == ParseWithinWizard && parseCustomProjectElement(reader, configFileFullPath, language, this))
                    break;
                // switch to next state
                state = nextOpeningState(state, reader.name());
                // Read attributes post state-switching
                switch (state) {
                case ParseError:
                    *errorMessage = msgError(reader, configFileFullPath,
                                             QString::fromLatin1("Unexpected start element %1").arg(reader.name().toString()));
                    return ParseFailed;
                case ParseWithinWizard:
                    if (!booleanAttributeValue(reader, wizardEnabledAttributeC, true))
                        return ParseDisabled;
<<<<<<< HEAD
                    bp->id = attributeValue(reader, idAttributeC);
                    id = bp->id;
                    bp->category = attributeValue(reader, categoryAttributeC);
                    bp->kind = kindAttribute(reader);
                    bp->requiredFeatures = requiredFeatures(reader);
                    bp->preferredFeatures = preferredFeatures(reader);
                    bp->flags = wizardFlags(reader);
=======
                    {
                        const QString idString = attributeValue(reader, idAttributeC);
                        if (!idString.isEmpty())
                            id = Core::Id::fromString(idString);
                    }
                    category = attributeValue(reader, categoryAttributeC);
                    kind = kindAttribute(reader);
                    requiredFeatures = readRequiredFeatures(reader);
                    preferredFeatures = readPreferredFeatures(reader);
                    flags = wizardFlags(reader);
>>>>>>> 1eb29292
                    klass = attributeValue(reader, klassAttributeC);
                    firstPageId = integerAttributeValue(reader, firstPageAttributeC, -1);
                    break;
                case ParseWithinField: // field attribute
                    field.name = attributeValue(reader, fieldNameAttributeC);
                    field.mandatory = booleanAttributeValue(reader, fieldMandatoryAttributeC, false);
                    break;
                case ParseWithinFieldDescription:
                    assignLanguageElementText(reader, language, &field.description);
                    state = ParseWithinField; // The above reads away the end tag, set state.
                    break;
                case ParseWithinFieldControl: // Copy widget control attributes
                    field.controlAttributes = attributesToStringMap(reader.attributes());
                    break;
                case ParseWithinComboEntries:
                    break;
                case ParseWithinComboEntry: // Combo entry with 'value' attribute
                    field.controlAttributes.insert(CustomWizardField::comboEntryValueKey(comboEntryCount),
                                                   attributeValue(reader, "value"));
                    break;
                case ParseWithinComboEntryText: {

                        // This reads away the end tag, set state here.
                        QString text;
                        if (assignLanguageElementText(reader, language, &text))
                            field.controlAttributes.insert(CustomWizardField::comboEntryTextKey(comboEntryCount),
                                                           text);
                        state = ParseWithinComboEntry;
                }
                     break;
                case ParseWithinFiles:
                    break;
                case ParseWithinFile: { // file attribute
                        CustomWizardFile file;
                        file.source = attributeValue(reader, fileSourceAttributeC);
                        file.target = attributeValue(reader, fileTargetAttributeC);
                        file.openEditor = booleanAttributeValue(reader, customWizardFileOpenEditorAttributeC, false);
                        file.openProject = booleanAttributeValue(reader, customWizardFileOpenProjectAttributeC, false);
                        file.binary = booleanAttributeValue(reader, fileBinaryAttributeC, false);
                        if (file.target.isEmpty())
                            file.target = file.source;
                        if (file.source.isEmpty())
                            qWarning("Skipping empty file name in custom project.");
                        else
                            files.push_back(file);
                    }
                    break;
                case ParseWithinScript:
                    filesGeneratorScript = fixGeneratorScript(configFileFullPath, attributeValue(reader, generatorScriptBinaryAttributeC));
                    if (filesGeneratorScript.isEmpty()) {
                        *errorMessage = QString::fromLatin1("No binary specified for generator script.");
                        return ParseFailed;
                    }
                    filesGeneratorScriptWorkingDirectory = attributeValue(reader, generatorScriptWorkingDirectoryAttributeC);
                    break;
                case ParseWithinScriptArguments: {
                    GeneratorScriptArgument argument(attributeValue(reader, generatorScriptArgumentValueAttributeC));
                    if (argument.value.isEmpty()) {
                        *errorMessage = QString::fromLatin1("No value specified for generator script argument.");
                        return ParseFailed;
                    }
                    if (booleanAttributeValue(reader, generatorScriptArgumentOmitEmptyAttributeC, false))
                        argument.flags |= GeneratorScriptArgument::OmitEmpty;
                    if (booleanAttributeValue(reader, generatorScriptArgumentWriteFileAttributeC, false))
                        argument.flags |= GeneratorScriptArgument::WriteFile;
                    filesGeneratorScriptArguments.push_back(argument);
                }
                    break;
                case ParseWithinValidationRule: {
                    CustomWizardValidationRule rule;
                    rule.condition = reader.attributes().value(QLatin1String(ruleConditionAttributeC)).toString();
                    rules.push_back(rule);
                }
                    break;
                case ParseWithinValidationRuleMessage:
                    QTC_ASSERT(!rules.isEmpty(), return ParseFailed);
                    // This reads away the end tag, set state here.
                    assignLanguageElementText(reader, language, &(rules.back().message));
                    state = ParseWithinValidationRule;
                    break;
                default:
                    break;
                }
            } while (false);
            break;
        case QXmlStreamReader::EndElement:
            state = nextClosingState(state, reader.name());
            switch (state) {
            case ParseError:
                *errorMessage = msgError(reader, configFileFullPath,
                                         QString::fromLatin1("Unexpected end element %1").arg(reader.name().toString()));
                return ParseFailed;
            case ParseWithinFields:  // Leaving a field element
                fields.push_back(field);
                field.clear();
                comboEntryCount = 0;
                break;
            case ParseWithinComboEntries:
                comboEntryCount++;
                break;
            default:
                break;
            }
            break;
        default:
            break;
        }
    } while (token != QXmlStreamReader::EndDocument);
    return ParseOk;
}

CustomWizardParameters::ParseResult
CustomWizardParameters::parse(const QString &configFileFullPath, QString *errorMessage)
{
    QFile configFile(configFileFullPath);
    if (!configFile.open(QIODevice::ReadOnly|QIODevice::Text)) {
        *errorMessage = QString::fromLatin1("Cannot open %1: %2").arg(configFileFullPath, configFile.errorString());
        return ParseFailed;
    }
    return parse(configFile, configFileFullPath, errorMessage);
}

// ------------ CustomWizardContext

static inline QString passThrough(const QString &in) { return in; }

static inline QString headerGuard(const QString &in)
{
    QString result;
    foreach (const QChar c, in) {
        if (c.isLetterOrNumber())
            result.append(c.toUpper());
        else
            result.append(QLatin1Char('_'));
    }
    return result;
}

static inline QString structName(const QString &in)
{
    bool capNeeded = true;
    QString result;
    foreach (const QChar c, in) {
        if (c.isLetterOrNumber()) {
            if (capNeeded) {
                result.append(c.toUpper());
                capNeeded = false;
            } else {
                result.append(c);
            }
        } else {
            result.append(QLatin1Char('_'));
            capNeeded = true;
        }
    }
    return result;
}

// Do field replacements applying modifiers and string transformation
// for the value
template <class ValueStringTransformation>
bool replaceFieldHelper(ValueStringTransformation transform,
                        const CustomWizardContext::FieldReplacementMap &fm,
                        QString *s)
{
    bool nonEmptyReplacements = false;
    if (debug) {
        qDebug().nospace() << "CustomWizardContext::replaceFields with " <<
                fm << *s;
    }
    const QChar delimiter = QLatin1Char('%');
    const QChar modifierDelimiter = QLatin1Char(':');
    int pos = 0;
    while (pos < s->size()) {
        pos = s->indexOf(delimiter, pos);
        if (pos < 0)
            break;
        int nextPos = s->indexOf(delimiter, pos + 1);
        if (nextPos == -1)
            break;
        if (nextPos == pos + 1) {
            pos = nextPos; // Replace '%%' with '%'
            s->remove(pos, 1);
            pos = pos + 1;
            continue;
        }
        // Evaluate field specification for modifiers
        // "%field:l%"
        QString fieldSpec = s->mid(pos + 1, nextPos - pos - 1);
        const int fieldSpecSize = fieldSpec.size();
        char modifier = '\0';
        if (fieldSpecSize >= 3 && fieldSpec.at(fieldSpecSize - 2) == modifierDelimiter) {
            modifier = fieldSpec.at(fieldSpecSize - 1).toLatin1();
            fieldSpec.truncate(fieldSpecSize - 2);
        }
        const CustomWizardContext::FieldReplacementMap::const_iterator it = fm.constFind(fieldSpec);
        if (it == fm.constEnd()) {
            pos = nextPos; // Not found, skip
            continue;
        }
        // Assign
        QString replacement = it.value();
        switch (modifier) {
        case 'l':
            replacement = it.value().toLower();
            break;
        case 'u':
            replacement = it.value().toUpper();
            break;
        case 'h': // Create a header guard.
            replacement = headerGuard(it.value());
            break;
        case 's': // Create a struct or class name.
            replacement = structName(it.value());
            break;
        case 'c': // Capitalize first letter.
            replacement = it.value();
            if (!replacement.isEmpty())
                replacement[0] = replacement.at(0).toTitleCase();
            break;
        default:
            break;
        }
        if (!replacement.isEmpty())
            nonEmptyReplacements = true;
        // Apply transformation to empty values as well.
        s->replace(pos, nextPos - pos + 1, transform(replacement));
        nonEmptyReplacements = true;
        pos += replacement.size();
    }
    return nonEmptyReplacements;
}

/*!
    Replaces field values delimited by '%' with special modifiers:
    \list
    \li %Field% -> simple replacement
    \li %Field:l% -> replace with everything changed to lower case
    \li %Field:u% -> replace with everything changed to upper case
    \li %Field:c% -> replace with first character capitalized
    \li  %Field:h% -> replace with something usable as header guard
    \li %Field:s% -> replace with something usable as structure or class name
    \endlist

    The return value indicates whether non-empty replacements were encountered.
*/

bool CustomWizardContext::replaceFields(const FieldReplacementMap &fm, QString *s)
{
    return replaceFieldHelper(passThrough, fm, s);
}

// Transformation to be passed to replaceFieldHelper(). Writes the
// value to a text file and returns the file name to be inserted
// instead of the expanded field in the parsed template,
// used for the arguments of a generator script.
class TemporaryFileTransform {
public:
    typedef CustomWizardContext::TemporaryFilePtr TemporaryFilePtr;
    typedef CustomWizardContext::TemporaryFilePtrList TemporaryFilePtrList;

    explicit TemporaryFileTransform(TemporaryFilePtrList *f);

    QString operator()(const QString &) const;

private:
    TemporaryFilePtrList *m_files;
    QString m_pattern;
};

TemporaryFileTransform::TemporaryFileTransform(TemporaryFilePtrList *f) :
    m_files(f), m_pattern(QDir::tempPath())
{
    if (!m_pattern.endsWith(QLatin1Char('/')))
        m_pattern += QLatin1Char('/');
    m_pattern += QLatin1String("qtcreatorXXXXXX.txt");
}

QString TemporaryFileTransform::operator()(const QString &value) const
{
    TemporaryFilePtr temporaryFile(new QTemporaryFile(m_pattern));
    QTC_ASSERT(temporaryFile->open(), return QString());

    temporaryFile->write(value.toLocal8Bit());
    const QString name = temporaryFile->fileName();
    temporaryFile->flush();
    temporaryFile->close();
    m_files->push_back(temporaryFile);
    return name;
}

/*!
    \class ProjectExplorer::Internal::CustomWizardContext
    \brief The CustomWizardContext class provides the context for one custom
    wizard run.

    Shared between CustomWizard and the CustomWizardPage as it is used
    for the QLineEdit-type fields'
    default texts as well. Contains basic replacement fields
    like \c '%CppSourceSuffix%', \c '%CppHeaderSuffix%' (settings-dependent).
    reset() should be called before each wizard run to refresh them.
    CustomProjectWizard additionally inserts \c '%ProjectName%' from
    the intro page to have it available for default texts.

    \sa ProjectExplorer::CustomWizard
*/

/*!
    This function is a special replaceFields() overload used for the arguments
    of a generator
    script.

    Writes the expanded field values out to temporary files specified by
    \a files and inserts file names instead of the expanded fields in the
    string \a s.
*/

bool CustomWizardContext::replaceFields(const FieldReplacementMap &fm, QString *s,
                                        TemporaryFilePtrList *files)
{
    return replaceFieldHelper(TemporaryFileTransform(files), fm, s);
}

void CustomWizardContext::reset()
{
    // Basic replacement fields: Suffixes and date/time.
    const QDate currentDate = QDate::currentDate();
    const QTime currentTime = QTime::currentTime();
    baseReplacements.clear();
    Utils::MimeDatabase mdb;
    baseReplacements.insert(QLatin1String("CppSourceSuffix"),
                            mdb.mimeTypeForName(QLatin1String(CppTools::Constants::CPP_SOURCE_MIMETYPE))
                            .preferredSuffix());
    baseReplacements.insert(QLatin1String("CppHeaderSuffix"),
                            mdb.mimeTypeForName(QLatin1String(CppTools::Constants::CPP_HEADER_MIMETYPE))
                            .preferredSuffix());
    baseReplacements.insert(QLatin1String("CurrentDate"),
                            currentDate.toString(Qt::ISODate));
    baseReplacements.insert(QLatin1String("CurrentTime"),
                            currentTime.toString(Qt::ISODate));
    baseReplacements.insert(QLatin1String("CurrentDate:ISO"),
                            currentDate.toString(Qt::ISODate));
    baseReplacements.insert(QLatin1String("CurrentTime:ISO"),
                            currentTime.toString(Qt::ISODate));
    baseReplacements.insert(QLatin1String("CurrentDate:RFC"),
                            currentDate.toString(Qt::RFC2822Date));
    baseReplacements.insert(QLatin1String("CurrentTime:RFC"),
                            currentTime.toString(Qt::RFC2822Date));
    baseReplacements.insert(QLatin1String("CurrentDate:Locale"),
                            currentDate.toString(Qt::DefaultLocaleShortDate));
    baseReplacements.insert(QLatin1String("CurrentTime:Locale"),
                            currentTime.toString(Qt::DefaultLocaleShortDate));
    replacements.clear();
    path.clear();
    targetPath.clear();
}

QString CustomWizardContext::processFile(const FieldReplacementMap &fm, QString in)
{

    if (in.isEmpty())
        return in;

    if (!fm.isEmpty())
        replaceFields(fm, &in);

    QString out;
    QString errorMessage;
    if (!customWizardPreprocess(in, &out, &errorMessage)) {
        qWarning("Error preprocessing custom widget file: %s\nFile:\n%s",
                 qPrintable(errorMessage), qPrintable(in));
        return QString();
    }
    return out;
}

} // namespace Internal
} // namespace ProjectExplorer<|MERGE_RESOLUTION|>--- conflicted
+++ resolved
@@ -467,23 +467,7 @@
     return features;
 }
 
-<<<<<<< HEAD
-static inline FeatureSet preferredFeatures(const QXmlStreamReader &reader)
-{
-    QString value = reader.attributes().value(QLatin1String(featuresPreferredC)).toString();
-    QStringList stringList = value.split(QLatin1Char(','), QString::SkipEmptyParts);
-    FeatureSet features;
-    foreach (const QString &string, stringList) {
-        Feature feature(Id::fromString(string));
-        features |= feature;
-    }
-    return features;
-}
-
-static inline IWizard::WizardFlags wizardFlags(const QXmlStreamReader &reader)
-=======
 static inline FeatureSet readPreferredFeatures(const QXmlStreamReader &reader)
->>>>>>> 1eb29292
 {
     QString value = reader.attributes().value(QLatin1String(featuresPreferredC)).toString();
     QStringList stringList = value.split(QLatin1Char(','), QString::SkipEmptyParts);
@@ -604,15 +588,6 @@
                 case ParseWithinWizard:
                     if (!booleanAttributeValue(reader, wizardEnabledAttributeC, true))
                         return ParseDisabled;
-<<<<<<< HEAD
-                    bp->id = attributeValue(reader, idAttributeC);
-                    id = bp->id;
-                    bp->category = attributeValue(reader, categoryAttributeC);
-                    bp->kind = kindAttribute(reader);
-                    bp->requiredFeatures = requiredFeatures(reader);
-                    bp->preferredFeatures = preferredFeatures(reader);
-                    bp->flags = wizardFlags(reader);
-=======
                     {
                         const QString idString = attributeValue(reader, idAttributeC);
                         if (!idString.isEmpty())
@@ -623,7 +598,6 @@
                     requiredFeatures = readRequiredFeatures(reader);
                     preferredFeatures = readPreferredFeatures(reader);
                     flags = wizardFlags(reader);
->>>>>>> 1eb29292
                     klass = attributeValue(reader, klassAttributeC);
                     firstPageId = integerAttributeValue(reader, firstPageAttributeC, -1);
                     break;
