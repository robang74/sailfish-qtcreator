--- conflicted
+++ resolved
@@ -71,18 +71,12 @@
 public:
     Kit *m_defaultKit = nullptr;
     bool m_initialized = false;
-<<<<<<< HEAD
-    std::vector<std::unique_ptr<KitAspect>> m_informationList;
     std::vector<std::unique_ptr<Kit>> m_kitList;
     std::unique_ptr<PersistentSettingsWriter> m_writer;
     QSet<Id> m_irrelevantAspects;
-=======
-    std::vector<std::unique_ptr<Kit>> m_kitList;
-    std::unique_ptr<PersistentSettingsWriter> m_writer;
 
     // Sorted by priority, in descending order.
-    std::vector<std::unique_ptr<KitInformation>> m_informationList;
->>>>>>> 429eb73a
+    std::vector<std::unique_ptr<KitAspect>> m_informationList;
 };
 
 } // namespace Internal
