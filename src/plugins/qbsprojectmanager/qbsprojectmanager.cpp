--- conflicted
+++ resolved
@@ -165,51 +165,9 @@
 
 void QbsManager::addQtProfileFromKit(const QString &profileName, const ProjectExplorer::Kit *k)
 {
-<<<<<<< HEAD
-    const QtSupport::BaseQtVersion * const qt = QtSupport::QtKitAspect::qtVersion(k);
-    if (!qt)
-        return;
-
-    qbs::QtEnvironment qtEnv;
-    const QList<ProjectExplorer::Abi> abi = qt->qtAbis();
-    if (!abi.empty()) {
-        qtEnv.architecture = ProjectExplorer::Abi::toString(abi.first().architecture());
-        if (abi.first().wordWidth() == 64)
-            qtEnv.architecture.append(QLatin1String("_64"));
-    }
-    qtEnv.binaryPath = qt->binPath().toString();
-    qtEnv.documentationPath = qt->docsPath().toString();
-    qtEnv.includePath = qt->headerPath().toString();
-    qtEnv.libraryPath = qt->libraryPath().toString();
-    qtEnv.pluginPath = qt->pluginPath().toString();
-    qtEnv.mkspecBasePath = qt->mkspecsPath().toString();
-    qtEnv.mkspecName = qt->mkspec().toString();
-    qtEnv.mkspecPath = qt->mkspecPath().toString();
-    qtEnv.qtNameSpace = qt->qtNamespace();
-    qtEnv.qtLibInfix = qt->qtLibInfix();
-    qtEnv.qtVersion = qt->qtVersionString();
-    qtEnv.qtMajorVersion = qt->qtVersion().majorVersion;
-    qtEnv.qtMinorVersion = qt->qtVersion().minorVersion;
-    qtEnv.qtPatchVersion = qt->qtVersion().patchVersion;
-    qtEnv.frameworkBuild = qt->isFrameworkBuild();
-    qtEnv.configItems = qt->configValues();
-    qtEnv.qtConfigItems = qt->qtConfigValues();
-    foreach (const QString &buildVariant,
-            QStringList() << QLatin1String("debug") << QLatin1String("release")) {
-        if (qtEnv.qtConfigItems.contains(buildVariant))
-            qtEnv.buildVariant << buildVariant;
-    }
-    qtEnv.qmlPath = qt->qmlPath().toString();
-    qtEnv.qmlImportPath = qt->qmakeProperty("QT_INSTALL_IMPORTS");
-    const qbs::ErrorInfo errorInfo = qbs::setupQtProfile(profileName, settings(), qtEnv);
-    if (errorInfo.hasError()) {
-        Core::MessageManager::write(tr("Failed to set up kit for Qbs: %1")
-                .arg(errorInfo.toString()), Core::MessageManager::ModeSwitch);
-=======
-    if (const QtSupport::BaseQtVersion * const qt = QtSupport::QtKitInformation::qtVersion(k)) {
+    if (const QtSupport::BaseQtVersion * const qt = QtSupport::QtKitAspect::qtVersion(k)) {
         qbs::Profile(profileName, settings()).setValue("moduleProviders.Qt.qmakeFilePaths",
                                                        qt->qmakeCommand().toString());
->>>>>>> 603191ba
     }
 }
 
