--- conflicted
+++ resolved
@@ -72,13 +72,8 @@
     ProjectExplorer::Project *openProject(const QString &fileName, QString *errorString);
 
     // QBS profiles management:
-<<<<<<< HEAD
-    static QString profileForKit(const ProjectExplorer::Kit *k);
-    static void setProfileForKit(const QString &name, const ProjectExplorer::Kit *k);
-=======
     QString profileForKit(ProjectExplorer::Kit *k);
     void setProfileForKit(const QString &name, const ProjectExplorer::Kit *k);
->>>>>>> a4a4f7a4
 
     void updateProfileIfNecessary(ProjectExplorer::Kit *kit);
 
