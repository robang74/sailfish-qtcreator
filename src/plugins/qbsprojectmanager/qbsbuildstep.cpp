--- conflicted
+++ resolved
@@ -189,13 +189,9 @@
 
 int QbsBuildStep::maxJobs() const
 {
-<<<<<<< HEAD
-    if (m_qbsBuildOptions.maxJobCount > 0)
-        return m_qbsBuildOptions.maxJobCount;
+    if (m_qbsBuildOptions.maxJobCount() > 0)
+        return m_qbsBuildOptions.maxJobCount();
     return qbs::BuildOptions::defaultMaxJobCount();
-=======
-    return m_qbsBuildOptions.maxJobCount();
->>>>>>> 80e1ae80
 }
 
 bool QbsBuildStep::fromMap(const QVariantMap &map)
@@ -269,23 +265,15 @@
 {
     bool hasOutput = !result.stdOut().isEmpty() || !result.stdErr().isEmpty();
 
-<<<<<<< HEAD
-    if (result.success && !hasOutput)
-        return;
-
-    m_parser->setWorkingDirectory(result.workingDirectory);
-
-    QString commandline = result.binary + QLatin1Char(' ') + result.arguments.join(QLatin1String(" "));
+    if (result.success() && !hasOutput)
+        return;
+
+    m_parser->setWorkingDirectory(result.workingDirectory());
+
+    QString commandline = result.executableFilePath() + QLatin1Char(' ') + result.arguments().join(QLatin1String(" "));
     addOutput(commandline, NormalOutput);
 
-    foreach (const QString &line, result.stdErr) {
-=======
-    if (result.success() && !hasOutput && !m_showCompilerOutput)
-        return;
-
-    m_parser->setWorkingDirectory(result.workingDirectory());
     foreach (const QString &line, result.stdErr()) {
->>>>>>> 80e1ae80
         m_parser->stdError(line);
         addOutput(line, ErrorOutput);
     }
@@ -395,14 +383,8 @@
     if (m_step->dryRun())
         command += QLatin1String("--dry-run ");
     if (m_step->keepGoing())
-<<<<<<< HEAD
         command += QLatin1String("--keep-going ");
     command += QString::fromLatin1("--jobs %1 ").arg(m_step->maxJobs());
-=======
-        command += QLatin1String("--keepGoing ");
-    if (m_step->maxJobs() != defaultOptions.maxJobCount())
-        command += QString::fromLatin1("--jobs %1 ").arg(m_step->maxJobs());
->>>>>>> 80e1ae80
     command += QString::fromLatin1("build profile:%1 %2").arg(m_step->profile(), buildVariant);
 
     QString summary = tr("<b>Qbs:</b> %1").arg(command);
