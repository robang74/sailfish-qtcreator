/****************************************************************************
**
** Copyright (C) 2020 Alexis Jeandet.
** Contact: https://www.qt.io/licensing/
**
** This file is part of Qt Creator.
**
** Commercial License Usage
** Licensees holding valid commercial Qt licenses may use this file in
** accordance with the commercial license agreement provided with the
** Software or, alternatively, in accordance with the terms contained in
** a written agreement between you and The Qt Company. For licensing terms
** and conditions see https://www.qt.io/terms-conditions. For further
** information use the contact form at https://www.qt.io/contact-us.
**
** GNU General Public License Usage
** Alternatively, this file may be used under the terms of the GNU
** General Public License version 3 as published by the Free Software
** Foundation with exceptions as appearing in the file LICENSE.GPL3-EXCEPT
** included in the packaging of this file. Please review the following
** information to ensure the GNU General Public License requirements will
** be met: https://www.gnu.org/licenses/gpl-3.0.html.
**
****************************************************************************/

#pragma once

#include "exewrappers/mesonwrapper.h"
#include "kithelper/kitdata.h"
#include "mesoninfoparser/mesoninfoparser.h"
#include "mesonprocess.h"
#include "outputparsers/mesonoutputparser.h"
#include "projecttree/mesonprojectnodes.h"

#include <projectexplorer/buildsystem.h>
#include <projectexplorer/kit.h>
#include <projectexplorer/rawprojectpart.h>

#include <utils/environment.h>
#include <utils/fileutils.h>

#include <QFuture>
<<<<<<< HEAD
#include <QFutureWatcher>
=======
#include <QObject>
>>>>>>> b0d72fa9
#include <QQueue>

namespace MesonProjectManager {
namespace Internal {

class MesonProjectParser : public QObject
{
    Q_OBJECT
    enum class IntroDataType { file, stdo };
    struct ParserData
    {
        MesonInfoParser::Result data;
        std::unique_ptr<MesonProjectNode> rootNode;
    };

public:
    MesonProjectParser(const Utils::Id &meson, Utils::Environment env, ProjectExplorer::Project* project);
    void setMesonTool(const Utils::Id &meson);
    bool configure(const Utils::FilePath &sourcePath,
                   const Utils::FilePath &buildPath,
                   const QStringList &args);
    bool wipe(const Utils::FilePath &sourcePath,
              const Utils::FilePath &buildPath,
              const QStringList &args);
    bool setup(const Utils::FilePath &sourcePath,
               const Utils::FilePath &buildPath,
               const QStringList &args,
               bool forceWipe = false);
    bool parse(const Utils::FilePath &sourcePath, const Utils::FilePath &buildPath);
    bool parse(const Utils::FilePath &sourcePath);

    Q_SIGNAL void parsingCompleted(bool success);

    std::unique_ptr<MesonProjectNode> takeProjectNode() { return std::move(m_rootNode); }

    inline const BuildOptionsList &buildOptions() const { return m_parserResult.buildOptions; };
    inline const TargetsList &targets() const { return m_parserResult.targets; }
    inline const QStringList &targetsNames() const { return m_targetsNames; }

    static inline QStringList additionalTargets()
    {
        return QStringList{Constants::Targets::all,
                           Constants::Targets::clean,
                           Constants::Targets::install,
                           Constants::Targets::benchmark,
                           Constants::Targets::scan_build};
    }

    QList<ProjectExplorer::BuildTargetInfo> appsTargets() const;

    ProjectExplorer::RawProjectParts buildProjectParts(
        const ProjectExplorer::ToolChain *cxxToolChain,
        const ProjectExplorer::ToolChain *cToolChain);

    inline void setEnvironment(const Utils::Environment &environment) { m_env = environment; }

    inline void setQtVersion(Utils::QtVersion v) { m_qtVersion = v; }

    bool matchesKit(const KitData &kit);

    bool usesSameMesonVersion(const Utils::FilePath &buildPath);

private:
    bool startParser();
    static ParserData *extractParserResults(const Utils::FilePath &srcDir,
                                            MesonInfoParser::Result &&parserResult);
    static void addMissingTargets(QStringList &targetList);
    void update(const QFuture<ParserData *> &data);
    ProjectExplorer::RawProjectPart buildRawPart(const Target &target,
                                                 const Target::SourceGroup &sources,
                                                 const ProjectExplorer::ToolChain *cxxToolChain,
                                                 const ProjectExplorer::ToolChain *cToolChain);
    void processFinished(int exitCode, QProcess::ExitStatus exitStatus);
    MesonProcess m_process;
    MesonOutputParser m_outputParser;
    Utils::Environment m_env;
    Utils::Id m_meson;
    Utils::FilePath m_buildDir;
    Utils::FilePath m_srcDir;
    QFuture<ParserData *> m_parserFutureResult;
    bool m_configuring = false;
    IntroDataType m_introType;
    MesonInfoParser::Result m_parserResult;
    QStringList m_targetsNames;
    Utils::QtVersion m_qtVersion = Utils::QtVersion::Unknown;
    std::unique_ptr<MesonProjectNode> m_rootNode; // <- project tree root node
    QString m_projectName;
    // maybe moving meson to build step could make this class simpler
    // also this should ease command dependencies
    QQueue<std::tuple<Command, bool>> m_pendingCommands;
};

} // namespace Internal
} // namespace MesonProjectManager<|MERGE_RESOLUTION|>--- conflicted
+++ resolved
@@ -40,11 +40,6 @@
 #include <utils/fileutils.h>
 
 #include <QFuture>
-<<<<<<< HEAD
-#include <QFutureWatcher>
-=======
-#include <QObject>
->>>>>>> b0d72fa9
 #include <QQueue>
 
 namespace MesonProjectManager {
