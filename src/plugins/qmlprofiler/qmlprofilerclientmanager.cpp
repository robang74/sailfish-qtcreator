--- conflicted
+++ resolved
@@ -132,7 +132,6 @@
 
     d->connection = new QmlDebugConnection;
     enableServices();
-<<<<<<< HEAD
     connect(d->connection, &QmlDebugConnection::stateMessage,
             this, &QmlProfilerClientManager::logState);
     connect(d->connection, &QmlDebugConnection::errorMessage,
@@ -141,14 +140,8 @@
             this, &QmlProfilerClientManager::qmlDebugConnectionOpened);
     connect(d->connection, &QmlDebugConnection::closed,
             this, &QmlProfilerClientManager::qmlDebugConnectionClosed);
-=======
-    connect(d->connection, SIGNAL(stateMessage(QString)), this, SLOT(logState(QString)));
-    connect(d->connection, SIGNAL(errorMessage(QString)), this, SLOT(logState(QString)));
-    connect(d->connection, SIGNAL(opened()), this, SLOT(qmlDebugConnectionOpened()));
-    connect(d->connection, SIGNAL(closed()), this, SLOT(qmlDebugConnectionClosed()));
     connect(d->connection, &QmlDebugConnection::error,
             this, &QmlProfilerClientManager::qmlDebugConnectionError);
->>>>>>> 62393af0
     d->connectionTimer.start();
     d->tcpPort = port;
 }
