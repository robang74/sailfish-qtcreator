--- conflicted
+++ resolved
@@ -162,9 +162,11 @@
     return info;
 }
 
-<<<<<<< HEAD
 ProjectExplorer::NamedWidget *BlackBerryDeployConfiguration::createConfigWidget()
-=======
+{
+    return new BlackBerryDeployConfigurationWidget(this);
+}
+
 QVariantMap BlackBerryDeployConfiguration::toMap() const
 {
     QVariantMap map(ProjectExplorer::DeployConfiguration::toMap());
@@ -180,10 +182,4 @@
     QVariantMap deployInfoMap = map.value(QLatin1String(DEPLOYMENT_INFO_KEY)).toMap();
     deploymentInfo()->fromMap(deployInfoMap);
     return true;
-}
-
-ProjectExplorer::DeployConfigurationWidget *BlackBerryDeployConfiguration::configurationWidget() const
->>>>>>> 6d8d85b1
-{
-    return new BlackBerryDeployConfigurationWidget(this);
 }