--- conflicted
+++ resolved
@@ -68,32 +68,6 @@
 namespace Qnx {
 namespace Internal {
 
-<<<<<<< HEAD
-class QnxPluginPrivate
-{
-public:
-    void updateDebuggerActions();
-
-    QAction *m_debugSeparator = nullptr;
-    QAction m_attachToQnxApplication{QnxPlugin::tr("Attach to remote QNX application..."), nullptr};
-
-    QnxConfigurationManager configurationFactory;
-    QnxQtVersionFactory qtVersionFactory;
-    QnxDeviceFactory deviceFactory;
-    QnxDeployConfigurationFactory deployConfigFactory;
-    QnxRunConfigurationFactory runConfigFactory;
-    QnxSettingsPage settingsPage;
-    QnxToolChainFactory toolChainFactory;
-};
-
-static QnxPluginPrivate *dd = nullptr;
-
-QnxPlugin::~QnxPlugin()
-{
-    delete dd;
-}
-
-=======
 template <class Step>
 class GenericQnxDeployStepFactory : public BuildStepFactory
 {
@@ -107,20 +81,39 @@
     }
 };
 
->>>>>>> 23ac1d18
+class QnxPluginPrivate
+{
+public:
+    void updateDebuggerActions();
+
+    QAction *m_debugSeparator = nullptr;
+    QAction m_attachToQnxApplication{QnxPlugin::tr("Attach to remote QNX application..."), nullptr};
+
+    QnxConfigurationManager configurationFactory;
+    QnxQtVersionFactory qtVersionFactory;
+    QnxDeviceFactory deviceFactory;
+    QnxDeployConfigurationFactory deployConfigFactory;
+    GenericQnxDeployStepFactory<RemoteLinux::GenericDirectUploadStep> directUploadDeployFactory;
+    GenericQnxDeployStepFactory<RemoteLinux::RemoteLinuxCheckForFreeDiskSpaceStep> checkForFreeDiskSpaceDeployFactory;
+    GenericQnxDeployStepFactory<DeviceCheckBuildStep> checkBuildDeployFactory;
+    QnxRunConfigurationFactory runConfigFactory;
+    QnxSettingsPage settingsPage;
+    QnxToolChainFactory toolChainFactory;
+};
+
+static QnxPluginPrivate *dd = nullptr;
+
+QnxPlugin::~QnxPlugin()
+{
+    delete dd;
+}
+
 bool QnxPlugin::initialize(const QStringList &arguments, QString *errorString)
 {
     Q_UNUSED(arguments)
     Q_UNUSED(errorString)
 
     dd = new QnxPluginPrivate;
-
-    addAutoReleasedObject(new GenericQnxDeployStepFactory
-                                <RemoteLinux::GenericDirectUploadStep>);
-    addAutoReleasedObject(new GenericQnxDeployStepFactory
-                                <RemoteLinux::RemoteLinuxCheckForFreeDiskSpaceStep>);
-    addAutoReleasedObject(new GenericQnxDeployStepFactory
-                                <DeviceCheckBuildStep>);
 
     auto constraint = [](RunConfiguration *runConfig) {
         if (!runConfig->isEnabled()
