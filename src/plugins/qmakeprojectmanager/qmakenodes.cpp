--- conflicted
+++ resolved
@@ -132,11 +132,7 @@
         break;
     }
     case ProjectType::SubDirsTemplate:
-<<<<<<< HEAD
-        if (action == AddSubProject || action == RemoveSubProject || action == AddExistingProject)
-=======
-        if (action == AddSubProject)
->>>>>>> aa14e396
+        if (action == AddSubProject || action == AddExistingProject)
             return true;
         break;
     default:
