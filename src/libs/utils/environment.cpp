--- conflicted
+++ resolved
@@ -229,21 +229,6 @@
 QString Environment::searchInPath(const QString &executable,
                                   const QStringList &additionalDirs) const
 {
-<<<<<<< HEAD
-    QStringList execs;
-    execs << executable;
-    if (HostOsInfo::isWindowsHost()) {
-        // Check all the executable extensions on windows:
-        QStringList extensions = value(QLatin1String("PATHEXT")).split(QLatin1Char(';'));
-
-        // .exe.bat is legal (and run when starting new.exe), so always go through the
-        // complete list once:
-        foreach (const QString &ext, extensions)
-            execs << executable + ext.toLower();
-    }
-    return searchInPath(execs, additionalDirs);
-}
-=======
     QString exec = QDir::cleanPath(expandVariables(executable));
     QFileInfo fi(exec);
     if (fi.isAbsolute())
@@ -253,17 +238,16 @@
         return QString();
 
     QStringList execs(exec);
-#ifdef Q_OS_WIN
-    // Check all the executable extensions on windows:
-    // PATHEXT is only used if the executable has no extension
-    if (fi.suffix().isEmpty()) {
-        QStringList extensions = value(QLatin1String("PATHEXT")).split(QLatin1Char(';'));
-
-        foreach (const QString &ext, extensions)
-            execs << executable + ext.toLower();
-    }
-#endif
->>>>>>> 77a6b71f
+    if (HostOsInfo::isWindowsHost()) {
+        // Check all the executable extensions on windows:
+        // PATHEXT is only used if the executable has no extension
+        if (fi.suffix().isEmpty()) {
+            QStringList extensions = value(QLatin1String("PATHEXT")).split(QLatin1Char(';'));
+
+            foreach (const QString &ext, extensions)
+                execs << executable + ext.toLower();
+        }
+    }
 
     foreach (QString dir, additionalDirs) {
         QString tmp = searchInDirectory(execs, dir);
