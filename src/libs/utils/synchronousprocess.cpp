--- conflicted
+++ resolved
@@ -26,12 +26,8 @@
 #include "synchronousprocess.h"
 #include "executeondestruction.h"
 #include "hostosinfo.h"
-<<<<<<< HEAD
-#include "fileutils.h"
-=======
 #include "qtcassert.h"
 #include "qtcprocess.h"
->>>>>>> 6a58666f
 
 #include <QDebug>
 #include <QDir>
@@ -453,16 +449,10 @@
 SynchronousProcessResponse SynchronousProcess::run(const CommandLine &cmd,
                                                    const QByteArray &writeData)
 {
-<<<<<<< HEAD
-    if (debug)
-        qDebug() << '>' << Q_FUNC_INFO << cmd.toUserOutput();
-=======
-    qCDebug(processLog).noquote() << "Starting:"
-                                  << QtcProcess::joinArgs(QStringList(binary) + args);
+    qCDebug(processLog).noquote() << "Starting:" << cmd.toUserOutput();
     ExecuteOnDestruction logResult([this] {
         qCDebug(processLog) << d->m_result;
     });
->>>>>>> 6a58666f
 
     d->clearForRun();
 
@@ -508,18 +498,12 @@
             QApplication::restoreOverrideCursor();
     }
 
-<<<<<<< HEAD
-    if (debug)
-        qDebug() << '<' << Q_FUNC_INFO << cmd.executable().toString() << d->m_result;
-=======
->>>>>>> 6a58666f
     return  d->m_result;
 }
 
 SynchronousProcessResponse SynchronousProcess::runBlocking(const CommandLine &cmd)
 {
-    qCDebug(processLog).noquote() << "Starting blocking:"
-                                  << QtcProcess::joinArgs(QStringList(binary) + args);
+    qCDebug(processLog).noquote() << "Starting blocking:" << cmd.toUserOutput();
     ExecuteOnDestruction logResult([this] {
         qCDebug(processLog) << d->m_result;
     });
