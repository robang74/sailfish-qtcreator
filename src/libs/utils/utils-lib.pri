--- conflicted
+++ resolved
@@ -171,13 +171,8 @@
     $$PWD/ssh/sftpchannel.h \
     $$PWD/ssh/sftpchannel_p.h \
     $$PWD/ssh/sshremoteprocessrunner.h \
-<<<<<<< HEAD
     $$PWD/ssh/sshconnectionmanager.h \
-    $$PWD/settingsutils.h
-=======
-    $$PWD/settingsutils.h \
     $$PWD/statuslabel.h
->>>>>>> 5e78fef6
 
 FORMS += $$PWD/filewizardpage.ui \
     $$PWD/projectintropage.ui \
