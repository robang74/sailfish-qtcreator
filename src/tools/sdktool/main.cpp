/****************************************************************************
**
** Copyright (C) 2016 The Qt Company Ltd.
** Contact: https://www.qt.io/licensing/
**
** This file is part of Qt Creator.
**
** Commercial License Usage
** Licensees holding valid commercial Qt licenses may use this file in
** accordance with the commercial license agreement provided with the
** Software or, alternatively, in accordance with the terms contained in
** a written agreement between you and The Qt Company. For licensing terms
** and conditions see https://www.qt.io/terms-conditions. For further
** information use the contact form at https://www.qt.io/contact-us.
**
** GNU General Public License Usage
** Alternatively, this file may be used under the terms of the GNU
** General Public License version 3 as published by the Free Software
** Foundation with exceptions as appearing in the file LICENSE.GPL3-EXCEPT
** included in the packaging of this file. Please review the following
** information to ensure the GNU General Public License requirements will
** be met: https://www.gnu.org/licenses/gpl-3.0.html.
**
****************************************************************************/

#include "settings.h"

#include "operation.h"

#include "addcmakeoperation.h"
#include "adddebuggeroperation.h"
#include "adddeviceoperation.h"
#include "addabiflavor.h"
#include "addkeysoperation.h"
#include "addkitoperation.h"
#include "addqtoperation.h"
#include "addtoolchainoperation.h"
#include "findkeyoperation.h"
#include "findvalueoperation.h"
#include "getoperation.h"
#include "rmcmakeoperation.h"
#include "rmdebuggeroperation.h"
#include "rmdeviceoperation.h"
#include "rmkeysoperation.h"
#include "rmkitoperation.h"
#include "rmqtoperation.h"
#include "rmtoolchainoperation.h"
#include "addmerdevicemodeloperation.h"
#include "rmmerdevicemodeloperation.h"
#include "addmertargetoperation.h"
#include "rmmertargetoperation.h"
#include "addmersdkoperation.h"
#include "rmmersdkoperation.h"

#include <app/app_version.h>

#include <iostream>

#include <app/app_version.h>

#include <QCoreApplication>
#include <QStringList>

void printHelp(const Operation *op)
{
    std::cout << Core::Constants::IDE_DISPLAY_NAME << " SDK setup tool." << std::endl;

    std::cout << "Help for operation " << qPrintable(op->name()) << std::endl;
    std::cout << std::endl;
    std::cout << qPrintable(op->argumentsHelpText());
    std::cout << std::endl;
}

const QString tabular(const std::unique_ptr<Operation> &o)
{
    const QString name = o->name();
    return name + QString(16 - name.length(), QChar::Space) + o->helpText();
}

void printHelp(const std::vector<std::unique_ptr<Operation>> &operations)
{
    std::cout << Core::Constants::IDE_DISPLAY_NAME << "SDK setup tool." << std::endl;
    std::cout << "    Usage: " << qPrintable(QCoreApplication::arguments().at(0))
              << " <ARGS> <OPERATION> <OPERATION_ARGS>" << std::endl << std::endl;
    std::cout << "ARGS:" << std::endl;
    std::cout << "    --help|-h                Print this help text" << std::endl;
    std::cout << "    --sdkpath=PATH|-s PATH   Set the path to the SDK files" << std::endl << std::endl;

    std::cout << "OPERATION:" << std::endl;
    std::cout << "    One of:" << std::endl;
    for (const std::unique_ptr<Operation> &o : operations)
        std::cout << "        " << qPrintable(tabular(o)) << std::endl;
    std::cout << std::endl;
    std::cout << "OPERATION_ARGS:" << std::endl;
    std::cout << "   use \"--help <OPERATION>\" to get help on the arguments required for an operation." << std::endl;

    std::cout << std::endl;
}

int parseArguments(const QStringList &args, Settings *s,
                   const std::vector<std::unique_ptr<Operation>> &operations)
{
    QStringList opArgs;
    int argCount = args.count();

    for (int i = 1; i < argCount; ++i) {
        const QString current = args[i];
        const QString next = (i + 1 < argCount) ? args[i + 1] : QString();

        if (!s->operation) {
            // help
            if (current == QLatin1String("-h") || current == QLatin1String("--help")) {
                if (!next.isEmpty()) {
                    for (const std::unique_ptr<Operation> &o : operations) {
                        if (o->name() == next) {
                            printHelp(o.get());
                            return 0;
                        }
                    }
                }
                printHelp(operations);
                return 0;
            }

            // sdkpath
            if (current.startsWith(QLatin1String("--sdkpath="))) {
                s->sdkPath = Utils::FileName::fromString(current.mid(10));
                continue;
            }
            if (current == QLatin1String("-s")) {
                if (next.isNull()) {
                    std::cerr << "Missing argument to '-s'." << std::endl << std::endl;
                    printHelp(operations);
                    return 1;
                }
                s->sdkPath = Utils::FileName::fromString(next);
                ++i; // skip next;
                continue;
            }

            // operation
            for (const std::unique_ptr<Operation> &o : operations) {
                if (o->name() == current) {
                    s->operation = o.get();
                    break;
                }
            }

            if (s->operation)
                continue;
        } else {
            opArgs << current;
            continue;
        }

        std::cerr << "Unknown parameter given." << std::endl << std::endl;
        printHelp(operations);
        return 1;
    }

    if (!s->operation) {
        std::cerr << "No operation requested." << std::endl << std::endl;
        printHelp(operations);
        return 1;
    }
    if (!s->operation->setArguments(opArgs)) {
        std::cerr << "Argument parsing failed." << std::endl << std::endl;
        printHelp(s->operation);
        s->operation = nullptr;
        return 1;
    }

    return 0;
}

int main(int argc, char *argv[])
{
    // Since 5.3, Qt by default aborts if the effective user id is different than the
    // real user id. However, in IFW on Mac we use setuid to 'elevate'
    // permissions if needed. This is considered safe because the user has to provide
    // the credentials manually - an attack would require at least access to the
    // user's environment.
    QCoreApplication::setSetuidAllowed(true);

    QCoreApplication a(argc, argv);

    QCoreApplication::setApplicationName(QLatin1String("sdktool"));
    QCoreApplication::setApplicationVersion(QLatin1String(Core::Constants::IDE_VERSION_LONG));

    Settings settings;

    std::vector<std::unique_ptr<Operation>> operations;
    operations.emplace_back(std::make_unique<AddKeysOperation>());

    operations.emplace_back(std::make_unique<AddAbiFlavor>());
    operations.emplace_back(std::make_unique<AddCMakeOperation>());
    operations.emplace_back(std::make_unique<AddDebuggerOperation>());
    operations.emplace_back(std::make_unique<AddDeviceOperation>());
    operations.emplace_back(std::make_unique<AddQtOperation>());
    operations.emplace_back(std::make_unique<AddToolChainOperation>());

    operations.emplace_back(std::make_unique<AddKitOperation>());

    operations.emplace_back(std::make_unique<GetOperation>());

    operations.emplace_back(std::make_unique<RmCMakeOperation>());
    operations.emplace_back(std::make_unique<RmKitOperation>());
    operations.emplace_back(std::make_unique<RmDebuggerOperation>());
    operations.emplace_back(std::make_unique<RmDeviceOperation>());
    operations.emplace_back(std::make_unique<RmKeysOperation>());
    operations.emplace_back(std::make_unique<RmQtOperation>());
    operations.emplace_back(std::make_unique<RmToolChainOperation>());

<<<<<<< HEAD
               << new FindKeyOperation
               << new FindValueOperation
               
               << new AddMerDeviceModelOperation
               << new RmMerDeviceModelOperation
               << new AddMerTargetOperation
               << new RmMerTargetOperation
               << new AddMerSdkOperation
               << new RmMerSdkOperation;
=======
    operations.emplace_back(std::make_unique<FindKeyOperation>());
    operations.emplace_back(std::make_unique<FindValueOperation>());
>>>>>>> 0740e839

#ifdef WITH_TESTS
    if (argc == 2 && !strcmp(argv[1], "-test")) {
        std::cerr << std::endl << std::endl << "Starting tests..." << std::endl;
        int res = 0;
        for (const std::unique_ptr<Operation> &o : operations) {
            if (!o->test()) {
                std::cerr << "!!!! Test failed for: " << qPrintable(o->name()) << " !!!!" << std::endl;
                ++res;
            }
        }
        std::cerr << "Tests done." << std::endl << std::endl;
        return res;
    }
#endif

    int result = parseArguments(a.arguments(), &settings, operations);
    return settings.operation ? settings.operation->execute() : result;
}<|MERGE_RESOLUTION|>--- conflicted
+++ resolved
@@ -211,20 +211,15 @@
     operations.emplace_back(std::make_unique<RmQtOperation>());
     operations.emplace_back(std::make_unique<RmToolChainOperation>());
 
-<<<<<<< HEAD
-               << new FindKeyOperation
-               << new FindValueOperation
-               
-               << new AddMerDeviceModelOperation
-               << new RmMerDeviceModelOperation
-               << new AddMerTargetOperation
-               << new RmMerTargetOperation
-               << new AddMerSdkOperation
-               << new RmMerSdkOperation;
-=======
     operations.emplace_back(std::make_unique<FindKeyOperation>());
     operations.emplace_back(std::make_unique<FindValueOperation>());
->>>>>>> 0740e839
+
+    operations.emplace_back(std::make_unique<AddMerDeviceModelOperation>());
+    operations.emplace_back(std::make_unique<RmMerDeviceModelOperation>());
+    operations.emplace_back(std::make_unique<AddMerTargetOperation>());
+    operations.emplace_back(std::make_unique<RmMerTargetOperation>());
+    operations.emplace_back(std::make_unique<AddMerSdkOperation>());
+    operations.emplace_back(std::make_unique<RmMerSdkOperation>());
 
 #ifdef WITH_TESTS
     if (argc == 2 && !strcmp(argv[1], "-test")) {
