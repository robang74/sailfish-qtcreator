--- conflicted
+++ resolved
@@ -65,15 +65,11 @@
     else if (lowerFile == "kits")
         result = result.pathAppended("profiles");
     else if (lowerFile == "qtversions")
-<<<<<<< HEAD
-        result.appendPath("qtversion");
+        result = result.pathAppended("qtversion");
     else if (lowerFile == "sfdkbuildengines")
-        result.appendPath("buildengines");
+        result = result.pathAppended("buildengines");
     else if (lowerFile == "sfdkemulators")
-        result.appendPath("emulators");
-=======
-        result = result.pathAppended("qtversion");
->>>>>>> 4caffe4f
+        result = result.pathAppended("emulators");
     else if (identical.contains(lowerFile))
         result = result.pathAppended(lowerFile);
     else
