/****************************************************************************
**
** Copyright (C) 2014 Digia Plc and/or its subsidiary(-ies).
** Contact: http://www.qt-project.org/legal
**
** This file is part of Qt Creator.
**
** Commercial License Usage
** Licensees holding valid commercial Qt licenses may use this file in
** accordance with the commercial license agreement provided with the
** Software or, alternatively, in accordance with the terms contained in
** a written agreement between you and Digia.  For licensing terms and
** conditions see http://qt.digia.com/licensing.  For further information
** use the contact form at http://qt.digia.com/contact-us.
**
** GNU Lesser General Public License Usage
** Alternatively, this file may be used under the terms of the GNU Lesser
** General Public License version 2.1 as published by the Free Software
** Foundation and appearing in the file LICENSE.LGPL included in the
** packaging of this file.  Please review the following information to
** ensure the GNU Lesser General Public License version 2.1 requirements
** will be met: http://www.gnu.org/licenses/old-licenses/lgpl-2.1.html.
**
** In addition, as a special exception, Digia gives you certain additional
** rights.  These rights are described in the Digia Qt LGPL Exception
** version 1.1, included in the file LGPL_EXCEPTION.txt in this package.
**
****************************************************************************/

#include "settings.h"
#include "operation.h"

#include <app/app_version.h>

#include <iostream>

#include <QCoreApplication>
#include <QDir>

Settings *Settings::m_instance = 0;

Settings *Settings::instance()
{
    return m_instance;
}

Settings::Settings() :
    operation(0)
{
    Q_ASSERT(!m_instance);
    m_instance = this;

    // autodetect sdk dir:
    sdkPath = Utils::FileName::fromString(QCoreApplication::applicationDirPath());
    sdkPath.appendPath(QLatin1String(DATA_PATH));
    sdkPath = Utils::FileName::fromString(QDir::cleanPath(sdkPath.toString()));
    sdkPath.appendPath(QLatin1String(Core::Constants::IDE_SETTINGSVARIANT_STR)
                       + QLatin1String("/qtcreator"));
}

Utils::FileName Settings::getPath(const QString &file)
{
    Utils::FileName result = sdkPath;
    if (file == QLatin1String("profiles") || file == QLatin1String("kits"))
        result.appendPath(QLatin1String("profiles"));
    else if (file == QLatin1String("qtversions") || file == QLatin1String("qtversion"))
        result.appendPath(QLatin1String("qtversion"));
    else if (file == QLatin1String("toolchains") || file == QLatin1String("toolChains"))
        result.appendPath(QLatin1String("toolchains"));
    else if (file == QLatin1String("toolchains") || file == QLatin1String("toolChains"))
        result.appendPath(QLatin1String("toolchains"));
    else if (file == QLatin1String("devices"))
        result.appendPath(QLatin1String("devices"));
    else if (file == QLatin1String("android"))
        result.appendPath(QLatin1String("android"));
<<<<<<< HEAD
    else if (file == QLatin1String("mersdk"))
        result.appendPath(QLatin1String("mersdk"));
=======
    else if (file == QLatin1String("debuggers"))
        result.appendPath(QLatin1String("debuggers"));
>>>>>>> c0b6db73
    else
        return Utils::FileName();
    result.appendString(QLatin1String(".xml"));
    return result;
}<|MERGE_RESOLUTION|>--- conflicted
+++ resolved
@@ -73,13 +73,8 @@
         result.appendPath(QLatin1String("devices"));
     else if (file == QLatin1String("android"))
         result.appendPath(QLatin1String("android"));
-<<<<<<< HEAD
-    else if (file == QLatin1String("mersdk"))
-        result.appendPath(QLatin1String("mersdk"));
-=======
     else if (file == QLatin1String("debuggers"))
         result.appendPath(QLatin1String("debuggers"));
->>>>>>> c0b6db73
     else
         return Utils::FileName();
     result.appendString(QLatin1String(".xml"));
